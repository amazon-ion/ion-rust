--- conflicted
+++ resolved
@@ -275,20 +275,11 @@
             .input(IonEncoding::Text)
             .expect("failed to render fragments");
 
-<<<<<<< HEAD
-        let fragments_str = String::from_utf8(bytes).expect("Invalid input string generated");
-        assert_eq!(
-            fragments_str,
-            "$ion_1_1 $ion::(module _ (macro_table _ (macro m (v '!' ) ('%' v ) ) ) ) (:m 1)"
-                .to_string(),
-        );
-=======
         let expected_sequence = Element::read_all(
             "$ion_1_1 $ion::(module _ (macro_table (macro m (v '!' ) ('%' v ) ) ) ) (:m 1)",
         )
         .expect("valid Ion");
         let actual_sequence = Element::read_all(bytes).expect("Writer must generate valid Ion.");
         assert!(IonData::from(expected_sequence).eq(&IonData::from(actual_sequence)))
->>>>>>> 8935e5c9
     }
 }