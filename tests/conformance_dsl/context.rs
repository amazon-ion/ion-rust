--- conflicted
+++ resolved
@@ -1,9 +1,5 @@
 use crate::conformance_dsl::*;
 
-<<<<<<< HEAD
-use ion_rs::{Catalog, Element, ElementReader, Sequence, Reader, SharedSymbolTable, Symbol, SymbolId};
-=======
->>>>>>> ec59269f
 use ion_rs::{v1_0, v1_1};
 use ion_rs::{
     Catalog, Element, ElementReader, IonSlice, Reader, Sequence, SharedSymbolTable, Symbol,
@@ -178,7 +174,6 @@
             IonEncoding::Unspecified => IonEncoding::Text,
             x => x,
         };
-<<<<<<< HEAD
         let version = match self.version() {
             IonVersion::Unspecified => IonVersion::V1_1,
             x => x,
@@ -212,23 +207,11 @@
             }
             _ => unreachable!(),
         }
-=======
-        let (mut parent_input, _) = self
-            .parent_ctx
-            .map(|c| c.input(encoding))
-            .unwrap_or(Ok((vec![], encoding)))?;
-        parent_input.extend(data.clone());
-        Ok((parent_input, data_encoding))
->>>>>>> ec59269f
     }
 
     /// Returns the Sequence of Elements representing the test document.
     pub fn read_all(&self, encoding: IonEncoding) -> InnerResult<Sequence> {
         let (data, data_encoding) = self.input(encoding)?;
-<<<<<<< HEAD
-=======
-        let data_slice = IonSlice::new(data);
->>>>>>> ec59269f
 
         if self.fragments.is_empty() {
             let empty: Vec<Element> = vec![];
@@ -241,7 +224,6 @@
         };
 
         match (version, data_encoding) {
-<<<<<<< HEAD
             (IonVersion::V1_0, IonEncoding::Binary) =>
                 Ok(Reader::new(v1_0::Binary, data)?.read_all_elements()?),
             (IonVersion::V1_0, IonEncoding::Text) =>
@@ -257,7 +239,6 @@
             _ => unreachable!(),
         }
     }
-
 }
 
 #[cfg(test)]
@@ -283,27 +264,4 @@
             "$ion_1_1 $ion::(module _ (macro_table (macro m (v '!' ) ('%' v ) ) ) ) (:m 1)".to_string(),
         );
     }
-=======
-            (IonVersion::V1_0, IonEncoding::Binary) => {
-                Ok(Reader::new(v1_0::Binary, data_slice)?.read_all_elements()?)
-            }
-            (IonVersion::V1_0, IonEncoding::Text) => {
-                Ok(Reader::new(v1_0::Text, data_slice)?.read_all_elements()?)
-            }
-            (IonVersion::V1_0, IonEncoding::Unspecified) => {
-                Ok(Reader::new(v1_0::Binary, data_slice)?.read_all_elements()?)
-            }
-            (IonVersion::V1_1, IonEncoding::Binary) => {
-                Ok(Reader::new(v1_1::Binary, data_slice)?.read_all_elements()?)
-            }
-            (IonVersion::V1_1, IonEncoding::Text) => {
-                Ok(Reader::new(v1_1::Text, data_slice)?.read_all_elements()?)
-            }
-            (IonVersion::V1_1, IonEncoding::Unspecified) => {
-                Ok(Reader::new(v1_1::Binary, data_slice)?.read_all_elements()?)
-            }
-            _ => unreachable!(),
-        }
-    }
->>>>>>> ec59269f
 }