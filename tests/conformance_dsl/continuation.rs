//! Continuations are clauses which represent both Expectations (tests validating the expectations
//! of the test document when read) and Extensions (clauses that allow the chaining, or
//! permutations for document creation).

use super::context::Context;
use super::model::{compare_values, ModelValue};
use super::*;

use ion_rs::{Element, ElementReader, Sequence};

#[derive(Clone, Debug)]
pub(crate) enum Continuation {
    // Used internally.
    None,

    // expectations

    // Verify that reading the current document produces the expected data provided.
    Produces(Produces),
    // Verify that reading the current document produces the expected data, provided through data
    // model elements.
    Denotes(Denotes),
    // Verify that reading the current document produces an error.
    Signals(String),
    // extensions
    // Internal. This continuation tracks multiple continuations that are allowed in a document.
    Extensions(Vec<Continuation>),
    // Contiunue the document within a sub-branch of the test; this allows for multiple tests that
    // deviate from the same start.
    Then(Box<Then>),
    // Allows a single expectation to be evaluated for multiple fragments.
    Each(Vec<EachBranch>, Box<Continuation>),
    // Apply a logical-AND to the outcomes of each continuation provided.
    And(Vec<Continuation>),
    // Negate the outcome of the provided continuation.
    Not(Box<Continuation>),
}

impl Continuation {
    /// Test the outcome of the current continuation. This will generate the serialization of the
    /// document and any other parent nodes.
    pub fn evaluate(&self, ctx: &Context) -> InnerResult<()> {
        match self {
            // Produces is terminal, so we can evaluate.
            Continuation::Produces(produces) => produces.evaluate(ctx),
            Continuation::Not(inner) => match inner.evaluate(ctx) {
                Err(_) => Ok(()),
                Ok(_) => Err(ConformanceErrorKind::UnknownError),
            },
            Continuation::And(inners) => {
                for c in inners {
                    c.evaluate(ctx)?;
                }
                Ok(())
            }
            Continuation::Then(then) => then.evaluate(ctx),
            Continuation::Denotes(denotes) => denotes.evaluate(ctx),
            Continuation::Extensions(exts) => {
                for ext in exts {
                    ext.evaluate(ctx)?;
                }
                Ok(())
            }
            Continuation::Each(branches, continuation) => {
                for branch in branches {
                    let frags = vec![branch.fragment.clone()];
                    let mut new_context = Context::extend(ctx, &frags);
                    new_context.set_encoding(branch.fragment.required_encoding());
                    continuation.evaluate(&new_context)?;
                }
                Ok(())
            }
            Continuation::Signals(msg) => match ctx.read_all(ctx.encoding()) {
                Err(_e) => Ok(()),
                Ok(_) => Err(ConformanceErrorKind::ExpectedSignal(msg.to_owned()))?,
            },
            Continuation::None => unreachable!(),
        }
    }

    pub fn is_extension(&self) -> bool {
        matches!(self, Self::Then(..) | Self::Each(..))
    }
}

impl Default for Continuation {
    fn default() -> Self {
        Continuation::Produces(Produces { elems: vec![] })
    }
}

/// Parses a clause known to be a continuation into a proper Continuation instance.
pub fn parse_continuation(clause: Clause) -> InnerResult<Continuation> {
    let continuation = match clause.tpe {
        ClauseType::Produces => Continuation::Produces(Produces {
            elems: clause.body.clone(),
        }),
        ClauseType::And => {
            if !clause.body.is_empty() {
                let mut args = vec![];
                for elem in clause.body {
                    if let Some(seq) = elem.as_sequence() {
                        let clause = Clause::try_from(seq)?;
                        if clause.tpe.is_expectation() {
                            let continuation = parse_continuation(clause)?;
                            args.push(continuation);
                        } else {
                            return Err(ConformanceErrorKind::ExpectedExpectation);
                        }
                    } else {
                        return Err(ConformanceErrorKind::ExpectedExpectation);
                    }
                }
                Continuation::And(args)
            } else {
                return Err(ConformanceErrorKind::ExpectedExpectation);
            }
        }
        ClauseType::Not => {
            if clause.body.len() == 1 {
                let inner_elem = clause.body.first().unwrap(); // SAFETY: Just tested len().
                if let Some(inner_seq) = inner_elem.as_sequence() {
                    let inner_clause = Clause::try_from(inner_seq)?;
                    if inner_clause.tpe.is_expectation() {
                        let continuation = parse_continuation(inner_clause)?;
                        return Ok(Continuation::Not(Box::new(continuation)));
                    }
                }
            }
            return Err(ConformanceErrorKind::ExpectedExpectation);
        }
        ClauseType::Then => {
            let then: Then = parse_document_like(&clause)?;
            Continuation::Then(Box::new(then))
        }
        ClauseType::Denotes => {
            let mut values: Vec<ModelValue> = vec![];
            for elem in clause.body {
                let model_value = ModelValue::try_from(&elem)?;
                values.push(model_value);
            }
            Continuation::Denotes(Denotes { model: values })
        }
        ClauseType::Each => {
            let mut parsing_branches = true;
            let mut sequence_idx = 0;
            let mut branches: Vec<EachBranch> = vec![];
            loop {
                if sequence_idx >= clause.body.len() {
                    return Err(ConformanceErrorKind::ExpectedClause);
                }
                if parsing_branches {
                    let mut name: Option<String> = None;
                    // Branch: name-string? fragment
                    // Check for name-string..
                    if let Some(elem) = clause
                        .body
                        .get(sequence_idx)
                        .filter(|e| e.ion_type() == IonType::String)
                    {
                        name = elem.as_string().map(|s| s.to_string());
                        sequence_idx += 1;
                    }

                    let seq = clause
                        .body
                        .get(sequence_idx)
                        .and_then(|e| e.as_sequence())
                        .ok_or(ConformanceErrorKind::ExpectedModelValue)?;
                    let seq_iter = seq.iter().peekable();

                    let fragment = match Fragment::try_from(Sequence::new(seq_iter)) {
                        Ok(frag) => frag,
                        Err(ConformanceErrorKind::ExpectedFragment) => {
                            parsing_branches = false;
                            continue;
                        }
                        Err(x) => return Err(x),
                    };
                    branches.push(EachBranch { name, fragment });
                } else {
                    let seq = clause
                        .body
                        .get(sequence_idx)
                        .and_then(|e| e.as_sequence())
                        .ok_or(ConformanceErrorKind::ExpectedModelValue)?;
                    let clause = Clause::try_from(seq.clone())?;
                    match continuation::parse_continuation(clause) {
                        Ok(c) => return Ok(Continuation::Each(branches, Box::new(c))),
                        Err(e) => return Err(e),
                    }
                }
                sequence_idx += 1;
            }
        }
        ClauseType::Signals => {
            let msg = clause
                .body
                .first()
                .and_then(|e| e.as_string())
                .ok_or(ConformanceErrorKind::ExpectedString)?
                .to_string();
            Continuation::Signals(msg)
        }
        _ => unreachable!(),
    };

    Ok(continuation)
}

/// Represents a single branch in an Each clause. Each branch is allowed to be named (optionally)
/// and must contain a fragment.
#[derive(Clone, Debug)]
pub(crate) struct EachBranch {
    name: Option<String>,
    fragment: Fragment,
}

/// Represents a Produces clause, used for defining the expected ion values, using ion literals.
#[derive(Clone, Debug, Default)]
pub(crate) struct Produces {
    pub elems: Vec<Element>,
}

impl Produces {
    /// Creates a reader using the provided context, and compares the read values from the input
    /// document with the elements specified in the associated Produces clause for equality.
    pub fn evaluate(&self, ctx: &Context) -> InnerResult<()> {
        use ion_rs::{AnyEncoding, Decoder, IonData};
        let (input, _encoding) = ctx.input(ctx.encoding())?;
        let mut reader = ion_rs::Reader::new(AnyEncoding.with_catalog(ctx.build_catalog()), input)?;

        let mut is_equal = true;
        let mut elem_iter = self.elems.iter();

        while is_equal {
            let (actual_value, expected_elem) = (reader.read_next_element()?, elem_iter.next());
            match (actual_value, expected_elem) {
                (None, None) => break,
                (Some(actual_value), Some(expected_elem)) => {
<<<<<<< HEAD
                    is_equal &= expected_elem.eq(&actual_value);
=======
                    is_equal &= IonData::eq(expected_elem, &actual_value);
>>>>>>> aaeb8468
                }
                _ => is_equal = false,
            }
        }

        if is_equal {
            Ok(())
        } else {
            Err(ConformanceErrorKind::MismatchedProduce)
        }
    }
}

/// Represents a Denotes clause, used for defining the expected ion values using the Denotes Value Model.
#[derive(Clone, Debug, Default)]
pub(crate) struct Denotes {
    pub model: Vec<ModelValue>,
}

impl Denotes {
    pub fn evaluate(&self, ctx: &Context) -> InnerResult<()> {
        use ion_rs::{AnyEncoding, Decoder};
        let (input, _encoding) = ctx.input(ctx.encoding())?;
        let mut reader = ion_rs::Reader::new(AnyEncoding.with_catalog(ctx.build_catalog()), input)?;
        let mut elem_iter = self.model.iter();

        let mut is_equal = true;
        while is_equal {
            let (read_value, expected_element) = (reader.next()?, elem_iter.next());
            is_equal = match (read_value, expected_element) {
                (Some(actual), Some(expected)) => {
                    is_equal && compare_values(ctx, expected, &actual)?
                }
                (None, None) => break,
                _ => false,
            }
        }

        if is_equal {
            Ok(())
        } else {
            Err(ConformanceErrorKind::MismatchedDenotes)
        }
    }
}

/// Represents a Then clause, it's optional name, the list of fragments, and continuation. A 'Then'
/// acts as almost a sub-document.
#[derive(Clone, Debug, Default)]
pub(crate) struct Then {
    pub test_name: Option<String>,
    pub fragments: Vec<Fragment>,
    pub continuation: Continuation,
}

impl Then {
    /// Evaluate the outcome of the Then clause.
    pub fn evaluate(&self, ctx: &Context) -> InnerResult<()> {
        // We need to create a new context for the Then scope.
        let mut then_ctx = Context::extend(ctx, &self.fragments);
        then_ctx.set_encoding(self.fragment_encoding());
        then_ctx.set_version(self.fragment_version());

        self.continuation.evaluate(&then_ctx)
    }

    /// Determine the encoding (text/binary) of the fragments contained within this Then clause.
    fn fragment_encoding(&self) -> IonEncoding {
        let enc = self
            .fragments
            .iter()
            .find(|f| matches!(f, Fragment::Text(_) | Fragment::Binary(_)));
        match enc {
            Some(Fragment::Text(_)) => IonEncoding::Text,
            Some(Fragment::Binary(_)) => IonEncoding::Binary,
            _ => IonEncoding::Unspecified,
        }
    }

    /// Determine the ion version of the fragments contained within this Then clause.
    fn fragment_version(&self) -> IonVersion {
        match self.fragments.first() {
            Some(Fragment::Ivm(1, 0)) => IonVersion::V1_0,
            Some(Fragment::Ivm(1, 1)) => IonVersion::V1_1,
            _ => IonVersion::Unspecified,
        }
    }
}

impl DocumentLike for Then {
    fn set_name(&mut self, name: &str) {
        self.test_name = Some(name.to_owned());
    }

    fn add_fragment(&mut self, frag: Fragment) {
        self.fragments.push(frag);
    }

    fn set_continuation(&mut self, continuation: Continuation) {
        self.continuation = continuation;
    }
}<|MERGE_RESOLUTION|>--- conflicted
+++ resolved
@@ -238,11 +238,7 @@
             match (actual_value, expected_elem) {
                 (None, None) => break,
                 (Some(actual_value), Some(expected_elem)) => {
-<<<<<<< HEAD
-                    is_equal &= expected_elem.eq(&actual_value);
-=======
                     is_equal &= IonData::eq(expected_elem, &actual_value);
->>>>>>> aaeb8468
                 }
                 _ => is_equal = false,
             }
