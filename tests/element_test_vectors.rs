--- conflicted
+++ resolved
@@ -6,13 +6,6 @@
 use ion_rs::element::writer::{ElementWriter, Format, TextKind};
 use ion_rs::ion_eq::IonEq;
 use ion_rs::result::{decoding_error, IonError, IonResult};
-<<<<<<< HEAD
-=======
-use ion_rs::value::native_writer::NativeElementWriter;
-use ion_rs::value::owned::{Element, IonSequence};
-use ion_rs::value::reader::ElementReader;
-use ion_rs::value::writer::{ElementWriter, Format, TextKind};
->>>>>>> abf46346
 use ion_rs::{BinaryWriterBuilder, Reader, TextWriterBuilder};
 
 use std::fs::read;
@@ -93,11 +86,7 @@
     ) -> IonResult<Vec<Element>> {
         let bytes = serialize(format, source_elements)?;
         let mut reader = Self::make_reader(&bytes)?;
-<<<<<<< HEAD
-        let new_elements: Vec<Element> = reader.read_all_elements()?;
-=======
         let new_elements = reader.read_all_elements()?;
->>>>>>> abf46346
         assert!(
             source_elements.ion_eq(&new_elements),
             "Roundtrip via {:?} failed: {}",
@@ -382,11 +371,7 @@
 #[cfg(test)]
 mod impl_display_for_element_tests {
     use super::*;
-<<<<<<< HEAD
     use ion_rs::element::native_writer::NativeElementWriter;
-=======
-    use ion_rs::value::native_writer::NativeElementWriter;
->>>>>>> abf46346
     use ion_rs::TextWriterBuilder;
     use std::fs::read;
 
@@ -638,11 +623,8 @@
         }
 
         fn make_reader(data: &[u8]) -> IonResult<Reader<'_>> {
-<<<<<<< HEAD
-=======
             // These imports are visible as a temporary workaround.
             // See: https://github.com/amazon-ion/ion-rust/issues/484
->>>>>>> abf46346
             use ion_rs::binary::constants::v1_0::IVM;
             use ion_rs::reader::integration_testing::new_reader;
             // If the data is binary, create a non-blocking binary reader.
