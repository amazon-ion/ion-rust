--- conflicted
+++ resolved
@@ -60,17 +60,10 @@
         skip!("ion-tests/conformance/eexp/basic_system_macros.ion"),
         // Mismatched produces, due to out-of-date encoding block
         skip!("ion-tests/conformance/ion_encoding/mactab.ion"),
-<<<<<<< HEAD
         skip!("ion-tests/conformance/ion_encoding/module/macro/cardinality/invoke_cardinality_ee.ion",
             "? parameters", // NEED: Conformance DSL support for expression groups.
             "+ parameters", // NEED: Conformance DSL support for expression groups.
             "* parameters"  // NEED: Conformande DSL support for expression groups.
-=======
-        skip!(
-            "ion-tests/conformance/ion_encoding/module/macro/cardinality/invoke_cardinality_ee.ion",
-            "? parameters", // Parameter used incorrectly in tdl.
-            "* parameters"  // Parameter used incorrectly in tdl.
->>>>>>> ec59269f
         ),
         // Incorrectly constructed macro table.
         skip!("ion-tests/conformance/ion_encoding/module/macro/template/literal_form.ion"),
