--- conflicted
+++ resolved
@@ -7,14 +7,7 @@
 use crate::ion_reader::IonReader;
 use crate::raw_reader::{Expandable, RawReader, RawStreamItem};
 use crate::raw_symbol_token::RawSymbolToken;
-<<<<<<< HEAD
-use crate::result::{
-    decoding_error, decoding_error_raw, illegal_operation, illegal_operation_raw, IonError,
-    IonResult,
-};
-=======
 use crate::result::{IonError, IonFailure, IonResult};
->>>>>>> 93dce096
 use crate::system_reader::LstPosition::*;
 use crate::{Blob, Clob, Decimal, Int, Str, Symbol, Timestamp};
 use crate::{IonType, SymbolTable};
@@ -258,21 +251,21 @@
                 // We're inside a shared symbol table import processing either `max_id` otherwise do nothing for open content.
                 match self.raw_reader.ion_type() {
                     None => {
-                        return decoding_error(
+                        return IonResult::decoding_error(
                             "symbol table import's max_id should be a non null integer.",
                         );
                     }
                     Some(IonType::Int) => {
                         let max_id = self.raw_reader.read_i64()?;
                         if max_id < 0 {
-                            return decoding_error(
+                            return IonResult::decoding_error(
                                         "symbol table import should have max_id greater than or equal to zero.",
                                     );
                         }
                         self.lst.current_import_max_id = Some(max_id as usize);
                     }
                     _ => {
-                        return decoding_error(
+                        return IonResult::decoding_error(
                             "symbol table import's max_id should be a non null integer.",
                         );
                     }
@@ -348,7 +341,6 @@
                 }
             }
             ProcessingLstImports => {
-<<<<<<< HEAD
                 // We're in the `imports` list processing a shared symbol table import.
                 if let (IonType::Struct, false) = (ion_type, is_null) {
                     self.lst.state = AtLstImportStart;
@@ -393,29 +385,24 @@
                 // We're inside a shared symbol table import processing either `max_id` otherwise do nothing for open content.
                 if let IonType::Int = ion_type {
                     if is_null {
-                        return decoding_error(
+                        return IonResult::decoding_error(
                             "symbol table import's max_id should be a non null integer.",
                         );
                     }
                     let max_id = self.raw_reader.read_i64()?;
                     if max_id < 0 {
-                        return decoding_error(
+                        return IonResult::decoding_error(
                             "symbol table import should have max_id greater than or equal to zero.",
                         );
                     }
                     self.lst.current_import_max_id = Some(max_id as usize);
                 }
                 if ion_type != IonType::Int {
-                    return decoding_error(
+                    return IonResult::decoding_error(
                         "symbol table import's max_id should be a non null integer.",
                     );
                 }
                 self.lst.state = BetweenLstImportFields;
-=======
-                return IonResult::decoding_error(
-                    "Importing shared symbol tables is not yet supported.",
-                );
->>>>>>> 93dce096
             }
             ProcessingLstSymbols => {
                 // We're in the `symbols` list.
@@ -460,12 +447,6 @@
                 // be processed when the user steps into/through it or when they try to skip over
                 // it, not when it's first encountered. For now though, we fail because this
                 // feature is not yet supported.
-<<<<<<< HEAD
-=======
-                return IonResult::decoding_error(
-                    "Shared symbol table imports are not yet supported.",
-                );
->>>>>>> 93dce096
             }
             _ => {
                 // Non-list, non-symbol values for the `imports` field are ignored.
@@ -744,7 +725,7 @@
                             &import_name,
                             self.lst.current_import_version.unwrap(),
                         )
-                        .ok_or(illegal_operation_raw(format!(
+                        .ok_or(IonError::illegal_operation(format!(
                             "symbol table with name {import_name} doesn't exist"
                         )))?;
                     for sym in sst.symbols() {
@@ -784,7 +765,7 @@
                             &import_name,
                             self.lst.current_import_version.unwrap(),
                         )
-                        .ok_or(illegal_operation_raw(format!(
+                        .ok_or(IonError::illegal_operation(format!(
                             "symbol table with name: {import_name} does not exist"
                         )))?;
                     for sym in sst.symbols() {
