--- conflicted
+++ resolved
@@ -193,13 +193,11 @@
 mod system_reader;
 mod writer;
 
-<<<<<<< HEAD
 #[cfg(feature = "experimental-lazy-reader")]
 mod lazy_reader;
-=======
+
 #[cfg(feature = "experimental-streaming")]
 pub(crate) mod thunk;
->>>>>>> 07779ebd
 
 #[doc(inline)]
 pub use data_source::IonDataSource;
