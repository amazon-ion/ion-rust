--- conflicted
+++ resolved
@@ -202,15 +202,11 @@
 mod system_reader;
 mod writer;
 
-<<<<<<< HEAD
 #[cfg(feature = "experimental-lazy-reader")]
 pub mod lazy;
-
-=======
 // Experimental Streaming APIs
 #[cfg(feature = "experimental-streaming")]
 pub mod thunk;
->>>>>>> 5e9fc59c
 #[cfg(feature = "experimental-streaming")]
 pub mod tokens;
 
