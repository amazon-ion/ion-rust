// Copyright Amazon.com, Inc. or its affiliates.

use crate::ion_eq::IonEq;
use crate::text::text_formatter::IonValueFormatter;
use crate::types::decimal::Decimal;
use crate::types::integer::Integer;
use crate::types::timestamp::Timestamp;
use crate::{IonResult, IonType, ReaderBuilder, Symbol};
use num_bigint::BigInt;
use std::collections::HashMap;
use std::fmt::{Display, Formatter};
use std::iter::FromIterator;

use crate::symbol_ref::AsSymbolRef;
use crate::value::builders::{ListBuilder, SExpBuilder, StructBuilder};
use crate::value::iterators::{
    ElementsIterator, FieldIterator, FieldValuesIterator, IndexVec, SymbolsIterator,
};
use crate::value::reader::ElementReader;

impl Element {
    pub fn null(null_type: IonType) -> Element {
        null_type.into()
    }

    pub fn boolean(value: bool) -> Element {
        value.into()
    }

    pub fn string<I: Into<String>>(str: I) -> Element {
        let text: String = str.into();
        text.into()
    }

    pub fn symbol<I: Into<Symbol>>(symbol: I) -> Element {
        let symbol: Symbol = symbol.into();
        symbol.into()
    }

    pub fn integer<I: Into<Integer>>(integer: I) -> Element {
        let integer: Integer = integer.into();
        integer.into()
    }

    pub fn decimal(decimal: Decimal) -> Element {
        decimal.into()
    }

    pub fn timestamp(timestamp: Timestamp) -> Element {
        timestamp.into()
    }

    pub fn float(float: f64) -> Element {
        float.into()
    }

    pub fn clob<A: AsRef<[u8]>>(bytes: A) -> Element {
        let bytes: &[u8] = bytes.as_ref();
        Value::Clob(bytes.into()).into()
    }

    pub fn blob<A: AsRef<[u8]>>(bytes: A) -> Element {
        let bytes: &[u8] = bytes.as_ref();
        Value::Blob(bytes.into()).into()
    }

    pub fn list_builder() -> ListBuilder {
        ListBuilder::new()
    }

    pub fn sexp_builder() -> SExpBuilder {
        SExpBuilder::new()
    }

    pub fn struct_builder() -> StructBuilder {
        Struct::builder()
    }
}

/// Behavior that is common to both [SExp] and [Struct].
pub trait IonSequence {
    fn iter(&self) -> ElementsIterator<'_>;
    fn get(&self, index: usize) -> Option<&Element>;
    fn len(&self) -> usize;
    fn is_empty(&self) -> bool {
        self.len() == 0
    }
}

/// An in-memory representation of an Ion list
#[derive(Debug, Clone, PartialEq, Eq)]
pub struct List {
    children: Vec<Element>,
}

impl List {
    pub(crate) fn new(children: Vec<Element>) -> Self {
        Self { children }
    }

    pub fn builder() -> ListBuilder {
        ListBuilder::new()
    }

    pub fn clone_builder(&self) -> ListBuilder {
        ListBuilder::with_initial_elements(&self.children)
    }
}

impl IonSequence for List {
    fn iter(&self) -> ElementsIterator<'_> {
        ElementsIterator::new(&self.children)
    }

    fn get(&self, index: usize) -> Option<&Element> {
        self.children.get(index)
    }

    fn len(&self) -> usize {
        self.children.len()
    }

    fn is_empty(&self) -> bool {
        self.len() == 0
    }
}

impl<S: IonSequence> IonEq for S {
    fn ion_eq(&self, other: &Self) -> bool {
        if self.len() != other.len() {
            return false;
        }
        for (item1, item2) in self.iter().zip(other.iter()) {
            if !item1.ion_eq(item2) {
                return false;
            }
        }
        true
    }
}

/// An in-memory representation of an Ion s-expression
#[derive(Debug, Clone, PartialEq, Eq)]
pub struct SExp {
    children: Vec<Element>,
}

impl SExp {
    pub(crate) fn new(children: Vec<Element>) -> Self {
        Self { children }
    }

    pub fn builder() -> SExpBuilder {
        SExpBuilder::new()
    }

    pub fn clone_builder(&self) -> SExpBuilder {
        SExpBuilder::with_initial_elements(&self.children)
    }
}

impl IonSequence for SExp {
    fn iter(&self) -> ElementsIterator<'_> {
        ElementsIterator::new(&self.children)
    }

    fn get(&self, index: usize) -> Option<&Element> {
        self.children.get(index)
    }

    fn len(&self) -> usize {
        self.children.len()
    }

    fn is_empty(&self) -> bool {
        self.len() == 0
    }
}

// This collection is broken out into its own type to allow instances of it to be shared with Arc/Rc.
#[derive(Debug, Clone)]
struct Fields {
    // Key/value pairs in the order they were inserted
    by_index: Vec<(Symbol, Element)>,
    // Maps symbols to a list of indexes where values may be found in `by_index` above
    by_name: HashMap<Symbol, IndexVec>,
}

impl Fields {
    /// Gets all of the indexes that contain a value associated with the given field name.
    fn get_indexes<A: AsSymbolRef>(&self, field_name: A) -> Option<&IndexVec> {
        field_name
            .as_symbol_ref()
            .text()
            .map(|text| {
                // If the symbol has defined text, look it up by &str
                self.by_name.get(text)
            })
            .unwrap_or_else(|| {
                // Otherwise, construct a (cheap, stack-allocated) Symbol with unknown text...
                let symbol = Symbol::unknown_text();
                // ...and use the unknown text symbol to look up matching field values
                self.by_name.get(&symbol)
            })
    }

    /// Iterates over the values found at the specified indexes.
    fn get_values_at_indexes<'a>(&'a self, indexes: &'a IndexVec) -> FieldValuesIterator<'a> {
        FieldValuesIterator {
            current: 0,
            indexes: Some(indexes),
            by_index: &self.by_index,
        }
    }

    /// Gets the last value in the Struct that is associated with the specified field name.
    ///
    /// Note that the Ion data model views a struct as a bag of (name, value) pairs and does not
    /// have a notion of field ordering. In most use cases, field names are distinct and the last
    /// appearance of a field in the struct's serialized form will have been the _only_ appearance.
    /// If a field name appears more than once, this method makes the arbitrary decision to return
    /// the value associated with the last appearance. If your application uses structs that repeat
    /// field names, you are encouraged to use [get_all] instead.
    fn get_last<A: AsSymbolRef>(&self, field_name: A) -> Option<&Element> {
        self.get_indexes(field_name)
            .and_then(|indexes| indexes.last())
            .and_then(|index| self.by_index.get(*index))
            .map(|(_name, value)| value)
    }

    /// Iterates over all of the values associated with the given field name.
    fn get_all<A: AsSymbolRef>(&self, field_name: A) -> FieldValuesIterator {
        let indexes = self.get_indexes(field_name);
        FieldValuesIterator {
            current: 0,
            indexes,
            by_index: &self.by_index,
        }
    }

    /// Iterates over all of the (field name, field value) pairs in the struct.
    fn iter(&self) -> impl Iterator<Item = &(Symbol, Element)> {
        self.by_index.iter()
    }
}

/// An in-memory representation of an Ion Struct
#[derive(Debug, Clone)]
pub struct Struct {
    fields: Fields,
}

impl Struct {
    pub fn builder() -> StructBuilder {
        StructBuilder::new()
    }

    pub fn clone_builder(&self) -> StructBuilder {
        StructBuilder::with_initial_fields(&self.fields.by_index)
    }

    /// Returns an iterator over the field name/value pairs in this Struct.
    pub fn fields(&self) -> impl Iterator<Item = (&Symbol, &Element)> {
        self.fields
            .iter()
            // Here we convert from &(name, value) to (&name, &value).
            // The former makes a stronger assertion about how the data is being stored. We don't
            // want that to be a mandatory part of the public API.
            .map(|(name, element)| (name, element))
    }

    fn fields_eq(&self, other: &Self) -> bool {
        // For each field name in `self`, get the list of indexes that contain a value with that name.
        for (field_name, field_value_indexes) in &self.fields.by_name {
            let other_value_indexes = match other.fields.get_indexes(field_name) {
                Some(indexes) => indexes,
                // The other struct doesn't have a field with this name so they're not equal.
                None => return false,
            };

            if field_value_indexes.len() != other_value_indexes.len() {
                // The other struct has fields with the same name, but a different number of them.
                return false;
            }

            for field_value in self.fields.get_values_at_indexes(field_value_indexes) {
                if other
                    .fields
                    .get_values_at_indexes(other_value_indexes)
                    .all(|other_value| !field_value.ion_eq(other_value))
                {
                    // Couldn't find an equivalent field in the other struct
                    return false;
                }
            }
        }

        // If all of the above conditions hold, the two structs are equal.
        true
    }

    /// Returns the number of fields in this Struct.
    pub fn len(&self) -> usize {
        self.fields.by_index.len()
    }

    /// Returns `true` if this struct has zero fields.
    pub fn is_empty(&self) -> bool {
        self.len() == 0
    }
}

impl<K, V> FromIterator<(K, V)> for Struct
where
    K: Into<Symbol>,
    V: Into<Element>,
{
    /// Returns an owned struct from the given iterator of field names/values.
    fn from_iter<I: IntoIterator<Item = (K, V)>>(iter: I) -> Self {
        let mut by_index: Vec<(Symbol, Element)> = Vec::new();
        let mut by_name: HashMap<Symbol, IndexVec> = HashMap::new();
        for (field_name, field_value) in iter {
            let field_name = field_name.into();
            let field_value = field_value.into();

            by_name
                .entry(field_name.clone())
                .or_insert_with(IndexVec::new)
                .push(by_index.len());
            by_index.push((field_name, field_value));
        }

        let fields = Fields { by_index, by_name };
        Self { fields }
    }
}

impl Struct {
    pub fn iter(&self) -> FieldIterator<'_> {
        FieldIterator::new(&self.fields.by_index)
    }

    pub fn get<A: AsSymbolRef>(&self, field_name: A) -> Option<&Element> {
        self.fields.get_last(field_name)
    }

    pub fn get_all<A: AsSymbolRef>(&self, field_name: A) -> FieldValuesIterator<'_> {
        self.fields.get_all(field_name)
    }
}

impl PartialEq for Struct {
    fn eq(&self, other: &Self) -> bool {
        // check if both fields have same length
        self.len() == other.len()
            // we need to test equality in both directions for both fields
            // A good example for this is annotated vs not annotated values in struct
            //  { a:4, a:4 } vs. { a:4, a:a::4 } // returns true
            //  { a:4, a:a::4 } vs. { a:4, a:4 } // returns false
            && self.fields_eq(other) && other.fields_eq(self)
    }
}

impl Eq for Struct {}

impl IonEq for Value {
    fn ion_eq(&self, other: &Self) -> bool {
        use Value::*;
        match (self, other) {
            (Float(f1), Float(f2)) => return f1.ion_eq(f2),
            (Decimal(d1), Decimal(d2)) => return d1.ion_eq(d2),
            (Timestamp(t1), Timestamp(t2)) => return t1.ion_eq(t2),
            (List(l1), List(l2)) => return l1.ion_eq(l2),
            (SExp(s1), SExp(s2)) => return s1.ion_eq(s2),
            _ => {}
        };
        // For any other case, fall back to vanilla equality
        self == other
    }
}

impl IonEq for Element {
    fn ion_eq(&self, other: &Self) -> bool {
        self.annotations == other.annotations && self.value.ion_eq(&other.value)
    }
}

impl IonEq for Vec<Element> {
    fn ion_eq(&self, other: &Self) -> bool {
        if self.len() != other.len() {
            return false;
        }
        for (v1, v2) in self.iter().zip(other.iter()) {
            if !v1.ion_eq(v2) {
                return false;
            }
        }
        true
    }
}

/// Variants for all _values_ within an [`Element`].
#[derive(Debug, Clone, PartialEq)]
pub enum Value {
    Null(IonType),
    Integer(Integer),
    Float(f64),
    Decimal(Decimal),
    Timestamp(Timestamp),
    String(String),
    Symbol(Symbol),
    Boolean(bool),
    Blob(Vec<u8>),
    Clob(Vec<u8>),
    SExp(SExp),
    List(List),
    Struct(Struct),
}

/// An `(annotations, value)` pair representing an Ion value.
#[derive(Debug, Clone)]
pub struct Element {
    annotations: Vec<Symbol>,
    value: Value,
}

impl Element {
    pub fn new(annotations: Vec<Symbol>, value: Value) -> Self {
        Self { annotations, value }
    }
}

impl Display for Element {
    fn fmt(&self, f: &mut Formatter<'_>) -> Result<(), std::fmt::Error> {
        let mut ivf = IonValueFormatter { output: f };

        // display for annotations of this owned_element
        ivf.format_annotations(&self.annotations)
            .map_err(|_| std::fmt::Error)?;

        match &self.value {
            Value::Null(ion_type) => ivf.format_null(*ion_type),
            Value::Boolean(bool) => ivf.format_bool(*bool),
            Value::Integer(integer) => ivf.format_integer(integer),
            Value::Float(float) => ivf.format_float(*float),
            Value::Decimal(decimal) => ivf.format_decimal(decimal),
            Value::Timestamp(timestamp) => ivf.format_timestamp(timestamp),
            Value::Symbol(symbol) => ivf.format_symbol(symbol),
            Value::String(string) => ivf.format_string(string),
            Value::Clob(clob) => ivf.format_clob(clob),
            Value::Blob(blob) => ivf.format_blob(blob),
            Value::Struct(struct_) => ivf.format_struct(struct_),
            Value::SExp(sexp) => ivf.format_sexp(sexp),
            Value::List(list) => ivf.format_list(list),
        }
        .map_err(|_| std::fmt::Error)?;

        Ok(())
    }
}

impl PartialEq for Element {
    fn eq(&self, other: &Self) -> bool {
        self.value == other.value && self.annotations == other.annotations
    }
}

impl Eq for Element {}

// This implementation allows APIs that require an Into<Element> to accept references to an existing
// Element.
impl<'a> From<&'a Element> for Element {
    fn from(element: &'a Element) -> Self {
        element.clone()
    }
}

// Anything that can be turned into a `Value` can then be turned into an `Element`
// by associating it with an empty annotations sequence.
impl<T> From<T> for Element
where
    T: Into<Value>,
{
    fn from(value: T) -> Self {
        Element::new(Vec::new(), value.into())
    }
}

impl From<IonType> for Value {
    fn from(ion_type: IonType) -> Self {
        Value::Null(ion_type)
    }
}

impl From<i64> for Value {
    fn from(i64_val: i64) -> Self {
        Value::Integer(Integer::I64(i64_val))
    }
}

impl From<BigInt> for Value {
    fn from(big_int_val: BigInt) -> Self {
        Value::Integer(Integer::BigInt(big_int_val))
    }
}

impl From<Integer> for Value {
    fn from(integer_val: Integer) -> Self {
        Value::Integer(integer_val)
    }
}

impl From<f64> for Value {
    fn from(f64_val: f64) -> Self {
        Value::Float(f64_val)
    }
}

impl From<Decimal> for Value {
    fn from(decimal_val: Decimal) -> Self {
        Value::Decimal(decimal_val)
    }
}

impl From<Timestamp> for Value {
    fn from(timestamp_val: Timestamp) -> Self {
        Value::Timestamp(timestamp_val)
    }
}

impl From<bool> for Value {
    fn from(bool_val: bool) -> Self {
        Value::Boolean(bool_val)
    }
}

impl From<&str> for Value {
    fn from(string_val: &str) -> Self {
        Value::String(string_val.to_owned())
    }
}

impl From<String> for Value {
    fn from(string_val: String) -> Self {
        Value::String(string_val)
    }
}

impl From<Symbol> for Value {
    fn from(sym_val: Symbol) -> Self {
        Value::Symbol(sym_val)
    }
}

impl From<List> for Value {
    fn from(list: List) -> Self {
        Value::List(list)
    }
}

impl From<SExp> for Value {
    fn from(s_expr: SExp) -> Self {
        Value::SExp(s_expr)
    }
}

impl From<Struct> for Value {
    fn from(struct_val: Struct) -> Self {
        Value::Struct(struct_val)
    }
}

/// Allows types that can be converted into an Ion [Value] to also specify annotations, producing
/// an [Element].
///
/// ```
/// use ion_rs::ion_list;
/// use ion_rs::value::owned::{Element, IntoAnnotatedElement, Value};
///
/// // Explicit conversion of a Rust bool (`true`) into a `Value`...
/// let boolean_value: Value = true.into();
/// // and then into an `Element`...
/// let mut boolean_element: Element = boolean_value.into();
/// // and then adding annotations to the `Element`.
/// boolean_element = boolean_element.with_annotations(["foo", "bar"]);
///
/// // Much more concise equivalent leveraging the `IntoAnnotatedElement` trait.
/// let boolean_element = true.with_annotations(["foo", "bar"]);
/// ```
pub trait IntoAnnotatedElement: Into<Value> {
    /// Converts the value into an [Element] with the specified annotations.
    fn with_annotations<S: Into<Symbol>, I: IntoIterator<Item = S>>(
        self,
        annotations: I,
    ) -> Element {
        let annotations = annotations.into_iter().map(|i| i.into()).collect();
        Element::new(annotations, self.into())
    }
}

impl<V> IntoAnnotatedElement for V where V: Into<Value> {}

impl Element {
    pub fn ion_type(&self) -> IonType {
        use Value::*;

        match &self.value {
            Null(t) => *t,
            Integer(_) => IonType::Integer,
            Float(_) => IonType::Float,
            Decimal(_) => IonType::Decimal,
            Timestamp(_) => IonType::Timestamp,
            String(_) => IonType::String,
            Symbol(_) => IonType::Symbol,
            Boolean(_) => IonType::Boolean,
            Blob(_) => IonType::Blob,
            Clob(_) => IonType::Clob,
            SExp(_) => IonType::SExpression,
            List(_) => IonType::List,
            Struct(_) => IonType::Struct,
        }
    }

    pub fn annotations(&self) -> SymbolsIterator<'_> {
        SymbolsIterator::new(&self.annotations)
    }

    pub fn with_annotations<S: Into<Symbol>, I: IntoIterator<Item = S>>(
        self,
        annotations: I,
    ) -> Self {
        let annotations: Vec<Symbol> = annotations.into_iter().map(|i| i.into()).collect();
        Element::new(annotations, self.value)
    }

    pub fn has_annotation(&self, annotation: &str) -> bool {
        self.annotations
            .iter()
            .any(|a| a.text() == Some(annotation))
    }

    pub fn is_null(&self) -> bool {
        matches!(&self.value, Value::Null(_))
    }

    pub fn as_integer(&self) -> Option<&Integer> {
        match &self.value {
            Value::Integer(i) => Some(i),
            _ => None,
        }
    }

    pub fn as_float(&self) -> Option<f64> {
        match &self.value {
            Value::Float(f) => Some(*f),
            _ => None,
        }
    }

    pub fn as_decimal(&self) -> Option<&Decimal> {
        match &self.value {
            Value::Decimal(d) => Some(d),
            _ => None,
        }
    }

    pub fn as_timestamp(&self) -> Option<&Timestamp> {
        match &self.value {
            Value::Timestamp(t) => Some(t),
            _ => None,
        }
    }

    pub fn as_text(&self) -> Option<&str> {
        match &self.value {
            Value::String(text) => Some(text),
            Value::Symbol(sym) => sym.text(),
            _ => None,
        }
    }

    pub fn as_string(&self) -> Option<&str> {
        match &self.value {
            Value::String(text) => Some(text),
            _ => None,
        }
    }

    pub fn as_symbol(&self) -> Option<&Symbol> {
        match &self.value {
            Value::Symbol(sym) => Some(sym),
            _ => None,
        }
    }

    pub fn as_boolean(&self) -> Option<bool> {
        match &self.value {
            Value::Boolean(b) => Some(*b),
            _ => None,
        }
    }

    pub fn as_lob(&self) -> Option<&[u8]> {
        match &self.value {
            Value::Blob(bytes) | Value::Clob(bytes) => Some(bytes),
            _ => None,
        }
    }

    pub fn as_blob(&self) -> Option<&[u8]> {
        match &self.value {
            Value::Blob(bytes) => Some(bytes),
            _ => None,
        }
    }

    pub fn as_clob(&self) -> Option<&[u8]> {
        match &self.value {
            Value::Clob(bytes) => Some(bytes),
            _ => None,
        }
    }

    pub fn as_sequence(&self) -> Option<&dyn IonSequence> {
        match &self.value {
            Value::SExp(sexp) => Some(sexp),
            Value::List(list) => Some(list),
            _ => None,
        }
    }

    pub fn as_sexp(&self) -> Option<&SExp> {
        match &self.value {
            Value::SExp(sexp) => Some(sexp),
            _ => None,
        }
    }

    pub fn as_list(&self) -> Option<&List> {
        match &self.value {
            Value::List(list) => Some(list),
            _ => None,
        }
    }

    pub fn as_struct(&self) -> Option<&Struct> {
        match &self.value {
            Value::Struct(structure) => Some(structure),
            _ => None,
        }
    }

    /// Reads a single Ion [`Element`] from the provided data source.
    ///
    /// If the data source is empty, returns `Ok(None)`.
    /// If the data source has at least one value, returns `Ok(Some(Element))`.
    /// If the data source has invalid data, returns `Err`.
    pub fn read_first<A: AsRef<[u8]>>(data: A) -> IonResult<Option<Element>> {
        let bytes: &[u8] = data.as_ref();
        // Create an iterator over the Elements in the data
        let mut reader = ReaderBuilder::default().build(bytes)?;
        reader.read_next_element()
    }

    /// Reads a single Ion [`Element`] from the provided data source. If the input has invalid
    /// data or does not contain at exactly one Ion value, returns `Err(IonError)`.
    pub fn read_one<A: AsRef<[u8]>>(data: A) -> IonResult<Element> {
        let bytes: &[u8] = data.as_ref();
        // Create an iterator over the Elements in the data
        let mut reader = ReaderBuilder::default().build(bytes)?;
        reader.read_one_element()
    }

    /// Reads all available [`Element`]s from the provided data source.
    ///
    /// If the input has valid data, returns `Ok(Vec<Element>)`.
    /// If the input has invalid data, returns `Err(IonError)`.
    pub fn read_all<A: AsRef<[u8]>>(data: A) -> IonResult<Vec<Element>> {
        let bytes: &[u8] = data.as_ref();
        ReaderBuilder::default().build(bytes)?.elements().collect()
    }
}

#[cfg(test)]
mod value_tests {
    use super::*;
    use crate::{ion_list, ion_sexp, ion_struct};
    use rstest::*;

<<<<<<< HEAD
    #[rstest(
        e1, e2,
        case::strings(
            Element::from("hello"), // An explicitly constructed String Element
            "hello"                 // A Rust &str, which implements Into<Element>
        ),
        case::symbols(
            Element::from(Symbol::owned("hello")), // An explicitly constructed Symbol Element
            Symbol::owned("hello")                 // A Symbol, which implements Into<Element>
        ),
        case::struct_(
            ion_struct!{"greetings": "hello"},
            Element::read_one(r#"{greetings: "hello"}"#).unwrap()
        ),
=======
    #[rstest]
    #[case::strings(
        Element::from("hello"), // An explicitly constructed String Element
        "hello"                 // A Rust &str, which implements Into<Element>
>>>>>>> a43e7e34
    )]
    #[case::symbols(
        Element::from(Symbol::owned("hello")), // An explicitly constructed Symbol Element
        Symbol::owned("hello")                 // A Symbol, which implements Into<Element>
    )]
    #[case::struct_(
        ion_struct!{"greetings": "hello"},
        Element::parse(r#"{greetings: "hello"}"#).unwrap()
    )]
    fn owned_element_accessors<E1, E2>(#[case] e1: E1, #[case] e2: E2)
    where
        E1: Into<Element>,
        E2: Into<Element>,
    {
        // assert that both value construction methods create the same element
        assert_eq!(e1.into(), e2.into());
    }

    #[rstest]
    #[case::struct_(ion_struct!{"greetings": "hello", "name": "Ion"}, 2)]
    #[case::list(ion_list!["greetings", 5, true], 3)]
    #[case::sexp(ion_sexp!(5 true), 2)]
    fn owned_container_len_test<I: Into<Element>>(#[case] container: I, #[case] length: usize) {
        let container = container.into();
        match container.ion_type() {
            IonType::List | IonType::SExpression => {
                // check length for given sequence value
                assert_eq!(container.as_sequence().unwrap().len(), length);
            }
            IonType::Struct => {
                // check length for given struct value
                assert_eq!(container.as_struct().unwrap().len(), length);
            }
            _ => {
                unreachable!("This test is only for container type elements")
            }
        }
    }

    #[rstest]
    #[case::struct_(ion_struct!{"greetings": "hello", "name": "Ion"}, false)]
    #[case::list(ion_list!["greetings", 5, true], false)]
    #[case::list_empty(ion_list![], true)]
    #[case::sexp(ion_sexp!(5 true), false)]
    #[case::sexp_empty(ion_sexp!(), true)]
    fn owned_container_is_empty_test<I: Into<Element>>(
        #[case] container: I,
        #[case] is_empty: bool,
    ) {
        let container = container.into();
        match container.ion_type() {
            IonType::List | IonType::SExpression => {
                // check length for given sequence value
                assert_eq!(container.as_sequence().unwrap().is_empty(), is_empty);
            }
            IonType::Struct => {
                // check length for given struct value
                assert_eq!(container.as_struct().unwrap().is_empty(), is_empty);
            }
            _ => {
                unreachable!("This test is only for container type elements")
            }
        }
    }
}<|MERGE_RESOLUTION|>--- conflicted
+++ resolved
@@ -787,27 +787,10 @@
     use crate::{ion_list, ion_sexp, ion_struct};
     use rstest::*;
 
-<<<<<<< HEAD
-    #[rstest(
-        e1, e2,
-        case::strings(
-            Element::from("hello"), // An explicitly constructed String Element
-            "hello"                 // A Rust &str, which implements Into<Element>
-        ),
-        case::symbols(
-            Element::from(Symbol::owned("hello")), // An explicitly constructed Symbol Element
-            Symbol::owned("hello")                 // A Symbol, which implements Into<Element>
-        ),
-        case::struct_(
-            ion_struct!{"greetings": "hello"},
-            Element::read_one(r#"{greetings: "hello"}"#).unwrap()
-        ),
-=======
     #[rstest]
     #[case::strings(
         Element::from("hello"), // An explicitly constructed String Element
         "hello"                 // A Rust &str, which implements Into<Element>
->>>>>>> a43e7e34
     )]
     #[case::symbols(
         Element::from(Symbol::owned("hello")), // An explicitly constructed Symbol Element
@@ -815,7 +798,19 @@
     )]
     #[case::struct_(
         ion_struct!{"greetings": "hello"},
-        Element::parse(r#"{greetings: "hello"}"#).unwrap()
+        Element::read_one(r#"{greetings: "hello"}"#).unwrap()
+    )]
+    #[case::strings(
+        Element::from("hello"), // An explicitly constructed String Element
+        "hello"                 // A Rust &str, which implements Into<Element>
+    )]
+    #[case::symbols(
+        Element::from(Symbol::owned("hello")), // An explicitly constructed Symbol Element
+        Symbol::owned("hello")                 // A Symbol, which implements Into<Element>
+    )]
+    #[case::struct_(
+        ion_struct!{"greetings": "hello"},
+        Element::read_one(r#"{greetings: "hello"}"#).unwrap()
     )]
     fn owned_element_accessors<E1, E2>(#[case] e1: E1, #[case] e2: E2)
     where
