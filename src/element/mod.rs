--- conflicted
+++ resolved
@@ -36,18 +36,11 @@
 pub use crate::types::{Blob, Clob};
 pub use annotations::{Annotations, IntoAnnotations};
 
-<<<<<<< HEAD
 use crate::element::writer::{ElementWriter, Format, TextKind};
-pub use list::List;
-pub use r#struct::Struct;
-pub use sequence::Sequence;
-pub use sexp::SExp;
-=======
 pub use crate::types::List;
 pub use crate::types::SExp;
 pub use crate::types::Sequence;
 pub use crate::types::Struct;
->>>>>>> b8e8e82a
 
 impl IonEq for Value {
     fn ion_eq(&self, other: &Self) -> bool {
