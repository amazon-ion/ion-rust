--- conflicted
+++ resolved
@@ -95,12 +95,8 @@
     use crate::ion_data::IonEq;
     use crate::text::text_writer::TextWriterBuilder;
 
-<<<<<<< HEAD
     use crate::ion_writer::IonWriter;
     use crate::IonResult;
-=======
-    use crate::{IonResult, IonType, IonWriter};
->>>>>>> 779a9500
     use nom::AsBytes;
 
     #[test]
