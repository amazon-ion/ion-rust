use std::convert::TryInto;
use std::io::{BufWriter, Write};

use bigdecimal::BigDecimal;
use chrono::{DateTime, Datelike, FixedOffset, NaiveDateTime, TimeZone, Timelike};

use crate::raw_symbol_token_ref::{AsRawSymbolTokenRef, RawSymbolTokenRef};
use crate::result::{illegal_operation, IonResult};
use crate::text::text_formatter::STRING_ESCAPE_CODES;
use crate::types::decimal::Decimal;
use crate::types::timestamp::{Precision, Timestamp};
use crate::types::ContainerType;
use crate::writer::IonWriter;
use crate::{Integer, IonType};

pub struct RawTextWriterBuilder {
    whitespace_config: WhitespaceConfig,
}

impl RawTextWriterBuilder {
    /// Constructs a text Ion writer with modest (but not strictly minimal) spacing.
    ///
    /// For example:
    /// ```ignore
    /// {foo: 1, bar: 2, baz: 3} [1, 2, 3] true "hello"
    /// ```
    pub fn new() -> RawTextWriterBuilder {
        RawTextWriterBuilder {
            whitespace_config: WhitespaceConfig {
                ..DEFAULT_WS_CONFIG
            },
        }
    }

    /// Constructs a 'lines' text Ion writer that adds UNIX and human-friendly newlines between
    /// top-level values.
    ///
    /// For example:
    /// ```ignore
    /// {foo: 1, bar: 2, baz: 3}
    /// [1, 2, 3]
    /// true
    /// "hello"
    /// ```
    // This doesn't solve the problem of final newlines. Should find a way to solve that some day.
    pub fn lines() -> RawTextWriterBuilder {
        RawTextWriterBuilder {
            whitespace_config: WhitespaceConfig { ..LINES_WS_CONFIG },
        }
    }

    /// Constructs a 'pretty' text Ion writer that adds human-friendly spacing between values.
    ///
    /// For example:
    /// ```ignore
    /// {
    ///     foo: 1,
    ///     bar: 2,
    ///     baz: 3
    /// }
    /// [
    ///     1,
    ///     2,
    ///     3
    /// ]
    /// true
    /// "hello"
    /// ```
    pub fn pretty() -> RawTextWriterBuilder {
        RawTextWriterBuilder {
            whitespace_config: WhitespaceConfig { ..PRETTY_WS_CONFIG },
        }
    }

    pub fn with_space_between_top_values(
        mut self,
        space_between_top_values: &'static str,
    ) -> RawTextWriterBuilder {
        self.whitespace_config.space_between_top_level_values = space_between_top_values;
        self
    }

    pub fn with_space_between_values(
        mut self,
        space_between_values: &'static str,
    ) -> RawTextWriterBuilder {
        self.whitespace_config.space_between_nested_values = space_between_values;
        self
    }

    pub fn with_indentation(mut self, indentation: &'static str) -> RawTextWriterBuilder {
        self.whitespace_config.indentation = indentation;
        self
    }

    pub fn with_space_after_field_name(
        mut self,
        space_after_field_name: &'static str,
    ) -> RawTextWriterBuilder {
        self.whitespace_config.space_after_field_name = space_after_field_name;
        self
    }

    pub fn with_space_after_container_start(
        mut self,
        space_after_container_start: &'static str,
    ) -> RawTextWriterBuilder {
        self.whitespace_config.space_after_field_name = space_after_container_start;
        self
    }

    /// Constructs a new instance of [RawTextWriter] that writes values to the provided io::Write
    /// implementation.
    pub fn build<W: Write>(self, sink: W) -> IonResult<RawTextWriter<W>> {
        let raw_text_writer = RawTextWriter {
            output: BufWriter::new(sink),
            annotations: Vec::new(),
            field_name: None,
            containers: vec![EncodingLevel::default()],
            // Should we validate here that all the strings in `whitespace_config` actually are
            // semantically whitespace?
            whitespace_config: Box::new(self.whitespace_config),
        };
        // This method cannot currently fail. It returns an IonResult<_> to be consistent with the
        // other builder APIs and to allow for fallible setup operations in the future.
        Ok(raw_text_writer)
    }
}

impl Default for RawTextWriterBuilder {
    fn default() -> Self {
        RawTextWriterBuilder::new()
    }
}

#[derive(Debug, PartialEq, Default)]
struct EncodingLevel {
    container_type: ContainerType,
    child_count: usize,
}

struct WhitespaceConfig {
    // Top-level values are independent of other values in the stream, we may separate differently
    space_between_top_level_values: &'static str,
    // Non-top-level values are within a container
    space_between_nested_values: &'static str,
    indentation: &'static str,
    space_after_field_name: &'static str,
    space_after_container_start: &'static str,
}

static DEFAULT_WS_CONFIG: WhitespaceConfig = WhitespaceConfig {
    // Single space between top level values
    space_between_top_level_values: " ",
    // Single space between values
    space_between_nested_values: " ",
    // No indentation
    indentation: "",
    // Single space between field names and values
    space_after_field_name: " ",
    // The first value in a container appears next to the opening delimiter
    space_after_container_start: "",
};

static LINES_WS_CONFIG: WhitespaceConfig = WhitespaceConfig {
    // Each value appears on its own line
    space_between_top_level_values: "\n",
    // Otherwise use the compact/default layout from `DEFAULT_WS_CONFIG`
    ..DEFAULT_WS_CONFIG
};

static PRETTY_WS_CONFIG: WhitespaceConfig = WhitespaceConfig {
    // Each top-level value starts on its own line
    space_between_top_level_values: "\n",
    // Each value appears on its own line
    space_between_nested_values: "\n",
    // Values get four spaces of indentation per level of depth
    indentation: "    ",
    // Field names and values are separated by a single space
    space_after_field_name: " ",
    // The first value in a container appears on a line by itself
    space_after_container_start: "\n",
};

pub struct RawTextWriter<W: Write> {
    output: BufWriter<W>,
    annotations: Vec<String>,
    field_name: Option<String>,
    containers: Vec<EncodingLevel>,
    whitespace_config: Box<WhitespaceConfig>,
}

impl<W: Write> RawTextWriter<W> {
    /// Returns a reference to the underlying io::Write implementation.
    pub fn output(&self) -> &W {
        self.output.get_ref()
    }

    /// Returns a mutable reference to the underlying io::Write implementation. Modifying the
    /// underlying sink is an inherently risky operation and can result in unexpected behavior.
    /// It is not recommended for most use cases.
    pub fn output_mut(&mut self) -> &mut W {
        self.output.get_mut()
    }

    /// Returns true if the RawTextWriter is currently positioned within a Struct.
    pub fn is_in_struct(&self) -> bool {
        self.parent_level().container_type == ContainerType::Struct
    }

    /// Returns the number of values that have already been written in this container.
    /// Before the first value in a container is written, this returns `0`.
    /// For the purposes of this method, the top level is considered a container.
    fn index_within_parent(&self) -> usize {
        self.parent_level().child_count
    }

    /// Returns the `&EncodingLevel` into which the RawTextWriter most recently stepped.
    fn parent_level(&self) -> &EncodingLevel {
        // `self.containers` is never empty; it always has at least the top level.
        self.containers.last().unwrap()
    }

    /// Increments the value returned by [Self::index_within_parent].
    fn increment_child_count(&mut self) {
        let parent_level = self.containers.last_mut().unwrap();
        parent_level.child_count += 1;
    }

    /// Called after each value is written to emit an appropriate delimiter before the next value.
    fn write_value_delimiter(&mut self) -> IonResult<()> {
        use ContainerType::*;
        let delimiter = match self.parent_level().container_type {
            TopLevel => "",
            Struct | List => ",",
            SExpression => "",
        };
        write!(self.output, "{}", delimiter)?;
        Ok(())
    }

    /// Writes any interstitial whitespace that is appropriate for the current context, including:
    /// * Whitespace following a container start
    /// * Whitespace between values
    /// * Indentation
    fn write_space_before_value(&mut self) -> IonResult<()> {
        // If this is the first value in this container...
        if self.index_within_parent() == 0 {
            // ...and we're not at the top level...
            if self.depth() > 0 {
                // ...then this is the first value inside a container. We'll write the
                // `space_after_container_start` so it will (e.g.) appear on its own line.
                write!(
                    &mut self.output,
                    "{}",
                    self.whitespace_config.space_after_container_start
                )?;
            }
        } else {
            // Otherwise, this is not the first value in this container. Emit the container's
            // delimiter (for example: in a list, write a `,`) before we write the value itself.
            self.write_value_delimiter()?;

            let value_spacer = if self.depth() == 0 {
                &self.whitespace_config.space_between_top_level_values
            } else {
                &self.whitespace_config.space_between_nested_values
            };
            write!(&mut self.output, "{}", value_spacer)?;
        }

        if self.whitespace_config.indentation != "" {
            // Write enough indentation for the current level of depth
            for _ in 0..self.depth() {
                write!(&mut self.output, "{}", self.whitespace_config.indentation)?;
            }
        }
        Ok(())
    }

    /// Returns `true` if the provided `token`'s text is an 'identifier'. That is, the text starts
    /// with a `$`, `_` or ASCII letter and is followed by a sequence of `$`, `_`, or ASCII letters
    /// and numbers. Examples:
    /// * `firstName`
    /// * `first_name`
    /// * `name_1`
    /// * `$name`
    /// Unlike other symbols, identifiers don't have to be wrapped in quotes.
    fn token_is_identifier(token: &str) -> bool {
        if token.is_empty() {
            return false;
        }
        let mut chars = token.chars();
        let first = chars.next().unwrap();
        (first == '$' || first == '_' || first.is_ascii_alphabetic())
            && chars.all(|c| c == '$' || c == '_' || c.is_ascii_alphanumeric())
    }

    /// Returns `true` if the provided text is an Ion keyword. Keywords like `true` or `null`
    /// resemble identifiers, but writers must wrap them in quotes when using them as symbol text.
    fn token_is_keyword(token: &str) -> bool {
        const KEYWORDS: &[&str] = &["true", "false", "nan", "null"];
        KEYWORDS.contains(&token)
    }

    /// Returns `true` if this token's text resembles a symbol ID literal. For example: `'$99'` is a
    /// symbol with the text `$99`. However, `$99` (without quotes) is a symbol ID that maps to
    /// different text.
    fn token_resembles_symbol_id(token: &str) -> bool {
        if token.is_empty() {
            return false;
        }
        let mut chars = token.chars();
        let first = chars.next().unwrap();
        first == '$' && chars.all(|c| c.is_numeric())
    }

    pub(crate) fn write_symbol_token<A: AsRawSymbolTokenRef>(
        output: &mut BufWriter<W>,
        token: A,
    ) -> IonResult<()> {
        match token.as_raw_symbol_token_ref() {
            RawSymbolTokenRef::SymbolId(sid) => write!(output, "${}", sid)?,
            RawSymbolTokenRef::Text(text)
                if Self::token_is_keyword(text) || Self::token_resembles_symbol_id(text) =>
            {
                // Write the symbol text in single quotes
                write!(output, "'{}'", text)?;
            }
            RawSymbolTokenRef::Text(text) if Self::token_is_identifier(text) => {
                // Write the symbol text without quotes
                write!(output, "{}", text)?
            }
            RawSymbolTokenRef::Text(text) => {
                // Write the symbol text using quotes and escaping any characters that require it.
                write!(output, "\'")?;
                Self::write_escaped_text_body(output, text)?;
                write!(output, "\'")?;
            }
        };
        Ok(())
    }

    // Write the field name and annotations if set
    fn write_value_metadata(&mut self) -> IonResult<()> {
        if let Some(field_name) = &self.field_name.take() {
            Self::write_symbol_token(&mut self.output, field_name)?;
            write!(
                self.output,
                ":{}",
                self.whitespace_config.space_after_field_name
            )?;
        } else if self.is_in_struct() {
            return illegal_operation("Values inside a struct must have a field name.");
        }

        if !self.annotations.is_empty() {
            for annotation in &self.annotations {
                Self::write_symbol_token(&mut self.output, annotation)?;
                write!(self.output, "::")?;
            }
            self.annotations.clear();
        }
        Ok(())
    }

    // Writes:
    // * the field name (if any)
    // * the annotations (if any)
    // * the value written by the `scalar_writer` closure
    // * a trailing delimiter (if any)
    fn write_scalar<F>(&mut self, scalar_writer: F) -> IonResult<()>
    where
        F: FnOnce(&mut BufWriter<W>) -> IonResult<()>,
    {
        self.write_space_before_value()?;
        self.write_value_metadata()?;
        scalar_writer(&mut self.output)?;
        // We just wrote another value; bump the child count.
        self.increment_child_count();
        Ok(())
    }

    /// Writes the provided BigDecimal value as an Ion decimal.
    pub fn write_big_decimal(&mut self, value: &BigDecimal) -> IonResult<()> {
        self.write_scalar(|output| {
            write!(output, "{}", &value)?;
            Ok(())
        })
    }

    // Helper method for [write_timestamp]. Writes the timestamp to output using +/-HH:MM format.
    fn write_offset(output: &mut BufWriter<W>, offset_minutes: Option<i32>) -> IonResult<()> {
        if offset_minutes.is_none() {
            write!(output, "-00:00")?;
            return Ok(());
        }
        let offset_minutes = offset_minutes.unwrap();

        const MINUTES_PER_HOUR: i32 = 60;
        // Split the offset into a sign and magnitude for formatting
        let sign = if offset_minutes >= 0 { "+" } else { "-" };
        let offset_minutes = offset_minutes.abs();
        let hours = offset_minutes / MINUTES_PER_HOUR;
        let minutes = offset_minutes % MINUTES_PER_HOUR;
        write!(output, "{}{:0>2}:{:0>2}", sign, hours, minutes)?;
        Ok(())
    }

    /// Writes the provided DateTime value as an Ion timestamp.
    #[deprecated(
        since = "0.6.1",
        note = "Please use the `write_timestamp` method instead."
    )]
    pub fn write_datetime(&mut self, value: &DateTime<FixedOffset>) -> IonResult<()> {
        self.write_scalar(|output| {
            write!(output, "{}", value.to_rfc3339())?;
            Ok(())
        })
    }

    pub fn add_annotation<A: AsRawSymbolTokenRef>(&mut self, annotation: A) {
        // TODO: This function currently allocates a new string for each annotation.
        //       It will be common for this text to come from the symbol table; we should
        //       make it possible to pass an Rc<str> or similar when applicable.
        let text = match annotation.as_raw_symbol_token_ref() {
            RawSymbolTokenRef::SymbolId(sid) => format!("${}", sid),
            RawSymbolTokenRef::Text(text) => text.to_string(),
        };
        self.annotations.push(text);
    }

    /// Writes the body (i.e. no start or end delimiters) of a string or symbol with any illegal
    /// characters escaped.
    pub(crate) fn write_escaped_text_body<S: AsRef<str>>(
        output: &mut BufWriter<W>,
        value: S,
    ) -> IonResult<()> {
        let mut start = 0usize;
        let text = value.as_ref();
        for (byte_index, character) in text.char_indices() {
            let escaped = match character {
                '\n' => r"\n",
                '\r' => r"\r",
                '\t' => r"\t",
                '\\' => r"\\",
                '/' => r"\/",
                '"' => r#"\""#,
                '\'' => r"\'",
                '?' => r"\?",
                '\x00' => r"\0", // NUL
                '\x07' => r"\a", // alert BEL
                '\x08' => r"\b", // backspace
                '\x0B' => r"\v", // vertical tab
                '\x0C' => r"\f", // form feed
                _ => {
                    // Other characters can be left as-is
                    continue;
                }
            };
            // If we reach this point, the current character needed to be escaped.
            // Write all of the text leading up to this character to output, then the escaped
            // version of this character.
            write!(output, "{}{}", &text[start..byte_index], escaped)?;
            // Update `start` to point to the first byte after the end of this character.
            start = byte_index + character.len_utf8();
        }
        write!(output, "{}", &text[start..])?;
        Ok(())
    }
}

impl<W: Write> IonWriter for RawTextWriter<W> {
    fn ion_version(&self) -> (u8, u8) {
        (1, 0)
    }

    fn write_ion_version_marker(&mut self, major: u8, minor: u8) -> IonResult<()> {
        write!(self.output, "$ion_{}_{}", major, minor)?;
        Ok(())
    }

    fn supports_text_symbol_tokens(&self) -> bool {
        true
    }

    /// Sets a list of annotations that will be applied to the next value that is written.
    fn set_annotations<I, A>(&mut self, annotations: I)
    where
        A: AsRawSymbolTokenRef,
        I: IntoIterator<Item = A>,
    {
        self.annotations.clear();
        for annotation in annotations {
            self.add_annotation(annotation)
        }
    }

    /// Writes an Ion null of the specified type.
    fn write_null(&mut self, ion_type: IonType) -> IonResult<()> {
        use IonType::*;
        self.write_scalar(|output| {
            let null_text = match ion_type {
                Null => "null",
                Boolean => "null.bool",
                Integer => "null.int",
                Float => "null.float",
                Decimal => "null.decimal",
                Timestamp => "null.timestamp",
                Symbol => "null.symbol",
                String => "null.string",
                Blob => "null.blob",
                Clob => "null.clob",
                List => "null.list",
                SExpression => "null.sexp",
                Struct => "null.struct",
            };
            write!(output, "{}", null_text)?;
            Ok(())
        })
    }

    /// Writes the provided bool value as an Ion boolean.
    fn write_bool(&mut self, value: bool) -> IonResult<()> {
        self.write_scalar(|output| {
            let bool_text = match value {
                true => "true",
                false => "false",
            };
            write!(output, "{}", bool_text)?;
            Ok(())
        })
    }

    /// Writes the provided i64 value as an Ion integer.
    fn write_i64(&mut self, value: i64) -> IonResult<()> {
        self.write_scalar(|output| {
            write!(output, "{}", value)?;
            Ok(())
        })
    }

    /// Writes an Ion `integer` with the specified value to the output stream.
    fn write_integer(&mut self, value: &Integer) -> IonResult<()> {
        match value {
            Integer::I64(i) => self.write_i64(*i),
            Integer::BigInt(i) => self.write_scalar(|output| {
                write!(output, "{}", i)?;
                Ok(())
            }),
        }
    }

    /// Writes the provided f64 value as an Ion float.
    fn write_f32(&mut self, value: f32) -> IonResult<()> {
        // The text writer doesn't distinguish between f32 and f64 in its output.
        self.write_f64(value as f64)
    }

    /// Writes the provided f64 value as an Ion float.
    fn write_f64(&mut self, value: f64) -> IonResult<()> {
        self.write_scalar(|output| {
            if value.is_nan() {
                write!(output, "nan")?;
                return Ok(());
            }

            if value.is_infinite() {
                if value.is_sign_positive() {
                    write!(output, "+inf")?;
                } else {
                    write!(output, "-inf")?;
                }
                return Ok(());
            }

            // The {:e} formatter provided by the Display trait writes floats using scientific
            // notation. It works for all floating point values except -0.0 (it drops the sign).
            // See: https://github.com/rust-lang/rust/issues/20596
            if value == 0.0f64 && value.is_sign_negative() {
                write!(output, "-0e0")?;
                return Ok(());
            }

            write!(output, "{:e}", value)?;
            Ok(())
        })
    }

    /// Writes the provided Decimal as an Ion decimal.
    fn write_decimal(&mut self, value: &Decimal) -> IonResult<()> {
        self.write_scalar(|output| {
            write!(output, "{}", value)?;
            Ok(())
        })
    }

    /// Writes the provided Timestamp as an Ion timestamp.
    fn write_timestamp(&mut self, value: &Timestamp) -> IonResult<()> {
        // A space to format the offset
        self.write_scalar(|output| {
            let (offset_minutes, datetime) = if let Some(minutes) = value.offset {
                // Create a datetime with the appropriate offset that we can use for formatting.
                let datetime: DateTime<FixedOffset> = value.clone().try_into()?;
                // Convert the offset to minutes --v
                (Some(minutes.local_minus_utc() / 60), datetime)
            } else {
                // Our timestamp has an unknown offset. Per the spec, this means it makes no
                // assertions about *where* it was recorded, but its fields are still in UTC.
                // Create a UTC datetime that we can use for formatting.
                let datetime: NaiveDateTime = value.clone().try_into()?;
                let datetime: DateTime<FixedOffset> =
                    FixedOffset::east(0).from_utc_datetime(&datetime);
                (None, datetime)
            };

            write!(output, "{:0>4}", datetime.year())?;
            //                     ^-- 0-padded, right aligned, 4-digit year
            if value.precision == Precision::Year {
                write!(output, "T")?;
                return Ok(());
            }

            write!(output, "-{:0>2}", datetime.month())?;
            //                   ^-- delimiting hyphen and 0-padded, right aligned, 2-digit month
            if value.precision == Precision::Month {
                write!(output, "T")?;
                return Ok(());
            }

            write!(output, "-{:0>2}", datetime.day())?;
            //                   ^-- delimiting hyphen and 0-padded, right aligned, 2-digit day
            if value.precision == Precision::Day {
                write!(output, "T")?;
                return Ok(());
            }

            write!(output, "T{:0>2}:{:0>2}", datetime.hour(), datetime.minute())?;
            //                   ^-- delimiting T, formatted hour, delimiting colon, formatted minute
            if value.precision == Precision::HourAndMinute {
                RawTextWriter::write_offset(output, offset_minutes)?;
                return Ok(());
            }

            write!(output, ":{:0>2}", datetime.second())?;
            //                   ^-- delimiting colon, formatted second
            value.fmt_fractional_seconds(&mut *output)?;

            RawTextWriter::write_offset(output, offset_minutes)?;
            Ok(())
        })
    }

    /// Writes the provided &str value as an Ion symbol.
    fn write_symbol<A: AsRawSymbolTokenRef>(&mut self, value: A) -> IonResult<()> {
        self.write_scalar(|output| {
            RawTextWriter::write_symbol_token(output, value)?;
            Ok(())
        })
    }

    /// Writes the provided &str value as an Ion string.
    fn write_string<S: AsRef<str>>(&mut self, value: S) -> IonResult<()> {
        self.write_scalar(|output| {
            write!(output, "\"")?;
            RawTextWriter::write_escaped_text_body(output, value)?;
            write!(output, "\"")?;
            Ok(())
        })
    }

    /// Writes the provided byte array slice as an Ion clob.
    fn write_clob<A: AsRef<[u8]>>(&mut self, value: A) -> IonResult<()> {
        // clob_value to be written based on defined STRING_ESCAPE_CODES.
        const NUM_DELIMITER_BYTES: usize = 4; // {{}}
        const NUM_HEX_BYTES_PER_BYTE: usize = 4; // \xHH

        let value: &[u8] = value.as_ref();

        // Set aside enough memory to hold a clob containing all hex-encoded bytes
        let mut clob_value =
            String::with_capacity((value.len() * NUM_HEX_BYTES_PER_BYTE) + NUM_DELIMITER_BYTES);

        for byte in value.iter().copied() {
            let c = byte as char;
            let escaped_byte = STRING_ESCAPE_CODES[c as usize];
            if !escaped_byte.is_empty() {
                clob_value.push_str(escaped_byte);
            } else {
                clob_value.push(c);
            }
        }
        self.write_scalar(|output| {
            write!(output, "{{{{\"{}\"}}}}", clob_value)?;
            Ok(())
        })
    }

    /// Writes the provided byte array slice as an Ion blob.
    fn write_blob<A: AsRef<[u8]>>(&mut self, value: A) -> IonResult<()> {
        self.write_scalar(|output| {
            // Rust format strings escape curly braces by doubling them. The following string is:
            // * The opening {{ from a text Ion blob, with each brace doubled to escape it.
            // * A {} pair used by the format string to indicate where the base64-encoded bytes
            //   should be inserted.
            // * The closing }} from a text Ion blob, with each brace doubled to escape it.
            write!(output, "{{{{{}}}}}", base64::encode(value))?;
            Ok(())
        })
    }

    /// Begins a container (List, S-Expression, or Struct). If `ion_type` is not a container type,
    /// `step_in` will return an Err(IllegalOperation).
    fn step_in(&mut self, ion_type: IonType) -> IonResult<()> {
        use IonType::*;

        self.write_space_before_value()?;
        self.write_value_metadata()?;
        let container_type = match ion_type {
            Struct => {
                write!(self.output, "{{")?;
                ContainerType::Struct
            }
            List => {
                write!(self.output, "[")?;
                ContainerType::List
            }
            SExpression => {
                write!(self.output, "(")?;
                ContainerType::SExpression
            }
            _ => return illegal_operation(format!("Cannot step into a(n) {:?}", ion_type)),
        };
        self.containers.push(EncodingLevel {
            container_type,
            child_count: 0usize,
        });

        Ok(())
    }

    /// Sets the current field name to `name`. If the TextWriter is currently positioned inside
    /// of a struct, the field name will be written before the next value. Otherwise, it will be
    /// ignored.
    fn set_field_name<A: AsRawSymbolTokenRef>(&mut self, name: A) {
        let name = match name.as_raw_symbol_token_ref() {
            RawSymbolTokenRef::SymbolId(sid) => format!("${}", sid),
            RawSymbolTokenRef::Text(text) => text.to_string(),
        };
        self.field_name = Some(name);
    }

    fn parent_type(&self) -> Option<IonType> {
        match self.parent_level().container_type {
            ContainerType::TopLevel => None,
            ContainerType::List => Some(IonType::List),
            ContainerType::SExpression => Some(IonType::SExpression),
            ContainerType::Struct => Some(IonType::Struct),
        }
    }

    fn depth(&self) -> usize {
        self.containers.len() - 1
    }

    /// Completes the current container. If the TextWriter is not currently positioned inside a
    /// container, `step_out` will return an Err(IllegalOperation).
    fn step_out(&mut self) -> IonResult<()> {
        use ContainerType::*;
        let end_delimiter = match self.parent_level().container_type {
            Struct => "}",
            List => "]",
            SExpression => ")",
            TopLevel => return illegal_operation("cannot step out of the top level"),
        };
        // Wait to pop() the encoding level until after we've confirmed it wasn't TopLevel
        let popped_encoding_level = self.containers.pop().unwrap();
        if popped_encoding_level.child_count > 0 {
            // If this isn't an empty container, put the closing delimiter on the next line
            // with proper indentation.
<<<<<<< HEAD
            if self
                .whitespace_config
                .space_between_nested_values
                .contains(&['\n', '\r'])
            {
=======
            if self.space_between_values.contains(['\n', '\r']) {
>>>>>>> 024cb2e8
                writeln!(&mut self.output)?;
                for _ in 0..self.depth() {
                    write!(&mut self.output, "{}", self.whitespace_config.indentation)?;
                }
            }
        }
        write!(self.output, "{}", end_delimiter)?;
        self.increment_child_count();
        Ok(())
    }

    fn flush(&mut self) -> IonResult<()> {
        self.output.flush()?;
        Ok(())
    }
}

#[cfg(test)]
mod tests {
    use std::str;
    use std::str::FromStr;

    use bigdecimal::BigDecimal;
    use chrono::{FixedOffset, NaiveDate, TimeZone};

    use crate::result::IonResult;
    use crate::text::raw_text_writer::{RawTextWriter, RawTextWriterBuilder};
    use crate::types::timestamp::Timestamp;
    use crate::writer::IonWriter;
    use crate::IonType;

    fn writer_test_with_builder<F>(builder: RawTextWriterBuilder, mut commands: F, expected: &str)
    where
        F: FnMut(&mut RawTextWriter<&mut Vec<u8>>) -> IonResult<()>,
    {
        let mut output = Vec::new();
        let mut writer = builder
            .build(&mut output)
            .expect("could not create RawTextWriter");
        commands(&mut writer).expect("Invalid TextWriter test commands.");
        writer.flush().expect("Call to flush() failed.");
        drop(writer);
        assert_eq!(str::from_utf8(&output).unwrap(), expected);
    }

    /// Constructs a [RawTextWriter] using [RawTextReaderBuilder::default], passes it to the
    /// provided `commands` closure, and then verifies that its output matches `expected_default`.
    /// Then, constructs a [RawTextWriter] using [RawTextReaderBuilder::pretty], passes it to the
    /// provided `commands` closure, and then verifies that its output matches `expected_pretty`.
    /// Finally, constructs a [RawTextWriter] using [RawTextReaderBuilder::lines], passes it to the
    /// provided `commands` closure, and then verifies that its output matches `expected_lines`.
    fn writer_test<F>(
        mut commands: F,
        expected_default: &str,
        expected_pretty: &str,
        expected_lines: &str,
    ) where
        F: Fn(&mut RawTextWriter<&mut Vec<u8>>) -> IonResult<()>,
    {
        writer_test_with_builder(
            RawTextWriterBuilder::default(),
            &mut commands,
            expected_default,
        );
        writer_test_with_builder(
            RawTextWriterBuilder::pretty(),
            &mut commands,
            expected_pretty,
        );
        writer_test_with_builder(RawTextWriterBuilder::lines(), commands, expected_lines)
    }

    /// When writing a scalar value, there shouldn't be any difference in output between the
    /// `default`, `pretty`, and `lines` text writers. This function simply calls `writer_test_with_builder`
    /// above using the same expected text for all cases.
    fn write_scalar_test<F>(mut commands: F, expected: &str)
    where
        F: Fn(&mut RawTextWriter<&mut Vec<u8>>) -> IonResult<()>,
    {
        writer_test_with_builder(RawTextWriterBuilder::default(), &mut commands, expected);
        writer_test_with_builder(RawTextWriterBuilder::pretty(), &mut commands, expected);
        writer_test_with_builder(RawTextWriterBuilder::lines(), commands, expected)
    }

    #[test]
    fn write_null_null() {
        write_scalar_test(|w| w.write_null(IonType::Null), "null");
    }

    #[test]
    fn write_null_string() {
        write_scalar_test(|w| w.write_null(IonType::String), "null.string");
    }

    #[test]
    fn write_bool_true() {
        write_scalar_test(|w| w.write_bool(true), "true");
    }

    #[test]
    fn write_bool_false() {
        write_scalar_test(|w| w.write_bool(false), "false");
    }

    #[test]
    fn write_i64() {
        write_scalar_test(|w| w.write_i64(7), "7");
    }

    #[test]
    fn write_f32() {
        write_scalar_test(|w| w.write_f32(700f32), "7e2");
    }

    #[test]
    fn write_f64() {
        write_scalar_test(|w| w.write_f64(700f64), "7e2");
    }

    #[test]
    fn write_annotated_i64() {
        write_scalar_test(
            |w| {
                w.set_annotations(&["foo", "bar", "baz quux"]);
                w.write_i64(7)
            },
            "foo::bar::'baz quux'::7",
        );
    }

    #[test]
    fn write_decimal() {
        let decimal_text = "731221.9948";
        write_scalar_test(
            |w| w.write_big_decimal(&BigDecimal::from_str(decimal_text).unwrap()),
            decimal_text,
        );
    }

    #[test]
    fn write_datetime_epoch() {
        #![allow(deprecated)] // `write_datetime` is deprecated
        let naive_datetime =
            NaiveDate::from_ymd(2000_i32, 1_u32, 1_u32).and_hms(0_u32, 0_u32, 0_u32);
        let offset = FixedOffset::west(0);
        let datetime = offset.from_utc_datetime(&naive_datetime);
        write_scalar_test(|w| w.write_datetime(&datetime), "2000-01-01T00:00:00+00:00");
    }

    #[test]
    fn write_timestamp_with_year() {
        let timestamp = Timestamp::with_year(2000)
            .build()
            .expect("building timestamp failed");
        write_scalar_test(|w| w.write_timestamp(&timestamp), "2000T");
    }

    #[test]
    fn write_timestamp_with_month() {
        let timestamp = Timestamp::with_year(2000)
            .with_month(8)
            .build()
            .expect("building timestamp failed");
        write_scalar_test(|w| w.write_timestamp(&timestamp), "2000-08T");
    }

    #[test]
    fn write_timestamp_with_ymd() {
        let timestamp = Timestamp::with_ymd(2000, 8, 22)
            .build()
            .expect("building timestamp failed");
        write_scalar_test(|w| w.write_timestamp(&timestamp), "2000-08-22T");
    }

    #[test]
    fn write_timestamp_with_ymd_hms() {
        let timestamp = Timestamp::with_ymd(2000, 8, 22)
            .with_hms(15, 45, 11)
            .build_at_offset(2 * 60)
            .expect("building timestamp failed");
        write_scalar_test(
            |w| w.write_timestamp(&timestamp),
            "2000-08-22T15:45:11+02:00",
        );
    }

    #[test]
    fn write_timestamp_with_ymd_hms_millis() {
        let timestamp = Timestamp::with_ymd_hms_millis(2000, 8, 22, 15, 45, 11, 931)
            .build_at_offset(-5 * 60)
            .expect("building timestamp failed");
        write_scalar_test(
            |w| w.write_timestamp(&timestamp),
            "2000-08-22T15:45:11.931-05:00",
        );
    }

    #[test]
    fn write_timestamp_with_ymd_hms_millis_unknown_offset() {
        let timestamp = Timestamp::with_ymd_hms_millis(2000, 8, 22, 15, 45, 11, 931)
            .build_at_unknown_offset()
            .expect("building timestamp failed");
        write_scalar_test(
            |w| w.write_timestamp(&timestamp),
            "2000-08-22T15:45:11.931-00:00",
        );
    }

    #[test]
    fn write_blob() {
        write_scalar_test(|w| w.write_blob("hello".as_bytes()), "{{aGVsbG8=}}");
    }

    #[test]
    fn write_clob() {
        write_scalar_test(|w| w.write_clob("a\"\'\n".as_bytes()), "{{\"a\\\"'\\n\"}}");
        write_scalar_test(
            |w| w.write_clob("❤️".as_bytes()),
            "{{\"\\xe2\\x9d\\xa4\\xef\\xb8\\x8f\"}}",
        );
        write_scalar_test(
            |w| w.write_clob("hello world".as_bytes()),
            "{{\"hello world\"}}",
        );
    }

    #[test]
    fn write_stream() {
        writer_test(
            |w| {
                w.write_string("foo")?;
                w.write_i64(21)?;
                w.write_symbol("bar")
            },
            "\"foo\" 21 bar",
            "\"foo\"\n21\nbar",
            "\"foo\"\n21\nbar",
        );
    }

    #[test]
    fn write_list() {
        writer_test(
            |w| {
                w.step_in(IonType::List)?;
                w.write_string("foo")?;
                w.write_i64(21)?;
                w.write_symbol("bar")?;
                w.step_out()
            },
            "[\"foo\", 21, bar]",
            "[\n    \"foo\",\n    21,\n    bar\n]",
            "[\"foo\", 21, bar]",
        );
    }

    #[test]
    fn write_nested_list() {
        writer_test(
            |w| {
                w.step_in(IonType::List)?;
                w.write_string("foo")?;
                w.write_i64(21)?;
                w.step_in(IonType::List)?;
                w.write_symbol("bar")?;
                w.step_out()?;
                w.step_out()
            },
            "[\"foo\", 21, [bar]]",
            "[\n    \"foo\",\n    21,\n    [\n        bar\n    ]\n]",
            "[\"foo\", 21, [bar]]",
        );
    }

    #[test]
    fn write_s_expression() {
        writer_test(
            |w| {
                w.step_in(IonType::SExpression)?;
                w.write_string("foo")?;
                w.write_i64(21)?;
                w.write_symbol("bar")?;
                w.step_out()
            },
            "(\"foo\" 21 bar)",
            "(\n    \"foo\"\n    21\n    bar\n)",
            "(\"foo\" 21 bar)",
        );
    }

    #[test]
    fn write_struct() {
        writer_test(
            |w| {
                w.step_in(IonType::Struct)?;
                w.set_field_name("a");
                w.write_string("foo")?;
                w.set_field_name("b");
                w.write_i64(21)?;
                w.set_field_name("c");
                w.set_annotations(&["quux"]);
                w.write_symbol("bar")?;
                w.step_out()
            },
            "{a: \"foo\", b: 21, c: quux::bar}",
            "{\n    a: \"foo\",\n    b: 21,\n    c: quux::bar\n}",
            "{a: \"foo\", b: 21, c: quux::bar}",
        );
    }
}<|MERGE_RESOLUTION|>--- conflicted
+++ resolved
@@ -778,15 +778,7 @@
         if popped_encoding_level.child_count > 0 {
             // If this isn't an empty container, put the closing delimiter on the next line
             // with proper indentation.
-<<<<<<< HEAD
-            if self
-                .whitespace_config
-                .space_between_nested_values
-                .contains(&['\n', '\r'])
-            {
-=======
             if self.space_between_values.contains(['\n', '\r']) {
->>>>>>> 024cb2e8
                 writeln!(&mut self.output)?;
                 for _ in 0..self.depth() {
                     write!(&mut self.output, "{}", self.whitespace_config.indentation)?;
