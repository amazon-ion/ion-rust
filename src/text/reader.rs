use nom::Err::Incomplete;
use nom::IResult;

<<<<<<< HEAD
use crate::result::{decoding_error, illegal_operation, IonResult};
use crate::text::parent_level::ParentContainer;
=======
use crate::result::{decoding_error, IonResult};
>>>>>>> 2d40afa1
use crate::text::parsers::containers::{
    list_value_or_end, s_expression_value_or_end, struct_field_name_or_end, struct_field_value,
};
use crate::text::parsers::top_level::top_level_value;
use crate::text::text_buffer::TextBuffer;
use crate::text::text_data_source::TextIonDataSource;
use crate::text::text_value::{AnnotatedTextValue, TextValue};
use crate::value::owned::OwnedSymbolToken;
use crate::IonType;

// TODO: Implement a full text reader.
//       This implementation is a placeholder. It does not yet implement the Cursor trait.

const INITIAL_PARENTS_CAPACITY: usize = 16;

pub struct TextReader<T: TextIonDataSource> {
    buffer: TextBuffer<T::TextSource>,
<<<<<<< HEAD
    current_field_name: Option<OwnedSymbolToken>,
    current_value: Option<AnnotatedTextValue>,
=======
    current_value: Option<TextValue>,
>>>>>>> 2d40afa1
    bytes_read: usize,
    is_eof: bool,
    parents: Vec<ParentContainer>,
}

impl<T: TextIonDataSource> TextReader<T> {
    fn new(input: T) -> TextReader<T> {
        let text_source = input.to_text_ion_data_source();
        TextReader {
            buffer: TextBuffer::new(text_source),
<<<<<<< HEAD
            current_field_name: None,
=======
>>>>>>> 2d40afa1
            current_value: None,
            bytes_read: 0,
            is_eof: false,
            parents: Vec::with_capacity(INITIAL_PARENTS_CAPACITY),
        }
    }

    pub fn bytes_read(&self) -> usize {
        self.bytes_read
    }

<<<<<<< HEAD
    //TODO: This function should be a helper method called `load_next_value()`. `next()` would call
    //      it and then query `self.current_value` to learn what IonType to return.
    fn next(&mut self) -> IonResult<Option<AnnotatedTextValue>> {
        // If the reader's current value is the beginning of a container and the user calls `next()`,
        // We need to skip the entire container. We can do this by stepping into and then out of
        // that container. `step_out()` has logic that will exhaust the remaining values.
        let need_to_skip_container = self
            .current_value
            .as_ref()
            .map(|v| v.value().ion_type().is_container())
            .unwrap_or(false);

        if need_to_skip_container {
            self.step_in()?;
            self.step_out()?;
        }

        if self.parents.is_empty() {
            // The `parents` stack is empty. We're at the top level.

            // If the reader has already found EOF (the end of the top level), there's no need to
            // try to read more data. Return Ok(None).
            if self.is_eof {
                return Ok(None);
            }
            // Otherwise, try to read the next value.
            let value = self.next_top_level_value();
            match value {
                Ok(None) => {
                    // We hit EOF; make a note of it and clear the current value.
                    self.is_eof = true;
                    self.current_value = None;
                }
                Ok(Some(ref value)) => {
                    // We read a value successfully; set it as our current value.
                    // TODO: This currently clones the loaded value. This will not be necessary
                    //       when `next()` returns an IonType instead of an AnnotatedTextValue.
                    self.current_value = Some(value.clone());
                }
                _ => {}
            };

            return value;
        }
        // Otherwise, the `parents` stack is not empty. We're inside a container.

        // The `ParentLevel` type is only a couple of stack-allocated bytes. It's very cheap to clone.
        let parent = self.parents.last().unwrap().clone();
        // If the reader had already found the end of this container, return Ok(None).
        if parent.is_exhausted() {
            return Ok(None);
        }
        // Otherwise, try to read the next value. The syntax we expect will depend on the
        // IonType of the parent container.
        let value = match parent.ion_type() {
            IonType::List => self.next_list_value(),
            IonType::SExpression => self.next_s_expression_value(),
            IonType::Struct => {
                // If the reader finds a field name...
                if let Some(field_name) = self.next_struct_field_name()? {
                    // ...remember it and return the field value that follows.
                    self.current_field_name = Some(field_name);
                    Ok(Some(self.next_struct_field_value()?))
                } else {
                    // Otherwise, this is the end of the struct.
                    Ok(None)
                }
            }
            other => unreachable!(
                "The reader's `parents` stack contained a scalar value: {:?}",
                other
            ),
        };

        // If the parser returns Ok(None), we've just encountered the end of the container for
        // the first time. Set `is_exhausted` so we won't try to parse more until `step_out()` is
        // called.
        if let Ok(None) = value {
            // We previously used a copy of the last `ParentLevel` in the stack to simplify reading.
            // To modify it, we'll need to get a mutable reference to the original.
            self.parents.last_mut().unwrap().set_exhausted(true);
        }

        value
    }

    fn field_name(&self) -> Option<&OwnedSymbolToken> {
        self.current_field_name.as_ref()
    }

    fn step_in(&mut self) -> IonResult<()> {
        match &self.current_value {
            Some(value) if value.value().ion_type().is_container() => {
                self.parents
                    .push(ParentContainer::new(value.value().ion_type()));
                self.current_value = None;
                Ok(())
            }
            Some(value) => illegal_operation(format!(
                "Cannot step_in() to a {:?}",
                value.value().ion_type()
            )),
            None => illegal_operation(format!(
                "{} {}",
                "Cannot `step_in`: the reader is not positioned on a value.",
                "Try calling `next()` to advance first."
            )),
        }
    }

    fn step_out(&mut self) -> IonResult<()> {
        if self.parents.is_empty() {
            return illegal_operation(format!(
                "Cannot call `step_out()` when the reader is at the top level."
            ));
        }

        // If we're not at the end of the current container, advance the cursor until we are.
        // Unlike the binary reader, which can skip-scan, the text reader must visit every value
        // between its current position and the end of the container.
        if !self.parents.last().unwrap().is_exhausted() {
            while let Some(_ignored_value) = self.next()? {}
        }

        // Remove the parent container from the stack and clear the current value.
        let _ = self.parents.pop();
        self.current_value = None;

        Ok(())
=======
    //TODO: TextValue is an internal data type and should not be part of the public API.
    //      This method is currently private and only usable in this module's unit tests.
    fn next(&mut self) -> IonResult<Option<AnnotatedTextValue>> {
        // TODO: When the reader eventually tracks what containers we've stepped into or out of,
        //       this method will call the appropriate parser.
        self.next_top_level_value()
>>>>>>> 2d40afa1
    }

    /// Assumes that the reader is at the top level and attempts to parse the next value or IVM in
    /// the stream.
    fn next_top_level_value(&mut self) -> IonResult<Option<AnnotatedTextValue>> {
        match self.parse_next(top_level_value) {
            Ok(Some(value)) => Ok(Some(value)),
            Ok(None) => {
                // The top level is the only depth at which EOF is legal. If we encounter an EOF,
                // double check that the buffer doesn't actually have a value in it. See the
                // comments in [parse_value_at_eof] for a detailed explanation of this.
                self.parse_value_at_eof()
            }
            Err(e) => Err(e),
        }
    }

    /// Assumes that the reader is inside a list and attempts to parse the next value.
    /// If the next token in the stream is an end-of-list delimiter (`]`), returns Ok(None).
    fn next_list_value(&mut self) -> IonResult<Option<AnnotatedTextValue>> {
        self.parse_expected("a list", list_value_or_end)
    }

    /// Assumes that the reader is inside an s-expression and attempts to parse the next value.
    /// If the next token in the stream is an end-of-s-expression delimiter (`)`), returns Ok(None).
    fn next_s_expression_value(&mut self) -> IonResult<Option<AnnotatedTextValue>> {
        self.parse_expected("an s-expression", s_expression_value_or_end)
    }

    /// Assumes that the reader is inside an struct and attempts to parse the next field name.
    /// If the next token in the stream is an end-of-struct delimiter (`}`), returns Ok(None).
    fn next_struct_field_name(&mut self) -> IonResult<Option<OwnedSymbolToken>> {
        // If there isn't another value, this returns Ok(None).
        self.parse_expected("a struct field name", struct_field_name_or_end)
    }

    /// Assumes that the reader is inside a struct AND that a field has already been successfully
    /// parsed from input using [next_struct_field_name] and attempts to parse the next value.
    /// In this input position, only a value (or whitespace/comments) are legal. Anything else
    /// (including EOF) will result in a decoding error.
    fn next_struct_field_value(&mut self) -> IonResult<AnnotatedTextValue> {
        // Only called after a call to [next_struct_field_name] that returns Some(field_name).
        // It is not legal for a field name to be followed by a '}' or EOF.
        // If there isn't another value, returns an Err.
        self.parse_expected("a struct field value", struct_field_value)
    }

    /// Attempts to parse the next entity from the stream using the provided parser.
    /// Returns a decoding error if EOF is encountered while parsing.
    /// If the parser encounters an error, it will be returned as-is.
    fn parse_expected<P, O>(&mut self, entity_name: &str, parser: P) -> IonResult<O>
    where
        P: Fn(&str) -> IResult<&str, O>,
    {
        match self.parse_next(parser) {
            Ok(Some(value)) => Ok(value),
            Ok(None) => decoding_error(format!(
                "Unexpected end of input while reading {} on line {}: '{}'",
                entity_name,
                self.buffer.lines_loaded(),
                self.buffer.remaining_text()
            )),
            Err(e) => Err(e),
        }
    }

    /// Attempts to parse the next entity from the stream using the provided parser.
    /// If there isn't enough data in the buffer for the parser to match its input conclusively,
    /// more data will be loaded into the buffer and the parser will be called again.
    /// If EOF is encountered, returns `Ok(None)`.
    fn parse_next<P, O>(&mut self, parser: P) -> IonResult<Option<O>>
    where
        P: Fn(&str) -> IResult<&str, O>,
    {
        if self.is_eof {
            return Ok(None);
        }

        let value = 'parse: loop {
            // Note the number of bytes currently in the text buffer
            let length_before_parse = self.buffer.remaining_text().len();
            // Invoke the top_level_value() parser; this will attempt to recognize the next value
            // in the stream and return a &str slice containing the remaining, not-yet-parsed text.
            match parser(self.buffer.remaining_text()) {
                // If `top_level_value` returns 'Incomplete', there wasn't enough text in the buffer
                // to match the next value. No syntax errors have been encountered (yet?), but we
                // need to load more text into the buffer before we try to parse it again.
                Err(Incomplete(_needed)) => {
                    // Ask the buffer to load another line of text.
                    // TODO: Currently this loads a single line at a time for easier testing.
                    //       We may wish to bump it to a higher number of lines at a time (8?)
                    //       for efficiency once we're confident in the correctness.
                    if self.buffer.load_next_line()? == 0 {
                        // If load_next_line() returns Ok(0), we've reached the end of our input.
                        self.is_eof = true;
                        // The buffer had an `Incomplete` value in it; now that we know we're at EOF,
                        // we can determine whether the buffer's contents should actually be
                        // considered complete.
                        return Ok(None);
                    }
                    continue;
                }
                Ok((remaining_text, value)) => {
                    // Our parser successfully matched a value.
                    // Note the length of the text that remains after parsing.
                    let length_after_parse = remaining_text.len();
                    // The difference in length tells us how many bytes were part of the
                    // text representation of the value that we found.
                    let bytes_consumed = length_before_parse - length_after_parse;
                    // Discard `bytes_consumed` bytes from the TextBuffer.
                    self.buffer.consume(bytes_consumed);
                    self.bytes_read += bytes_consumed;
                    // Break out of the read/parse loop, returning the value that we matched.
                    break 'parse value;
                }
                Err(e) => {
                    // Return an error that contains the text currently in the buffer (i.e. what we
                    // were attempting to parse with `top_level_value`.)
                    // TODO: We probably don't want to surface the nom error (`e`) directly, but it's
                    //       useful for debugging.
                    return decoding_error(format!(
                        "Parsing error occurred near line {}: '{}': '{}'",
                        self.buffer.lines_loaded(),
                        self.buffer.remaining_text(),
                        e
                    ));
                }
            };
        };

        Ok(Some(value))
    }

    // Parses the contents of the text buffer again with the knowledge that we're at the end of the
    // input stream. This allows us to resolve a number of ambiguous cases.
    // For a detailed description of the problem that this addresses, please see:
    // https://github.com/amzn/ion-rust/issues/318
    // This method should only be called when the reader is at the top level. An EOF at any other
    // depth is an error.
    fn parse_value_at_eof(&mut self) -> IonResult<Option<AnnotatedTextValue>> {
        // An arbitrary, cheap-to-parse Ion value that we append to the buffer when its contents at
        // EOF are ambiguous.
        const SENTINEL_ION_TEXT: &str = "\n0\n";
        // Make a note of the buffer's length; we're about to modify it.
        let original_length = self.buffer.remaining_text().len();
        // Append our sentinel value to the end of the input buffer.
        self.buffer.inner().push_str(SENTINEL_ION_TEXT);
        // If the buffer contained a value, the newline will indicate that the contents of the
        // buffer were complete. For example:
        // * the integer `7` becomes `7\n`; it wasn't the first digit in a truncated `755`.
        // * the boolean `true` becomes `false\n`; it wasn't actually half of the
        //   identifier `falseTeeth`.
        //
        // If the buffer contained a value that's written in segments, the extra `0` will indicate
        // that no more segments are coming. For example:
        // * `foo::bar` becomes `foo::bar\n0\n`; the parser can see that 'bar' is a value, not
        //    another annotation in the sequence.
        // * `'''long-form string'''` becomes `'''long-form string'''\n0\n`; the parser can see that
        //   there aren't any more long-form string segments in the sequence.
        //
        // Attempt to parse the updated buffer.
        let value = match top_level_value(self.buffer.remaining_text()) {
            Ok(("\n", value))
                if value.annotations().len() == 0 && *value.value() == TextValue::Integer(0) =>
            {
                // We found the unannotated zero that we appended to the end of the buffer.
                // The "\n" in this pattern is the unparsed text left in the buffer,
                // which indicates that our 0 was parsed.
                Ok(None)
            }
            Ok((_remaining_text, value)) => {
                // We found something else. The zero is still in the buffer; we can leave it there.
                // The reader's `is_eof` flag has been set, so the text buffer will never be used
                // again. Return the value we found.
                Ok(Some(value))
            }
            Err(Incomplete(_needed)) => {
                decoding_error(format!(
                    "Unexpected end of input on line {}: '{}'",
                    self.buffer.lines_loaded(),
                    &self.buffer.remaining_text()[..original_length] // Don't show the extra `\n0\n`
                ))
            }
            Err(e) => {
                decoding_error(format!(
                    "Parsing error occurred near line {}: '{}': '{}'",
                    self.buffer.lines_loaded(),
                    &self.buffer.remaining_text()[..original_length], // Don't show the extra `\n0\n`
                    e
                ))
            }
        };

        // If we didn't consume the sentinel value, remove the sentinel value from the buffer.
        // Doing so makes this method idempotent.
        if self.buffer.remaining_text().ends_with(SENTINEL_ION_TEXT) {
            let length = self.buffer.remaining_text().len();
            self.buffer
                .inner()
                .truncate(length - SENTINEL_ION_TEXT.len());
        }

        value
    }
}

#[cfg(test)]
mod reader_tests {
<<<<<<< HEAD
    use rstest::*;

    use crate::result::IonResult;
=======
>>>>>>> 2d40afa1
    use crate::text::reader::TextReader;
    use crate::text::text_value::TextValue;
    use crate::types::decimal::Decimal;
    use crate::types::timestamp::Timestamp;
    use crate::value::owned::{local_sid_token, text_token};
    use crate::IonType;
    use rstest::*;

    #[rstest]
    #[case(" null ", TextValue::Null(IonType::Null))]
    #[case(" null.string ", TextValue::Null(IonType::String))]
    #[case(" true ", TextValue::Boolean(true))]
    #[case(" false ", TextValue::Boolean(false))]
    #[case(" 738 ", TextValue::Integer(738))]
    #[case(" 2.5e0 ", TextValue::Float(2.5))]
    #[case(" 2.5 ", TextValue::Decimal(Decimal::new(25, -1)))]
    #[case(" 2007-07-12T ", TextValue::Timestamp(Timestamp::with_ymd(2007, 7, 12).build().unwrap()))]
    #[case(" foo ", TextValue::Symbol(text_token("foo")))]
    #[case(" \"hi!\" ", TextValue::String("hi!".to_owned()))]
    #[case(" {{ZW5jb2RlZA==}} ", TextValue::Blob(Vec::from("encoded".as_bytes())))]
    #[case(" {{\"hello\"}} ", TextValue::Clob(Vec::from("hello".as_bytes())))]
    fn test_read_single_top_level_values(#[case] text: &str, #[case] expected_value: TextValue) {
        let mut reader = TextReader::new(text);
        let actual_value = reader.next().unwrap().unwrap();
        assert_eq!(actual_value, expected_value.without_annotations());
    }

    #[test]
    fn test_skipping_containers() -> IonResult<()> {
        let ion_data = r#"
            0 [1, 2, 3] (4 5) 6
        "#;
        let mut reader = TextReader::new(ion_data);
        assert_eq!(
            reader.next()?,
            Some(TextValue::Integer(0).without_annotations())
        );
        assert_eq!(
            reader.next()?,
            Some(TextValue::ListStart.without_annotations())
        );
        reader.step_in()?;
        assert_eq!(
            reader.next()?,
            Some(TextValue::Integer(1).without_annotations())
        );
        reader.step_out()?;
        // This should have skipped over the `2, 3` at the end of the list.
        assert_eq!(
            reader.next()?,
            Some(TextValue::SExpressionStart.without_annotations())
        );
        // Don't step into the s-expression. Instead, skip over it.
        assert_eq!(
            reader.next()?,
            Some(TextValue::Integer(6).without_annotations())
        );
        Ok(())
    }

    #[rstest]
    #[case(" null ", TextValue::Null(IonType::Null))]
    #[case(" null.string ", TextValue::Null(IonType::String))]
    #[case(" true ", TextValue::Boolean(true))]
    #[case(" false ", TextValue::Boolean(false))]
    #[case(" 738 ", TextValue::Integer(738))]
    #[case(" 2.5e0 ", TextValue::Float(2.5))]
    #[case(" 2.5 ", TextValue::Decimal(Decimal::new(25, -1)))]
    #[case(" 2007-07-12T ", TextValue::Timestamp(Timestamp::with_ymd(2007, 7, 12).build().unwrap()))]
    #[case(" foo ", TextValue::Symbol(text_token("foo")))]
    #[case(" \"hi!\" ", TextValue::String("hi!".to_owned()))]
    #[case(" {{ZW5jb2RlZA==}} ", TextValue::Blob(Vec::from("encoded".as_bytes())))]
    #[case(" {{\"hello\"}} ", TextValue::Clob(Vec::from("hello".as_bytes())))]
    fn test_read_single_top_level_values(#[case] text: &str, #[case] expected_value: TextValue) {
        let mut reader = TextReader::new(text);
        let actual_value = reader.next().unwrap().unwrap();
        assert_eq!(actual_value, expected_value.without_annotations());
    }

    #[test]
    fn test_text_read_multiple_top_level_values() -> IonResult<()> {
        let ion_data = r#"
            null
            true
            5
            5e0
            5.5
            2021-09-25T
            foo
            "hello"
            {foo: bar}
            ["foo", "bar"]
            ('''foo''')
        "#;
        let mut reader = TextReader::new(ion_data);
        let mut next_is = |expected: TextValue| {
            // In this test, none of the stream values are annotated.
            // Compare the value and ignore the annotations.
            assert_eq!(
                reader.next().unwrap().unwrap(),
                expected.without_annotations()
            );
        };
        next_is(TextValue::Null(IonType::Null));
        next_is(TextValue::Boolean(true));
        next_is(TextValue::Integer(5));
        next_is(TextValue::Float(5.0f64));
        next_is(TextValue::Decimal(Decimal::new(55, -1)));
        next_is(TextValue::Timestamp(
            Timestamp::with_ymd(2021, 9, 25).build().unwrap(),
        ));
        next_is(TextValue::Symbol(text_token("foo")));
        next_is(TextValue::String("hello".to_string()));

        // ===== CONTAINERS =====
<<<<<<< HEAD
        // TODO: Calls to `next()` should return the IonType of the next value, not the value itself.

        // Reading a struct: {foo: bar}
        assert_eq!(reader.next()?.unwrap(), TextValue::StructStart);
        reader.step_in()?;
        assert_eq!(
            reader.next()?.unwrap(),
            TextValue::Symbol(text_token("bar"))
        );
        assert_eq!(*reader.field_name().unwrap(), text_token("foo"));
        assert_eq!(reader.next()?, None);
        reader.step_out()?;

        // Reading a list: ["foo", "bar"]
        assert_eq!(reader.next()?.unwrap(), TextValue::ListStart);
        reader.step_in()?;
        assert_eq!(
            reader.next()?.unwrap(),
            TextValue::String(String::from("foo"))
        );
        assert_eq!(
            reader.next()?.unwrap(),
            TextValue::String(String::from("bar"))
        );
        assert_eq!(reader.next()?, None);
        reader.step_out()?;

        // Reading an s-expression: ('''foo''')
        assert_eq!(reader.next()?.unwrap(), TextValue::SExpressionStart);
        reader.step_in()?;
        assert_eq!(
            reader.next()?.unwrap(),
            TextValue::String(String::from("foo"))
        );
        assert_eq!(reader.next()?, None);
        reader.step_out()?;

        // There are no more top level values.
        assert_eq!(reader.next()?, None);

        // Asking for more still results in `None`
        assert_eq!(reader.next()?, None);

        Ok(())
=======
        // This part of the test is a bit clunky because the reader does not yet support
        // step_in() and step_out(). We're calling functions like `next_struct_value()` that will
        // eventually be private helper methods.
        // TODO: Replace these calls with step_in(), step_out(), field_name(), and next().
        next_is(TextValue::StructStart);
        assert_eq!(
            reader.next_struct_field_name().unwrap().unwrap(),
            text_token("foo")
        );
        assert_eq!(
            reader.next_struct_field_value().unwrap(),
            TextValue::Symbol(text_token("bar"))
        );
        // The struct only has one field, so asking for the next field name returns `None`.
        assert_eq!(reader.next_struct_field_name(), Ok(None));

        assert_eq!(reader.next().unwrap().unwrap(), TextValue::ListStart);
        assert_eq!(
            reader.next_list_value().unwrap().unwrap(),
            TextValue::String(String::from("foo"))
        );
        assert_eq!(
            reader.next_list_value().unwrap().unwrap(),
            TextValue::String(String::from("bar"))
        );
        // There are only two values in the list, so asking for the next one returns `None`
        assert_eq!(reader.next_list_value(), Ok(None));

        assert_eq!(reader.next().unwrap().unwrap(), TextValue::SExpressionStart);
        assert_eq!(
            reader.next_s_expression_value().unwrap().unwrap(),
            TextValue::String(String::from("foo"))
        );
        // There's only one value in the list, so asking for the next one returns `None`
        assert_eq!(reader.next_s_expression_value(), Ok(None));

        // There are no more top level values.
        assert_eq!(reader.next_top_level_value(), Ok(None));

        // Asking for more still results in `None`
        assert_eq!(reader.next_top_level_value(), Ok(None));
>>>>>>> 2d40afa1
    }

    #[test]
    fn test_read_multiple_top_level_values_with_comments() {
        let ion_data = r#"
            /*
                Arrokoth is a trans-Neptunian object in the Kuiper belt.
                It is a contact binary composed of two plenetesimals joined
                along their major axes.
            */
            "(486958) 2014 MU69" // Original designation
            2014-06-26T // Date of discovery
            km::36 // width
        "#;

        let mut reader = TextReader::new(ion_data);
        let mut next_is = |expected_value| {
            let actual_value = reader.next().unwrap().unwrap();
            assert_eq!(actual_value, expected_value);
        };

        next_is(TextValue::String(String::from("(486958) 2014 MU69")).without_annotations());
        next_is(
            TextValue::Timestamp(Timestamp::with_ymd(2014, 6, 26).build().unwrap())
                .without_annotations(),
        );
        next_is(TextValue::Integer(36).with_annotations("km"));
    }

    #[test]
    fn test_text_read_multiple_annotated_top_level_values() -> IonResult<()> {
        let ion_data = r#"
            mercury::null
            venus::'earth'::true
            $17::mars::5
            jupiter::5e0
            'saturn'::5.5
            $100::$200::$300::2021-09-25T
            'uranus'::foo
            neptune::"hello"
            $55::{foo: bar}
            pluto::[1, 2, 3]
            haumea::makemake::eris::ceres::(++ -- &&&&&)
        "#;
        let mut reader = TextReader::new(ion_data);
        let mut next_is = |expected_value| {
            let actual_value = reader.next().unwrap().unwrap();
            assert_eq!(actual_value, expected_value);
        };
        next_is(TextValue::Null(IonType::Null).with_annotations("mercury"));
        next_is(TextValue::Boolean(true).with_annotations(&["venus", "earth"]));
        next_is(TextValue::Integer(5).with_annotations(&[local_sid_token(17), text_token("mars")]));
        next_is(TextValue::Float(5.0f64).with_annotations("jupiter"));
        next_is(TextValue::Decimal(Decimal::new(55, -1)).with_annotations("saturn"));
        next_is(
            TextValue::Timestamp(Timestamp::with_ymd(2021, 9, 25).build().unwrap())
                .with_annotations(&[
                    local_sid_token(100),
                    local_sid_token(200),
                    local_sid_token(300),
                ]),
        );
        next_is(TextValue::Symbol(text_token("foo")).with_annotations("uranus"));
        next_is(TextValue::String("hello".to_string()).with_annotations("neptune"));

        // ===== CONTAINERS =====
<<<<<<< HEAD
        // TODO: Calls to `next()` should return the IonType of the next value, not the value itself.

        // Reading a struct: $55::{foo: bar}
        assert_eq!(
            reader.next()?.unwrap(),
            TextValue::StructStart.with_annotations(local_sid_token(55))
        );
        reader.step_in()?;
        assert_eq!(
            reader.next()?.unwrap(),
            TextValue::Symbol(text_token("bar")).without_annotations()
        );
        assert_eq!(*reader.field_name().unwrap(), text_token("foo"));
        assert_eq!(reader.next()?, None);
        reader.step_out()?;

        // Reading a list: pluto::[1, 2, 3]
        assert_eq!(
            reader.next()?.unwrap(),
            TextValue::ListStart.with_annotations("pluto")
        );
        reader.step_in()?;
        assert_eq!(
            reader.next()?.unwrap(),
            TextValue::Integer(1).without_annotations()
        );
        assert_eq!(
            reader.next()?.unwrap(),
            TextValue::Integer(2).without_annotations()
        );
        assert_eq!(
            reader.next()?.unwrap(),
            TextValue::Integer(3).without_annotations()
        );
        assert_eq!(reader.next()?, None);
        reader.step_out()?;

        // Reading an s-expression: haumea::makemake::eris::ceres::(++ -- &&&&&)
        assert_eq!(
            reader.next()?.unwrap(),
            TextValue::SExpressionStart.with_annotations(&["haumea", "makemake", "eris", "ceres"])
        );
        reader.step_in()?;
        assert_eq!(
            reader.next()?.unwrap(),
            TextValue::Symbol(text_token("++")).without_annotations()
        );
        assert_eq!(
            reader.next()?.unwrap(),
            TextValue::Symbol(text_token("--")).without_annotations()
        );
        assert_eq!(
            reader.next()?.unwrap(),
            TextValue::Symbol(text_token("&&&&&")).without_annotations()
        );
        assert_eq!(reader.next()?, None);
        reader.step_out()?;

        // There are no more top level values.
        assert_eq!(reader.next()?, None);

        // Asking for more still results in `None`
        assert_eq!(reader.next()?, None);

        Ok(())
=======
        // This part of the test is a bit clunky because the reader does not yet support
        // step_in() and step_out(). We're calling functions like `next_struct_value()` that will
        // eventually be private helper methods.
        // TODO: Replace these calls with step_in(), step_out(), field_name(), and next().
        assert_eq!(
            reader.next().unwrap().unwrap(),
            TextValue::StructStart.with_annotations(local_sid_token(55))
        );
        assert_eq!(
            reader.next_struct_field_name().unwrap().unwrap(),
            text_token("foo")
        );
        assert_eq!(
            reader.next_struct_field_value().unwrap(),
            TextValue::Symbol(text_token("bar")).without_annotations()
        );
        // There's only one field in the struct, so asking for another field name returns `None`
        assert_eq!(reader.next_struct_field_name(), Ok(None));

        assert_eq!(
            reader.next().unwrap().unwrap(),
            TextValue::ListStart.with_annotations("pluto")
        );
        assert_eq!(
            reader.next_list_value().unwrap().unwrap(),
            TextValue::Integer(1).without_annotations()
        );
        assert_eq!(
            reader.next_list_value().unwrap().unwrap(),
            TextValue::Integer(2).without_annotations()
        );
        assert_eq!(
            reader.next_list_value().unwrap().unwrap(),
            TextValue::Integer(3).without_annotations()
        );
        // There are only three values in the list, so asking for the next one returns `None`
        assert_eq!(reader.next_list_value(), Ok(None));

        assert_eq!(
            reader.next().unwrap().unwrap(),
            TextValue::SExpressionStart.with_annotations(&["haumea", "makemake", "eris", "ceres"])
        );

        assert_eq!(
            reader.next_s_expression_value().unwrap().unwrap(),
            TextValue::Symbol(text_token("++")).without_annotations()
        );
        assert_eq!(
            reader.next_s_expression_value().unwrap().unwrap(),
            TextValue::Symbol(text_token("--")).without_annotations()
        );
        assert_eq!(
            reader.next_s_expression_value().unwrap().unwrap(),
            TextValue::Symbol(text_token("&&&&&")).without_annotations()
        );
        // There's only three values in the s-expression, so asking for the next one returns `None`
        assert_eq!(reader.next_s_expression_value(), Ok(None));

        // There are no more top level values.
        assert_eq!(reader.next_top_level_value(), Ok(None));

        // Asking for more still results in `None`
        assert_eq!(reader.next_top_level_value(), Ok(None));
>>>>>>> 2d40afa1
    }
}<|MERGE_RESOLUTION|>--- conflicted
+++ resolved
@@ -1,12 +1,8 @@
 use nom::Err::Incomplete;
 use nom::IResult;
 
-<<<<<<< HEAD
 use crate::result::{decoding_error, illegal_operation, IonResult};
 use crate::text::parent_level::ParentContainer;
-=======
-use crate::result::{decoding_error, IonResult};
->>>>>>> 2d40afa1
 use crate::text::parsers::containers::{
     list_value_or_end, s_expression_value_or_end, struct_field_name_or_end, struct_field_value,
 };
@@ -24,12 +20,8 @@
 
 pub struct TextReader<T: TextIonDataSource> {
     buffer: TextBuffer<T::TextSource>,
-<<<<<<< HEAD
     current_field_name: Option<OwnedSymbolToken>,
     current_value: Option<AnnotatedTextValue>,
-=======
-    current_value: Option<TextValue>,
->>>>>>> 2d40afa1
     bytes_read: usize,
     is_eof: bool,
     parents: Vec<ParentContainer>,
@@ -40,10 +32,7 @@
         let text_source = input.to_text_ion_data_source();
         TextReader {
             buffer: TextBuffer::new(text_source),
-<<<<<<< HEAD
             current_field_name: None,
-=======
->>>>>>> 2d40afa1
             current_value: None,
             bytes_read: 0,
             is_eof: false,
@@ -55,7 +44,6 @@
         self.bytes_read
     }
 
-<<<<<<< HEAD
     //TODO: This function should be a helper method called `load_next_value()`. `next()` would call
     //      it and then query `self.current_value` to learn what IonType to return.
     fn next(&mut self) -> IonResult<Option<AnnotatedTextValue>> {
@@ -185,14 +173,6 @@
         self.current_value = None;
 
         Ok(())
-=======
-    //TODO: TextValue is an internal data type and should not be part of the public API.
-    //      This method is currently private and only usable in this module's unit tests.
-    fn next(&mut self) -> IonResult<Option<AnnotatedTextValue>> {
-        // TODO: When the reader eventually tracks what containers we've stepped into or out of,
-        //       this method will call the appropriate parser.
-        self.next_top_level_value()
->>>>>>> 2d40afa1
     }
 
     /// Assumes that the reader is at the top level and attempts to parse the next value or IVM in
@@ -401,12 +381,9 @@
 
 #[cfg(test)]
 mod reader_tests {
-<<<<<<< HEAD
     use rstest::*;
 
     use crate::result::IonResult;
-=======
->>>>>>> 2d40afa1
     use crate::text::reader::TextReader;
     use crate::text::text_value::TextValue;
     use crate::types::decimal::Decimal;
@@ -522,7 +499,6 @@
         next_is(TextValue::String("hello".to_string()));
 
         // ===== CONTAINERS =====
-<<<<<<< HEAD
         // TODO: Calls to `next()` should return the IonType of the next value, not the value itself.
 
         // Reading a struct: {foo: bar}
@@ -567,49 +543,6 @@
         assert_eq!(reader.next()?, None);
 
         Ok(())
-=======
-        // This part of the test is a bit clunky because the reader does not yet support
-        // step_in() and step_out(). We're calling functions like `next_struct_value()` that will
-        // eventually be private helper methods.
-        // TODO: Replace these calls with step_in(), step_out(), field_name(), and next().
-        next_is(TextValue::StructStart);
-        assert_eq!(
-            reader.next_struct_field_name().unwrap().unwrap(),
-            text_token("foo")
-        );
-        assert_eq!(
-            reader.next_struct_field_value().unwrap(),
-            TextValue::Symbol(text_token("bar"))
-        );
-        // The struct only has one field, so asking for the next field name returns `None`.
-        assert_eq!(reader.next_struct_field_name(), Ok(None));
-
-        assert_eq!(reader.next().unwrap().unwrap(), TextValue::ListStart);
-        assert_eq!(
-            reader.next_list_value().unwrap().unwrap(),
-            TextValue::String(String::from("foo"))
-        );
-        assert_eq!(
-            reader.next_list_value().unwrap().unwrap(),
-            TextValue::String(String::from("bar"))
-        );
-        // There are only two values in the list, so asking for the next one returns `None`
-        assert_eq!(reader.next_list_value(), Ok(None));
-
-        assert_eq!(reader.next().unwrap().unwrap(), TextValue::SExpressionStart);
-        assert_eq!(
-            reader.next_s_expression_value().unwrap().unwrap(),
-            TextValue::String(String::from("foo"))
-        );
-        // There's only one value in the list, so asking for the next one returns `None`
-        assert_eq!(reader.next_s_expression_value(), Ok(None));
-
-        // There are no more top level values.
-        assert_eq!(reader.next_top_level_value(), Ok(None));
-
-        // Asking for more still results in `None`
-        assert_eq!(reader.next_top_level_value(), Ok(None));
->>>>>>> 2d40afa1
     }
 
     #[test]
@@ -676,7 +609,6 @@
         next_is(TextValue::String("hello".to_string()).with_annotations("neptune"));
 
         // ===== CONTAINERS =====
-<<<<<<< HEAD
         // TODO: Calls to `next()` should return the IonType of the next value, not the value itself.
 
         // Reading a struct: $55::{foo: bar}
@@ -742,70 +674,5 @@
         assert_eq!(reader.next()?, None);
 
         Ok(())
-=======
-        // This part of the test is a bit clunky because the reader does not yet support
-        // step_in() and step_out(). We're calling functions like `next_struct_value()` that will
-        // eventually be private helper methods.
-        // TODO: Replace these calls with step_in(), step_out(), field_name(), and next().
-        assert_eq!(
-            reader.next().unwrap().unwrap(),
-            TextValue::StructStart.with_annotations(local_sid_token(55))
-        );
-        assert_eq!(
-            reader.next_struct_field_name().unwrap().unwrap(),
-            text_token("foo")
-        );
-        assert_eq!(
-            reader.next_struct_field_value().unwrap(),
-            TextValue::Symbol(text_token("bar")).without_annotations()
-        );
-        // There's only one field in the struct, so asking for another field name returns `None`
-        assert_eq!(reader.next_struct_field_name(), Ok(None));
-
-        assert_eq!(
-            reader.next().unwrap().unwrap(),
-            TextValue::ListStart.with_annotations("pluto")
-        );
-        assert_eq!(
-            reader.next_list_value().unwrap().unwrap(),
-            TextValue::Integer(1).without_annotations()
-        );
-        assert_eq!(
-            reader.next_list_value().unwrap().unwrap(),
-            TextValue::Integer(2).without_annotations()
-        );
-        assert_eq!(
-            reader.next_list_value().unwrap().unwrap(),
-            TextValue::Integer(3).without_annotations()
-        );
-        // There are only three values in the list, so asking for the next one returns `None`
-        assert_eq!(reader.next_list_value(), Ok(None));
-
-        assert_eq!(
-            reader.next().unwrap().unwrap(),
-            TextValue::SExpressionStart.with_annotations(&["haumea", "makemake", "eris", "ceres"])
-        );
-
-        assert_eq!(
-            reader.next_s_expression_value().unwrap().unwrap(),
-            TextValue::Symbol(text_token("++")).without_annotations()
-        );
-        assert_eq!(
-            reader.next_s_expression_value().unwrap().unwrap(),
-            TextValue::Symbol(text_token("--")).without_annotations()
-        );
-        assert_eq!(
-            reader.next_s_expression_value().unwrap().unwrap(),
-            TextValue::Symbol(text_token("&&&&&")).without_annotations()
-        );
-        // There's only three values in the s-expression, so asking for the next one returns `None`
-        assert_eq!(reader.next_s_expression_value(), Ok(None));
-
-        // There are no more top level values.
-        assert_eq!(reader.next_top_level_value(), Ok(None));
-
-        // Asking for more still results in `None`
-        assert_eq!(reader.next_top_level_value(), Ok(None));
->>>>>>> 2d40afa1
     }
 }