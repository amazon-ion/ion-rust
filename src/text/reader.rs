use nom::Err::Incomplete;

use crate::result::{decoding_error, IonResult};
use crate::text::parsers::top_level::top_level_stream_item;
use crate::text::text_buffer::TextBuffer;
use crate::text::text_data_source::TextIonDataSource;
use crate::text::TextStreamItem;
use crate::value::owned::OwnedSymbolToken;

// TODO: Implement a full text reader.
//       This implementation is a placeholder. It is currently capable of reading a stream of top-level
//       scalar values of any type. It cannot:
//       * Step in/out
//       * Read annotations
//       * Skip comments
//       * Report the end of the stream

pub struct TextReader<T: TextIonDataSource> {
    buffer: TextBuffer<T::TextSource>,
    current_item: Option<TextStreamItem>,
    bytes_read: usize,
    is_eof: bool,
}

impl<T: TextIonDataSource> TextReader<T> {
    fn new(input: T) -> TextReader<T> {
        let text_source = input.to_text_ion_data_source();
        TextReader {
            buffer: TextBuffer::new(text_source),
            current_item: None,
            bytes_read: 0,
            is_eof: false,
        }
    }

    pub fn bytes_read(&self) -> usize {
        self.bytes_read
    }

    //TODO: TextStreamItem is an internal data type and should not be part of the public API.
    //      This method is currently private and only usable in this module's unit tests.
    fn next(&mut self) -> IonResult<(Vec<OwnedSymbolToken>, TextStreamItem)> {
<<<<<<< HEAD
        if self.is_eof {
            return Ok((Vec::new(), TextStreamItem::EndOfStream));
        }

=======
>>>>>>> 30cabc24
        let (annotations, stream_item) = 'parse: loop {
            // Note the number of bytes currently in the text buffer
            let length_before_parse = self.buffer.remaining_text().len();
            // Invoke the top_level_value() parser; this will attempt to recognize the next item
            // in the stream and return a &str slice containing the remaining, not-yet-parsed text.
<<<<<<< HEAD
            match top_level_stream_item(self.buffer.remaining_text()) {
=======
            match top_level::top_level_stream_item(self.buffer.remaining_text()) {
>>>>>>> 30cabc24
                // If `top_level_value` returns 'Incomplete', there wasn't enough text in the buffer
                // to match the next item. No syntax errors have been encountered (yet?), but we
                // need to load more text into the buffer before we try to parse it again.
                Err(Incomplete(_needed)) => {
                    // Ask the buffer to load another line of text.
                    // TODO: Currently this loads a single line at a time for easier testing.
                    //       We may wish to bump it to a higher number of lines at a time (8?)
                    //       for efficiency once we're confident in the correctness.
                    if self.buffer.load_next_line()? == 0 {
                        // If load_next_line() returns Ok(0), we've reached the end of our input.
                        self.is_eof = true;
                        // The buffer had an `Incomplete` value in it; now that we know we're at EOF,
                        // we can determine whether the buffer's contents should actually be
                        // considered complete.
                        return self.parse_stream_item_at_eof();
                    }
                    continue;
                }
                Ok((remaining_text, (annotations, item))) => {
                    // Our parser successfully matched a stream item.
                    // Note the length of the text that remains after parsing.
                    let length_after_parse = remaining_text.len();
                    // The difference in length tells us how many bytes were part of the
                    // text representation of the value that we found.
                    let bytes_consumed = length_before_parse - length_after_parse;
                    // Discard `bytes_consumed` bytes from the TextBuffer.
                    self.buffer.consume(bytes_consumed);
                    self.bytes_read += bytes_consumed;
                    // Break out of the read/parse loop, returning the stream item that we matched.
                    break 'parse (annotations, item);
                }
                Err(e) => {
                    // Return an error that contains the text currently in the buffer (i.e. what we
                    // were attempting to parse with `top_level_value`.)
                    // TODO: We probably don't want to surface the nom error (`e`) directly, but it's
                    //       useful for debugging.
                    return decoding_error(format!(
                        "Parsing error occurred near line {}: '{}': '{}'",
                        self.buffer.lines_loaded(),
                        self.buffer.remaining_text(),
                        e
                    ));
                }
            };
        };

        Ok((annotations, stream_item))
<<<<<<< HEAD
    }

    // Parses the contents of the text buffer again with the knowledge that we're at the end of the
    // input stream. This allows us to resolve a number of ambiguous cases.
    // For a detailed description of the problem that this addresses, please see:
    // https://github.com/amzn/ion-rust/issues/318
    fn parse_stream_item_at_eof(&mut self) -> IonResult<(Vec<OwnedSymbolToken>, TextStreamItem)> {
        // Get a reference to the buffer's backing String. We're at EOF, so we'll never use this
        // text buffer again; we can modify it without risk. Re-using this buffer avoids allocating
        // a new string for EOF, which is guaranteed to happen once per stream.
        let buffer = self.buffer.inner();
        // Make a note of the buffer's length; we're about to modify it.
        let original_length = buffer.len();
        // Append a newline and an arbitrary value (here: 0) to the buffer.
        buffer.push_str("\n0\n");
        // If the buffer contained a value, the newline will indicate that the contents of the
        // buffer were complete. For example:
        // * the integer `7` becomes `7\n`; it wasn't the first digit in a truncated `755`.
        // * the boolean `true` becomes `false\n`; it wasn't actually half of the
        //   identifier `falseTeeth`.
        //
        // If the buffer contained a value that's written in segments, the extra `0` will indicate
        // that no more segments are coming. For example:
        // * `foo::bar` becomes `foo::bar\n0\n`; the parser can see that 'bar' is a value, not
        //    another annotation in the sequence.
        // * `'''long-form string'''` becomes `'''long-form string'''\n0\n`; the parser can see that
        //   there aren't any more long-form string segments in the sequence.
        //
        // Attempt to parse the updated buffer.
        match top_level_stream_item(self.buffer.remaining_text()) {
            Ok(("\n", (annotations, TextStreamItem::Integer(0)))) if annotations.len() == 0 => {
                // We found the unannotated zero that we appended to the end of the buffer.
                // The "\n" in this pattern is the unparsed text left in the buffer,
                // which indicates that our 0 was parsed.
                Ok((Vec::new(), TextStreamItem::EndOfStream))
            }
            Ok((_remaining_text, (annotations, item))) => {
                // We found something else. The zero is still in the buffer; we can leave it there.
                // The reader's `is_eof` flag has been set, so the text buffer will never be used
                // again. Return the value we found.
                Ok((annotations, item))
            }
            Err(Incomplete(_needed)) => {
                return decoding_error(format!(
                    "Unexpected end of input on line {}: '{}'",
                    self.buffer.lines_loaded(),
                    &self.buffer.remaining_text()[..original_length] // Don't show the extra `\n0\n`
                ));
            }
            Err(e) => {
                return decoding_error(format!(
                    "Parsing error occurred near line {}: '{}': '{}'",
                    self.buffer.lines_loaded(),
                    &self.buffer.remaining_text()[..original_length], // Don't show the extra `\n0\n`
                    e
                ));
            }
        }
=======
>>>>>>> 30cabc24
    }
}

#[cfg(test)]
mod reader_tests {
    use crate::result::IonResult;
    use crate::text::parsers::top_level::stream_item;
    use crate::text::parsers::unit_test_support::parse_unwrap;
    use crate::text::reader::TextReader;
    use crate::text::TextStreamItem;
    use crate::types::decimal::Decimal;
    use crate::types::timestamp::Timestamp;
<<<<<<< HEAD
    use crate::value::owned::{local_sid_token, text_token};
=======
    use crate::value::owned::{local_sid_token, text_token, OwnedSymbolToken};
>>>>>>> 30cabc24
    use crate::IonType;

    #[test]
    fn test_text_read_multiple_top_level_values() {
        let ion_data = r#"
            null
            true
            5
            5e0
            5.5
            2021-09-25T
            foo
            "hello"
            {}
            []
            ()
        "#;
        let mut reader = TextReader::new(ion_data);
        let mut next_is = |expected| {
            // In this test, none of the stream values are annotated.
            // Compare the stream item and ignore the annotations.
            assert_eq!(reader.next().unwrap().1, expected);
        };
        next_is(TextStreamItem::Null(IonType::Null));
        next_is(TextStreamItem::Boolean(true));
        next_is(TextStreamItem::Integer(5));
        next_is(TextStreamItem::Float(5.0f64));
        next_is(TextStreamItem::Decimal(Decimal::new(55, -1)));
        next_is(TextStreamItem::Timestamp(
            Timestamp::with_ymd(2021, 9, 25).build().unwrap(),
        ));
        next_is(TextStreamItem::Symbol(text_token("foo")));
        next_is(TextStreamItem::String("hello".to_string()));
        next_is(TextStreamItem::StructStart);
        next_is(TextStreamItem::StructEnd);
        next_is(TextStreamItem::ListStart);
        next_is(TextStreamItem::ListEnd);
        next_is(TextStreamItem::SExpressionStart);
        next_is(TextStreamItem::SExpressionEnd);
    }

    #[test]
    fn test_text_read_multiple_annotated_top_level_values() {
        let ion_data = r#"
            mercury::null
            venus::'earth'::true
            $17::mars::5
            jupiter::5e0
            'saturn'::5.5
            $100::$200::$300::2021-09-25T
            'uranus'::foo
            neptune::"hello"
            $55::{}
            pluto::[]
            haumea::makemake::eris::ceres::()
        "#;
        let mut reader = TextReader::new(ion_data);
        let mut next_is = |expected_annotations, expected_item| {
            let (annotations, item) = reader.next().unwrap();
            assert_eq!(annotations, expected_annotations);
            assert_eq!(item, expected_item);
        };
        next_is(
            vec![text_token("mercury")],
            TextStreamItem::Null(IonType::Null),
        );
        next_is(
            vec![text_token("venus"), text_token("earth")],
            TextStreamItem::Boolean(true),
        );
        next_is(
            vec![local_sid_token(17), text_token("mars")],
            TextStreamItem::Integer(5),
        );
        next_is(vec![text_token("jupiter")], TextStreamItem::Float(5.0f64));
        next_is(
            vec![text_token("saturn")],
            TextStreamItem::Decimal(Decimal::new(55, -1)),
        );
        next_is(
            vec![
                local_sid_token(100),
                local_sid_token(200),
                local_sid_token(300),
            ],
            TextStreamItem::Timestamp(Timestamp::with_ymd(2021, 9, 25).build().unwrap()),
        );
        next_is(
            vec![text_token("uranus")],
            TextStreamItem::Symbol(text_token("foo")),
        );
        next_is(
            vec![text_token("neptune")],
            TextStreamItem::String("hello".to_string()),
        );
        next_is(vec![local_sid_token(55)], TextStreamItem::StructStart);
        next_is(vec![], TextStreamItem::StructEnd);
        next_is(vec![text_token("pluto")], TextStreamItem::ListStart);
        next_is(vec![], TextStreamItem::ListEnd);
        next_is(
            vec![
                text_token("haumea"),
                text_token("makemake"),
                text_token("eris"),
                text_token("ceres"),
            ],
            TextStreamItem::SExpressionStart,
        );
        next_is(vec![], TextStreamItem::SExpressionEnd);
<<<<<<< HEAD
        // No more values in the stream
        next_is(vec![], TextStreamItem::EndOfStream);
        // Continuing to ask for the next value continues to result in EndOfStream
        next_is(vec![], TextStreamItem::EndOfStream);
        next_is(vec![], TextStreamItem::EndOfStream);
=======
>>>>>>> 30cabc24
    }

    fn top_level_value_test(ion_text: &str, expected: TextStreamItem) {
        let mut reader = TextReader::new(ion_text);
        let item = reader.next().unwrap().1;
        assert_eq!(item, expected);
    }

    #[test]
    fn test_read_single_top_level_values() -> IonResult<()> {
        let tlv = top_level_value_test;
        tlv(" null ", TextStreamItem::Null(IonType::Null));
        tlv(" null.string ", TextStreamItem::Null(IonType::String));
        tlv(" true ", TextStreamItem::Boolean(true));
        tlv(" false ", TextStreamItem::Boolean(false));
        tlv(" 738 ", TextStreamItem::Integer(738));
        tlv(" 2.5e0 ", TextStreamItem::Float(2.5));
        tlv(" 2.5 ", TextStreamItem::Decimal(Decimal::new(25, -1)));
        tlv(
            " 2007-07-12T ",
            TextStreamItem::Timestamp(Timestamp::with_ymd(2007, 7, 12).build()?),
        );
<<<<<<< HEAD
        tlv(" foo ", TextStreamItem::Symbol(text_token("foo")));
=======
        // FIXME: https://github.com/amzn/ion-rust/issues/318
        // Re-enable this test after fixing parsing for ambiguous data at EOF.
        // tlv(" foo ", TextStreamItem::Symbol(text_token("foo")));
>>>>>>> 30cabc24
        tlv(" \"hi!\" ", TextStreamItem::String("hi!".to_owned()));
        tlv(
            " {{ZW5jb2RlZA==}} ",
            TextStreamItem::Blob(Vec::from("encoded".as_bytes())),
        );
        tlv(
            " {{\"hello\"}} ",
            TextStreamItem::Clob(Vec::from("hello".as_bytes())),
        );
        Ok(())
    }

    #[test]
    fn test_detect_stream_item_types() {
        let expect_option_type = |text: &str, expected: Option<IonType>| {
            let value = parse_unwrap(stream_item, text);
            assert_eq!(expected, value.ion_type());
        };

        let expect_type = |text: &str, expected_ion_type: IonType| {
            expect_option_type(text, Some(expected_ion_type))
        };

        let expect_no_type = |text: &str| expect_option_type(text, None);

        expect_type("null ", IonType::Null);
        expect_type("null.timestamp ", IonType::Timestamp);
        expect_type("null.list ", IonType::List);
        expect_type("true ", IonType::Boolean);
        expect_type("false ", IonType::Boolean);
        expect_type("5 ", IonType::Integer);
        expect_type("-5 ", IonType::Integer);
        expect_type("5.0 ", IonType::Decimal);
        expect_type("-5.0 ", IonType::Decimal);
        expect_type("5.0d0 ", IonType::Decimal);
        expect_type("-5.0d0 ", IonType::Decimal);
        expect_type("5.0e0 ", IonType::Float);
        expect_type("-5.0e1_024 ", IonType::Float);
        expect_type("\"foo\"", IonType::String);
        expect_type("'''foo''' 1", IonType::String);
        expect_type("foo ", IonType::Symbol);
        expect_type("'foo bar baz' ", IonType::Symbol);
        expect_type("2021T ", IonType::Timestamp);
        expect_type("2021-02T ", IonType::Timestamp);
        expect_type("2021-02-08T ", IonType::Timestamp);
        expect_type("2021-02-08T12:30Z ", IonType::Timestamp);
        expect_type("2021-02-08T12:30:02-00:00 ", IonType::Timestamp);
        expect_type("2021-02-08T12:30:02.111-00:00 ", IonType::Timestamp);
        expect_type("{{\"hello\"}}", IonType::Clob);

        // End of...
        expect_no_type("} "); // struct
        expect_no_type("] "); // list
        expect_no_type(") "); // s-expression
    }
}<|MERGE_RESOLUTION|>--- conflicted
+++ resolved
@@ -40,23 +40,16 @@
     //TODO: TextStreamItem is an internal data type and should not be part of the public API.
     //      This method is currently private and only usable in this module's unit tests.
     fn next(&mut self) -> IonResult<(Vec<OwnedSymbolToken>, TextStreamItem)> {
-<<<<<<< HEAD
         if self.is_eof {
             return Ok((Vec::new(), TextStreamItem::EndOfStream));
         }
-
-=======
->>>>>>> 30cabc24
+        
         let (annotations, stream_item) = 'parse: loop {
             // Note the number of bytes currently in the text buffer
             let length_before_parse = self.buffer.remaining_text().len();
             // Invoke the top_level_value() parser; this will attempt to recognize the next item
             // in the stream and return a &str slice containing the remaining, not-yet-parsed text.
-<<<<<<< HEAD
             match top_level_stream_item(self.buffer.remaining_text()) {
-=======
-            match top_level::top_level_stream_item(self.buffer.remaining_text()) {
->>>>>>> 30cabc24
                 // If `top_level_value` returns 'Incomplete', there wasn't enough text in the buffer
                 // to match the next item. No syntax errors have been encountered (yet?), but we
                 // need to load more text into the buffer before we try to parse it again.
@@ -104,7 +97,6 @@
         };
 
         Ok((annotations, stream_item))
-<<<<<<< HEAD
     }
 
     // Parses the contents of the text buffer again with the knowledge that we're at the end of the
@@ -163,8 +155,6 @@
                 ));
             }
         }
-=======
->>>>>>> 30cabc24
     }
 }
 
@@ -177,11 +167,7 @@
     use crate::text::TextStreamItem;
     use crate::types::decimal::Decimal;
     use crate::types::timestamp::Timestamp;
-<<<<<<< HEAD
     use crate::value::owned::{local_sid_token, text_token};
-=======
-    use crate::value::owned::{local_sid_token, text_token, OwnedSymbolToken};
->>>>>>> 30cabc24
     use crate::IonType;
 
     #[test]
@@ -291,14 +277,11 @@
             TextStreamItem::SExpressionStart,
         );
         next_is(vec![], TextStreamItem::SExpressionEnd);
-<<<<<<< HEAD
         // No more values in the stream
         next_is(vec![], TextStreamItem::EndOfStream);
         // Continuing to ask for the next value continues to result in EndOfStream
         next_is(vec![], TextStreamItem::EndOfStream);
         next_is(vec![], TextStreamItem::EndOfStream);
-=======
->>>>>>> 30cabc24
     }
 
     fn top_level_value_test(ion_text: &str, expected: TextStreamItem) {
@@ -321,13 +304,7 @@
             " 2007-07-12T ",
             TextStreamItem::Timestamp(Timestamp::with_ymd(2007, 7, 12).build()?),
         );
-<<<<<<< HEAD
         tlv(" foo ", TextStreamItem::Symbol(text_token("foo")));
-=======
-        // FIXME: https://github.com/amzn/ion-rust/issues/318
-        // Re-enable this test after fixing parsing for ambiguous data at EOF.
-        // tlv(" foo ", TextStreamItem::Symbol(text_token("foo")));
->>>>>>> 30cabc24
         tlv(" \"hi!\" ", TextStreamItem::String("hi!".to_owned()));
         tlv(
             " {{ZW5jb2RlZA==}} ",
