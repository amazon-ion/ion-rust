pub(in crate::text) mod parsers;
pub mod reader;
mod text_buffer;
mod text_data_source;
<<<<<<< HEAD
mod text_value;
pub mod writer;
=======
pub mod writer;

use crate::types::decimal::Decimal;
use crate::types::timestamp::Timestamp;
use crate::value::owned::OwnedSymbolToken;
use crate::IonType;

/// Represents a single item encountered in a text Ion stream. The enum includes variants for each
/// scalar type as well as variants for the beginning and end of each container type.
#[derive(Debug, Clone, PartialEq)]
pub(crate) enum TextStreamItem {
    Null(IonType),
    Boolean(bool),
    Integer(i64),
    Float(f64),
    Decimal(Decimal),
    Timestamp(Timestamp),
    // TODO: String(&str) will be possible if/when we add reusable buffers to the TextReader.
    String(String),
    Symbol(OwnedSymbolToken),
    // TODO: [BC]lob(&[u8]) will be possible if/when we add reusable buffers to the TextReader.
    Blob(Vec<u8>),
    Clob(Vec<u8>),
    ListStart,
    SExpressionStart,
    StructStart,
}

impl TextStreamItem {
    /// Returns the IonType associated with the TextStreamItem in question. If the TextStreamItem
    /// does not represent a scalar value or the beginning of a container, [ion_type] will return
    /// [None].
    pub fn ion_type(&self) -> IonType {
        match self {
            TextStreamItem::Null(ion_type) => *ion_type,
            TextStreamItem::Boolean(_) => IonType::Boolean,
            TextStreamItem::Integer(_) => IonType::Integer,
            TextStreamItem::Float(_) => IonType::Float,
            TextStreamItem::Decimal(_) => IonType::Decimal,
            TextStreamItem::Timestamp(_) => IonType::Timestamp,
            TextStreamItem::String(_) => IonType::String,
            TextStreamItem::Symbol(_) => IonType::Symbol,
            TextStreamItem::Blob(_) => IonType::Blob,
            TextStreamItem::Clob(_) => IonType::Clob,
            TextStreamItem::ListStart => IonType::List,
            TextStreamItem::SExpressionStart => IonType::SExpression,
            TextStreamItem::StructStart => IonType::Struct,
        }
    }
}
>>>>>>> 4252a011
<|MERGE_RESOLUTION|>--- conflicted
+++ resolved
@@ -2,58 +2,5 @@
 pub mod reader;
 mod text_buffer;
 mod text_data_source;
-<<<<<<< HEAD
 mod text_value;
 pub mod writer;
-=======
-pub mod writer;
-
-use crate::types::decimal::Decimal;
-use crate::types::timestamp::Timestamp;
-use crate::value::owned::OwnedSymbolToken;
-use crate::IonType;
-
-/// Represents a single item encountered in a text Ion stream. The enum includes variants for each
-/// scalar type as well as variants for the beginning and end of each container type.
-#[derive(Debug, Clone, PartialEq)]
-pub(crate) enum TextStreamItem {
-    Null(IonType),
-    Boolean(bool),
-    Integer(i64),
-    Float(f64),
-    Decimal(Decimal),
-    Timestamp(Timestamp),
-    // TODO: String(&str) will be possible if/when we add reusable buffers to the TextReader.
-    String(String),
-    Symbol(OwnedSymbolToken),
-    // TODO: [BC]lob(&[u8]) will be possible if/when we add reusable buffers to the TextReader.
-    Blob(Vec<u8>),
-    Clob(Vec<u8>),
-    ListStart,
-    SExpressionStart,
-    StructStart,
-}
-
-impl TextStreamItem {
-    /// Returns the IonType associated with the TextStreamItem in question. If the TextStreamItem
-    /// does not represent a scalar value or the beginning of a container, [ion_type] will return
-    /// [None].
-    pub fn ion_type(&self) -> IonType {
-        match self {
-            TextStreamItem::Null(ion_type) => *ion_type,
-            TextStreamItem::Boolean(_) => IonType::Boolean,
-            TextStreamItem::Integer(_) => IonType::Integer,
-            TextStreamItem::Float(_) => IonType::Float,
-            TextStreamItem::Decimal(_) => IonType::Decimal,
-            TextStreamItem::Timestamp(_) => IonType::Timestamp,
-            TextStreamItem::String(_) => IonType::String,
-            TextStreamItem::Symbol(_) => IonType::Symbol,
-            TextStreamItem::Blob(_) => IonType::Blob,
-            TextStreamItem::Clob(_) => IonType::Clob,
-            TextStreamItem::ListStart => IonType::List,
-            TextStreamItem::SExpressionStart => IonType::SExpression,
-            TextStreamItem::StructStart => IonType::Struct,
-        }
-    }
-}
->>>>>>> 4252a011
