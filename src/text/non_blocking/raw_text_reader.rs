--- conflicted
+++ resolved
@@ -1000,13 +1000,8 @@
     use crate::raw_symbol_token::{local_sid_token, text_token, RawSymbolToken};
     use crate::result::{IonResult, Position};
     use crate::stream_reader::IonReader;
-<<<<<<< HEAD
     use crate::text::non_blocking::raw_text_reader::RawTextReader;
     use crate::text::text_value::{IntoRawAnnotations, TextValue};
-=======
-    use crate::text::non_blocking::raw_text_reader::{Expandable, RawTextReader};
-    use crate::text::text_value::{IntoAnnotations, TextValue};
->>>>>>> 63478bf0
     use crate::types::decimal::Decimal;
     use crate::types::timestamp::Timestamp;
     use crate::IonType;
