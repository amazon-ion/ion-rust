--- conflicted
+++ resolved
@@ -76,13 +76,15 @@
     }
 }
 
-<<<<<<< HEAD
+
 impl From<IonError> for fmt::Error {
     fn from(_ion_error: IonError) -> Self {
         // This no-op transformation allows `?` to be used in `Debug` implementations wherever
         // an IonError could surface.
         fmt::Error
-=======
+    }
+}
+
 #[cfg(feature = "experimental-serde")]
 impl de::Error for IonError {
     fn custom<T>(error: T) -> Self
@@ -100,7 +102,6 @@
         T: std::fmt::Display,
     {
         EncodingError::new(error.to_string()).into()
->>>>>>> 1bba454b
     }
 }
 
