use crate::lazy::text::matched::MatchedValue;
use crate::IonType;
use std::ops::Range;

/// Represents the type, offset, and length metadata of the various components of an encoded value
/// in a text input stream.
///
/// Each [`LazyRawTextValue`](crate::lazy::text::value::LazyRawTextValue) contains an `EncodedValue`,
/// allowing a user to re-read (that is: parse) the body of the value as many times as necessary
/// without re-parsing its header information each time.
<<<<<<< HEAD
#[derive(Copy, Clone, Debug, PartialEq)]
=======
#[derive(Clone, Copy, Debug, PartialEq)]
>>>>>>> eba59133
pub(crate) struct EncodedTextValue {
    // Each encoded text value has up to three components, appearing in the following order:
    //
    //     [ field_name? | annotations? | data ]
    //
    // Components shown with a `?` are optional.

    // The following is an example encoding of a struct field with an annotated value-- the only kind
    // of Ion value that has both of the optional components--that appears 5 gigabytes into the input
    // stream:
    //
    //   ┌─── field_name_offset: 12
    //   │      ┌─── annotations_offset: 5
    //   │      │    ┌─── data_offset: 5_000_000_012
    //   price: USD::55.99,
    //   └─┬─┘  └─┬─┘└─┬─┘
    //     │      │    └─ data_length: 5
    //     │      └─ annotations_length: 5
    //     └─ field_name_length: 5
    //
    // Notice that only `data_offset` is an absolute offset from the beginning of the stream;
    // this is because `data` is the only field that is always guaranteed to be present.
    // `field_name_offset` and `annotations_offset` are stored as the number of bytes _before_
    // `data_offset`, allowing them to be stored in fewer bytes.

    // The absolute position (in bytes) of this value's `data` component within the overall stream
    // being decoded.
    data_offset: usize,
    // The number of bytes _before_ `data_offset` at which the field name begins. If this value
    // does not have a field name, this value will be zero.
    field_name_offset: u32,
    // The number of bytes _before_ `data_offset` at which the annotations sequence begins.
    // If this value does not have a field name, this value will be zero.
    annotations_offset: u32,

    // The number of bytes used to encode the data component of this Ion value.
    data_length: usize,
    // The number of bytes used to encode the field name preceding the data, if any.
    // If there is no field name (i.e. the value is not inside a struct), this will be zero.
    // If there is whitespace before the field name, this will not include it.
    field_name_length: u32,
    // The number of bytes used to encode the annotations sequence preceding the data, if any.
    // If there is no annotations sequence, this will be zero. // If there is whitespace before the
    // annotations sequence, this will not include it.
    annotations_length: u32,

    // Information that was recorded about the value as it was being matched.
    // For some types (e.g. bool), matching the text is the complete parsing process so the whole
    // value is stored. For others (e.g. a timestamp), the various components of the value are
    // recognized during matching and partial information like subfield offsets can be stored here.
    matched_value: MatchedValue,
}

impl EncodedTextValue {
    pub(crate) fn new(
        matched_value: MatchedValue,
        offset: usize,
        length: usize,
    ) -> EncodedTextValue {
        EncodedTextValue {
            data_offset: offset,
            data_length: length,
            field_name_length: 0,
            field_name_offset: 0,
            annotations_offset: 0,
            annotations_length: 0,
            matched_value,
        }
    }

    // The field name range should contain the field name literal itself without any trailing
    // whitespace or the delimiting ':'.
    // Examples:
    //    foo
    //   'foo'
    //   "foo"
    //    $10
    pub(crate) fn with_field_name(mut self, offset: usize, length: usize) -> EncodedTextValue {
        self.field_name_offset = (self.data_offset - offset) as u32;
        self.field_name_length = length as u32;
        self
    }

    // The annotations should include all of the symbol tokens, their delimiting '::'s, and any
    // interstitial whitespace. It should not include any leading/trailing whitespace or the value
    // itself.
    // Examples:
    //    foo::bar::
    //    'foo'::'bar'::
    //    foo   ::         'bar'      ::
    pub(crate) fn with_annotations_sequence(
        mut self,
        offset: usize,
        length: usize,
    ) -> EncodedTextValue {
        self.annotations_offset = (self.data_offset - offset) as u32;
        self.annotations_length = length as u32;
        self
    }

    pub fn ion_type(&self) -> IonType {
        match self.matched_value {
            MatchedValue::Null(ion_type) => ion_type,
            MatchedValue::Bool(_) => IonType::Bool,
            MatchedValue::Int(_) => IonType::Int,
            MatchedValue::Float(_) => IonType::Float,
            MatchedValue::String(_) => IonType::String,
            MatchedValue::Symbol(_) => IonType::Symbol,
            MatchedValue::List => IonType::List,
        }
    }

    pub fn is_null(&self) -> bool {
        matches!(self.matched_value, MatchedValue::Null(_))
    }

    pub fn data_length(&self) -> usize {
        self.data_length
    }

    pub fn data_range(&self) -> Range<usize> {
        self.data_offset..(self.data_offset + self.data_length)
    }

    pub fn field_name_range(&self) -> Option<Range<usize>> {
        if self.field_name_offset == 0 {
            return None;
        }
        let start = self.data_offset - (self.field_name_offset as usize);
        let end = start + (self.field_name_length as usize);
        Some(start..end)
    }

    pub fn annotations_range(&self) -> Option<Range<usize>> {
        if self.annotations_offset == 0 {
            return None;
        }
        let start = self.data_offset - (self.annotations_offset as usize);
        let end = start + (self.annotations_length as usize);
        Some(start..end)
    }

    pub fn has_field_name(&self) -> bool {
        self.field_name_offset > 0
    }

    pub fn has_annotations(&self) -> bool {
        self.annotations_offset > 0
    }

    /// Returns the total number of bytes used to represent the current value, including the
    /// field ID (if any), its annotations (if any), its header (type descriptor + length bytes),
    /// and its value.
    pub fn total_length(&self) -> usize {
        self.data_length + u32::max(self.annotations_offset, self.field_name_offset) as usize
    }

    pub fn matched(&self) -> MatchedValue {
        self.matched_value
    }
}

#[cfg(test)]
mod tests {
    use super::*;

    #[test]
    fn total_length_data_only() {
        let value = EncodedTextValue::new(MatchedValue::Null(IonType::Null), 100, 12);
        assert_eq!(value.total_length(), 12);
    }

    #[test]
    fn total_length_data_with_field_name() {
        let value = EncodedTextValue::new(MatchedValue::Null(IonType::Null), 100, 12)
            .with_field_name(90, 4);
        assert_eq!(value.total_length(), 22);
    }

    #[test]
    fn total_length_data_with_annotations() {
        let value = EncodedTextValue::new(MatchedValue::Null(IonType::Null), 100, 12)
            .with_annotations_sequence(90, 4);
        assert_eq!(value.total_length(), 22);
    }

    #[test]
    fn total_length_data_with_field_name_and_annotations() {
        let value = EncodedTextValue::new(MatchedValue::Null(IonType::Null), 100, 12)
            .with_field_name(90, 4)
            .with_annotations_sequence(94, 6);
        assert_eq!(value.total_length(), 22);

        // Same test but with extra whitespace between the components
        let value = EncodedTextValue::new(MatchedValue::Null(IonType::Null), 100, 12)
            .with_field_name(80, 4)
            .with_annotations_sequence(91, 6);
        assert_eq!(value.total_length(), 32, "{:?}", value);
    }
}<|MERGE_RESOLUTION|>--- conflicted
+++ resolved
@@ -8,11 +8,7 @@
 /// Each [`LazyRawTextValue`](crate::lazy::text::value::LazyRawTextValue) contains an `EncodedValue`,
 /// allowing a user to re-read (that is: parse) the body of the value as many times as necessary
 /// without re-parsing its header information each time.
-<<<<<<< HEAD
 #[derive(Copy, Clone, Debug, PartialEq)]
-=======
-#[derive(Clone, Copy, Debug, PartialEq)]
->>>>>>> eba59133
 pub(crate) struct EncodedTextValue {
     // Each encoded text value has up to three components, appearing in the following order:
     //
