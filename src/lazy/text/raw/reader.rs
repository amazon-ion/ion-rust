--- conflicted
+++ resolved
@@ -120,21 +120,13 @@
         3.6e0
         2.5e008
         -318e-2
-<<<<<<< HEAD
-        
-=======
-
->>>>>>> c288e6ba
+
         // Decimals
         1.5
         3.14159
         -6d+5
         6d-5
-<<<<<<< HEAD
-        
-=======
-
->>>>>>> c288e6ba
+
         // Timestamps
         
         2023T
@@ -184,21 +176,15 @@
             // Third item
             3
         ]
-        
-<<<<<<< HEAD
+
         // S-Expression
-=======
->>>>>>> c288e6ba
         (
             foo++
             2
             3
         )
-        
-<<<<<<< HEAD
+
         // Struct
-=======
->>>>>>> c288e6ba
         {
             // Identifier 
             foo: 100,
@@ -356,12 +342,9 @@
             RawValueRef::Symbol(RawSymbolTokenRef::SymbolId(733)),
         );
 
-<<<<<<< HEAD
         // {{cmF6emxlIGRhenpsZSByb290IGJlZXI=}}
         expect_next(reader, RawValueRef::Blob("razzle dazzle root beer".into()));
 
-=======
->>>>>>> c288e6ba
         // [1, 2, 3]
         let list = reader.next()?.expect_value()?.read()?.expect_list()?;
         let mut sum = 0;
