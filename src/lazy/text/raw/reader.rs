use crate::lazy::decoder::LazyRawReader;
use crate::lazy::encoding::TextEncoding;
use crate::lazy::raw_stream_item::RawStreamItem;
use crate::lazy::text::buffer::TextBufferView;
use crate::lazy::text::parse_result::AddContext;
use crate::result::IonFailure;
use crate::IonResult;

/// A text Ion 1.0 reader that yields [`RawStreamItem`]s representing the top level values found
/// in the provided input stream.
pub struct LazyRawTextReader<'data> {
    // The current view of the data we're reading from.
    buffer: TextBufferView<'data>,
    // Each time something is parsed from the buffer successfully, the caller will mark the number
    // of bytes that may be skipped the next time the reader advances.
    bytes_to_skip: usize,
}

impl<'data> LazyRawTextReader<'data> {
    /// Constructs a `LazyRawTextReader` positioned at the beginning of the provided input stream.
    pub fn new(data: &'data [u8]) -> LazyRawTextReader<'data> {
        Self::new_with_offset(data, 0)
    }

    /// Constructs a `LazyRawTextReader` positioned at the beginning of the provided input stream.
    /// The provided input stream is itself a slice starting `offset` bytes from the beginning
    /// of a larger data stream. This offset is used for reporting the absolute (stream-level)
    /// position of values encountered in `data`.
    fn new_with_offset(data: &'data [u8], offset: usize) -> LazyRawTextReader<'data> {
        LazyRawTextReader {
            buffer: TextBufferView::new_with_offset(data, offset),
            bytes_to_skip: 0,
        }
    }

    pub fn next<'top>(&'top mut self) -> IonResult<RawStreamItem<'data, TextEncoding>>
    where
        'data: 'top,
    {
        let buffer = self.buffer;
        if buffer.is_empty() {
            return IonResult::incomplete("reading a top-level value", buffer.offset());
        }
        let (buffer_after_whitespace, _whitespace) = buffer
            .match_optional_comments_and_whitespace()
            .with_context(
                "skipping comments and whitespace between top-level values",
                buffer,
            )?;
        let (remaining, matched) = buffer_after_whitespace
            .match_top_level()
            .with_context("reading a top-level value", buffer_after_whitespace)?;
        // If we successfully moved to the next value, store the remaining buffer view
        self.buffer = remaining;
        Ok(matched)
    }
}

impl<'data> LazyRawReader<'data, TextEncoding> for LazyRawTextReader<'data> {
    fn new(data: &'data [u8]) -> Self {
        LazyRawTextReader::new(data)
    }

    fn next<'a>(&'a mut self) -> IonResult<RawStreamItem<'data, TextEncoding>> {
        self.next()
    }
}

#[cfg(test)]
mod tests {
    use super::*;
    use crate::lazy::decoder::LazyRawValue;
    use crate::lazy::raw_value_ref::RawValueRef;
    use crate::{IonType, RawSymbolTokenRef};

    #[test]
    fn test_top_level() -> IonResult<()> {
        let mut data = String::new();
        data.push_str(
            r#"
        /*
            This test demonstrates lazily reading top-level values
            of various Ion types. The values are interspersed with
            different kinds of comments and whitespace.
        */
        
        // Typed nulls
        
        null
        null.bool
        null.int
            
        // Booleans

        false
        true
        
        // Integers

        500
        0x20
        0b0101
        
        // Floats

        +inf
        -inf
        nan
        3.6e0
        2.5e008
        -318e-2
            
        // Strings

        "Hello!"
        "foo bar baz"
        "😎😎😎"
        "lol\n\r\0wat"                     // Single-character escapes
        "\x48ello, \x77orld!"              // \x 2-digit hex escape
        "\u0048ello, \u0077orld!"          // \u 4-digit hex escape
        "\U00000048ello, \U00000077orld!"  // \U 8-digit hex escape

        "#,
        );
        // Escaped newlines are discarded
        data.push_str("\"Hello,\\\n world!\"");

        data.push_str(
            r#"
        // Symbols
        
        'foo'
        'Hello, world!'
        '😎😎😎'
        
        firstName
        date_of_birth
        $variable
        
        $0
        $10
        $733
<<<<<<< HEAD
        
        [
            // First item
            1,
            // Second item
            2 /*comment before comma*/,
            // Third item
            3
        ]
        
=======
>>>>>>> dc8579dd
        "#,
        );

        fn expect_next<'data>(
            reader: &mut LazyRawTextReader<'data>,
            expected: RawValueRef<'data, TextEncoding>,
        ) {
            let lazy_value = reader
                .next()
                .expect("advancing the reader failed")
                .expect_value()
                .expect("expected a value");
            assert_eq!(
                matches!(expected, RawValueRef::Null(_)),
                lazy_value.is_null()
            );
            let value_ref = lazy_value.read().expect("reading failed");
            assert_eq!(value_ref, expected, "{:?} != {:?}", value_ref, expected);
        }

        let reader = &mut LazyRawTextReader::new(data.as_bytes());

        // null
        expect_next(reader, RawValueRef::Null(IonType::Null));
        // null.bool
        expect_next(reader, RawValueRef::Null(IonType::Bool));
        // null.int
        expect_next(reader, RawValueRef::Null(IonType::Int));

        // false
        expect_next(reader, RawValueRef::Bool(false));
        // true
        expect_next(reader, RawValueRef::Bool(true));

        // 500
        expect_next(reader, RawValueRef::Int(500.into()));
        // 0x20
        expect_next(reader, RawValueRef::Int(0x20.into()));
        // 0b0101
        expect_next(reader, RawValueRef::Int(0b0101.into()));

        // +inf
        expect_next(reader, RawValueRef::Float(f64::INFINITY));
        // -inf
        expect_next(reader, RawValueRef::Float(f64::NEG_INFINITY));
        // nan
        // NaN != NaN, so we have to spell this test out a bit more
        assert!(reader
            .next()?
            .expect_value()?
            .read()?
            .expect_float()?
            .is_nan());
        // 3.6e0
        expect_next(reader, RawValueRef::Float(3.6f64));
        // 2.25e23
        expect_next(reader, RawValueRef::Float(2.5f64 * 10f64.powi(8)));
        // -3.18
        expect_next(reader, RawValueRef::Float(-3.18f64));
        // "Hello"
        expect_next(reader, RawValueRef::String("Hello!".into()));
        // "foo bar baz"
        expect_next(reader, RawValueRef::String("foo bar baz".into()));
        // "😎😎😎"
        expect_next(reader, RawValueRef::String("😎😎😎".into()));
        // "lol\n\r\0wat"
        expect_next(reader, RawValueRef::String("lol\n\r\0wat".into()));
        // "\x48ello, \x77orld!"
        expect_next(reader, RawValueRef::String("Hello, world!".into()));
        // "\u0048ello, \u0077orld!"
        expect_next(reader, RawValueRef::String("Hello, world!".into()));
        // "\U00000048ello, \U00000077orld!"
        expect_next(reader, RawValueRef::String("Hello, world!".into()));
        // "\"Hello,\\\n world!\" "
        expect_next(reader, RawValueRef::String("Hello, world!".into()));
        // 'foo'
        expect_next(
            reader,
            RawValueRef::Symbol(RawSymbolTokenRef::Text("foo".into())),
        );
        expect_next(
            reader,
            RawValueRef::Symbol(RawSymbolTokenRef::Text("Hello, world!".into())),
        );
        expect_next(
            reader,
            RawValueRef::Symbol(RawSymbolTokenRef::Text("😎😎😎".into())),
        );
        // firstName
        expect_next(
            reader,
            RawValueRef::Symbol(RawSymbolTokenRef::Text("firstName".into())),
        );
        // date_of_birth
        expect_next(
            reader,
            RawValueRef::Symbol(RawSymbolTokenRef::Text("date_of_birth".into())),
        );
        // $variable
        expect_next(
            reader,
            RawValueRef::Symbol(RawSymbolTokenRef::Text("$variable".into())),
        );
        // $0
        expect_next(reader, RawValueRef::Symbol(RawSymbolTokenRef::SymbolId(0)));
        // $10
        expect_next(reader, RawValueRef::Symbol(RawSymbolTokenRef::SymbolId(10)));
        // $733
        expect_next(
            reader,
            RawValueRef::Symbol(RawSymbolTokenRef::SymbolId(733)),
        );

<<<<<<< HEAD
        let list = reader.next()?.expect_value()?.read()?.expect_list()?;
        let mut sum = 0;
        for value in &list {
            sum += value?.read()?.expect_i64()?;
        }
        assert_eq!(sum, 6);

=======
>>>>>>> dc8579dd
        Ok(())
    }
}<|MERGE_RESOLUTION|>--- conflicted
+++ resolved
@@ -140,7 +140,6 @@
         $0
         $10
         $733
-<<<<<<< HEAD
         
         [
             // First item
@@ -150,9 +149,7 @@
             // Third item
             3
         ]
-        
-=======
->>>>>>> dc8579dd
+
         "#,
         );
 
@@ -266,7 +263,6 @@
             RawValueRef::Symbol(RawSymbolTokenRef::SymbolId(733)),
         );
 
-<<<<<<< HEAD
         let list = reader.next()?.expect_value()?.read()?.expect_list()?;
         let mut sum = 0;
         for value in &list {
@@ -274,8 +270,6 @@
         }
         assert_eq!(sum, 6);
 
-=======
->>>>>>> dc8579dd
         Ok(())
     }
 }