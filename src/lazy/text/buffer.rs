use std::fmt::{Debug, Formatter};
use std::iter::{Copied, Enumerate};
use std::ops::{Range, RangeFrom, RangeTo};
use std::slice::Iter;
use std::str::FromStr;

use nom::branch::alt;
use nom::bytes::streaming::{is_a, is_not, tag, take_until, take_while1, take_while_m_n};
use nom::character::streaming::{char, digit1, one_of, satisfy};
use nom::combinator::{fail, map, not, opt, peek, recognize, success, value};
use nom::error::{ErrorKind, ParseError};
use nom::multi::{many0_count, many1_count};
use nom::sequence::{delimited, pair, preceded, separated_pair, terminated, tuple};
use nom::{CompareResult, IResult, InputLength, InputTake, Needed, Parser};

use crate::lazy::encoding::TextEncoding;
use crate::lazy::raw_stream_item::RawStreamItem;
use crate::lazy::text::encoded_value::EncodedTextValue;
use crate::lazy::text::matched::{
    MatchedFloat, MatchedHoursAndMinutes, MatchedInt, MatchedString, MatchedSymbol,
    MatchedTimestamp, MatchedTimestampOffset, MatchedValue,
};
use crate::lazy::text::parse_result::{InvalidInputError, IonParseError};
use crate::lazy::text::parse_result::{IonMatchResult, IonParseResult};
use crate::lazy::text::raw::r#struct::{LazyRawTextField, RawTextStructIterator};
use crate::lazy::text::raw::sequence::{RawTextListIterator, RawTextSExpIterator};
use crate::lazy::text::value::LazyRawTextValue;
use crate::result::DecodingError;
use crate::{IonError, IonResult, IonType, TimestampPrecision};

impl<'a> Debug for TextBufferView<'a> {
    fn fmt(&self, f: &mut Formatter<'_>) -> std::fmt::Result {
        write!(f, "TextBufferView {{")?;
        // Try to read the next several bytes from the buffer as UTF-8...
        let text_result = std::str::from_utf8(self.data);
        // ...if it works, print the first 32 unicode scalars...
        if let Ok(text) = text_result {
            write!(f, "\"{}...\"", text.chars().take(32).collect::<String>())?;
        } else {
            // ...if it doesn't, print the first 32 bytes in hex.
            write!(f, "Invalid UTF-8")?;
            for byte in self.bytes().iter().take(32) {
                write!(f, "{:x?} ", *byte)?;
            }
            if self.bytes().len() > 32 {
                write!(f, "...{} more bytes", self.bytes().len() - 32)?;
            }
        }
        write!(f, "}}")
    }
}

/// The Ion specification's enumeration of whitespace characters.
const WHITESPACE_CHARACTERS: &[char] = &[
    ' ',    // Space
    '\t',   // Tab
    '\r',   // Carriage return
    '\n',   // Newline
    '\x09', // Horizontal tab
    '\x0B', // Vertical tab
    '\x0C', // Form feed
];

/// Same as [WHITESPACE_CHARACTERS], but formatted as a string for use in some `nom` APIs
const WHITESPACE_CHARACTERS_AS_STR: &str = " \t\r\n\x09\x0B\x0C";

/// A slice of unsigned bytes that can be cheaply copied and which defines methods for parsing
/// the various encoding elements of a text Ion stream.
///
/// Parsing methods have names that begin with `match_` and each return a `(match, remaining_input)`
/// pair. The `match` may be either the slice of the input that was matched (represented as another
/// `TextBufferView`) or a `MatchedValue` that retains information discovered during parsing that
/// will be useful if the match is later fully materialized into a value.
#[derive(PartialEq, Clone, Copy)]
pub(crate) struct TextBufferView<'a> {
    // `data` is a slice of remaining data in the larger input stream.
    // `offset` is the absolute position in the overall input stream where that slice begins.
    //
    // input: 00 01 02 03 04 05 06 07 08 09
    //                          └────┬────┘
    //                          data: &[u8]
    //                          offset: 6
    data: &'a [u8],
    offset: usize,
}

pub(crate) type ParseResult<'a, T> = IonResult<(T, TextBufferView<'a>)>;

impl<'data> TextBufferView<'data> {
    /// Constructs a new `TextBufferView` that wraps `data`, setting the view's `offset` to zero.
    #[inline]
    pub fn new(data: &[u8]) -> TextBufferView {
        Self::new_with_offset(data, 0)
    }

    /// Constructs a new `TextBufferView` that wraps `data`, setting the view's `offset` to the
    /// specified value. This is useful when `data` is a slice from the middle of a larger stream.
    /// Note that `offset` is the index of the larger stream at which `data` begins and not an
    /// offset _into_ `data`.
    pub fn new_with_offset(data: &[u8], offset: usize) -> TextBufferView {
        TextBufferView { data, offset }
    }

    /// Returns a subslice of the [`TextBufferView`] that starts at `offset` and continues for
    /// `length` bytes.
    ///
    /// Note that `offset` is relative to the beginning of the buffer, not the beginning of the
    /// larger stream of which the buffer is a piece.
    pub fn slice(&self, offset: usize, length: usize) -> TextBufferView<'data> {
        TextBufferView {
            data: &self.data[offset..offset + length],
            offset: self.offset + offset,
        }
    }

    /// Returns a subslice of the [`TextBufferView`] that starts at `offset` and continues
    /// to the end.
    ///
    /// Note that `offset` is relative to the beginning of the buffer, not the beginning of the
    /// larger stream of which the buffer is a piece.
    pub fn slice_to_end(&self, offset: usize) -> TextBufferView<'data> {
        TextBufferView {
            data: &self.data[offset..],
            offset: self.offset + offset,
        }
    }

    /// Returns a slice containing all of the buffer's bytes.
    pub fn bytes(&self) -> &[u8] {
        self.data
    }

    /// Returns the number of bytes between the start of the original input byte array and the
    /// subslice of that byte array that this `TextBufferView` represents.
    pub fn offset(&self) -> usize {
        self.offset
    }

    /// Returns the number of bytes in the buffer.
    pub fn len(&self) -> usize {
        self.data.len()
    }

    /// Returns `true` if there are no bytes in the buffer. Otherwise, returns `false`.
    pub fn is_empty(&self) -> bool {
        self.data.is_empty()
    }

    /// Attempts to view the contents of the buffer as a UTF-8 `&str`.
    pub fn as_text<'a>(&'a self) -> IonResult<&'data str> {
        // On its surface, this method very closely resembles the `AsUtf8` trait's method.
        // However, this one returns a `&'data str` instead of a `&'a str`, which is to say
        // that the string that's returned lives as long as the data itself, not just the duration
        // of the lifetime introduced by this method call.
        std::str::from_utf8(self.data).map_err(move |_| {
            let decoding_error =
                DecodingError::new("encountered invalid UTF-8").with_position(self.offset());
            IonError::Decoding(decoding_error)
        })
    }

    pub fn match_whitespace(self) -> IonMatchResult<'data> {
        is_a(WHITESPACE_CHARACTERS_AS_STR)(self)
    }

    /// Always succeeds and consumes none of the input. Returns an empty slice of the buffer.
    // This method is useful for parsers that need to match an optional construct but don't want
    // to return an Option<_>. For an example, see its use in `match_optional_whitespace`.
    fn match_nothing(self) -> IonMatchResult<'data> {
        // Use nom's `success` parser to return an empty slice from the head position
        success(self.slice(0, 0))(self)
    }

    /// Matches zero or more whitespace characters.
    pub fn match_optional_whitespace(self) -> IonMatchResult<'data> {
        // Either match whitespace and return what follows or just return the input as-is.
        // This will always return `Ok`, but it is packaged as an IonMatchResult for compatability
        // with other parsers.
        alt((Self::match_whitespace, Self::match_nothing))(self)
    }

    /// Matches any amount of contiguous comments and whitespace, including none.
    pub fn match_optional_comments_and_whitespace(self) -> IonMatchResult<'data> {
        recognize(many0_count(alt((
            Self::match_whitespace,
            Self::match_comment,
        ))))(self)
    }

    /// Matches a single
    ///     // Rest-of-the-line
    /// or
    ///     /* multi
    ///        line */
    /// comment
    pub fn match_comment(self) -> IonMatchResult<'data> {
        alt((
            Self::match_rest_of_line_comment,
            Self::match_multiline_comment,
        ))(self)
    }

    /// Matches a single rest-of-the-line comment.
    fn match_rest_of_line_comment(self) -> IonMatchResult<'data> {
        preceded(
            // Matches a leading "//"...
            tag("//"),
            // ...followed by either...
            alt((
                // ...one or more non-EOL characters...
                is_not("\r\n"),
                // ...or any EOL character.
                peek(recognize(one_of("\r\n"))),
                // In either case, the line ending will not be consumed.
            )),
        )(self)
    }

    /// Matches a single multiline comment.
    fn match_multiline_comment(self) -> IonMatchResult<'data> {
        recognize(delimited(
            // Matches a leading "/*"...
            tag("/*"),
            // ...any number of non-"*/" characters...
            take_until("*/"),
            // ...and then a closing "*/"
            tag("*/"),
        ))(self)
    }

    /// Matches an Ion version marker (e.g. `$ion_1_0` or `$ion_1_1`.)
    pub fn match_ivm(self) -> IonParseResult<'data, RawStreamItem<'data, TextEncoding>> {
        let (remaining, (major, minor)) =
            preceded(tag("$ion_"), separated_pair(digit1, tag("_"), digit1))(self)?;
        // `major` and `minor` are base 10 digits. Turning them into `&str`s is guaranteed to succeed.
        let major_version = u8::from_str(major.as_text().unwrap()).map_err(|_| {
            let error = InvalidInputError::new(major)
                .with_label("parsing an IVM major version")
                .with_description("value did not fit in an unsigned byte");
            nom::Err::Failure(IonParseError::Invalid(error))
        })?;
        let minor_version = u8::from_str(minor.as_text().unwrap()).map_err(|_| {
            let error = InvalidInputError::new(minor)
                .with_label("parsing an IVM minor version")
                .with_description("value did not fit in an unsigned byte");
            nom::Err::Failure(IonParseError::Invalid(error))
        })?;

        Ok((
            remaining,
            RawStreamItem::VersionMarker(major_version, minor_version),
        ))
    }

    /// Matches one or more annotations.
    pub fn match_annotations(self) -> IonMatchResult<'data> {
        recognize(many1_count(Self::match_annotation))(self)
    }

    /// Matches an annotation (symbol token) and a terminating '::'.
    pub fn match_annotation(self) -> IonParseResult<'data, (MatchedSymbol, Range<usize>)> {
        terminated(
            whitespace_and_then(match_and_span(Self::match_symbol)),
            whitespace_and_then(tag("::")),
        )(self)
    }

    /// Matches an optional annotations sequence and a value, including operators.
    pub fn match_sexp_value(self) -> IonParseResult<'data, Option<LazyRawTextValue<'data>>> {
        whitespace_and_then(alt((
            value(None, tag(")")),
            pair(
                opt(Self::match_annotations),
                // We need the s-expression parser to recognize the input `--3` as the operator `--` and the
                // int `3` while recognizing the input `-3` as the int `-3`. If `match_operator` runs before
                // `match_value`, it will consume the sign (`-`) of negative number values, treating
                // `-3` as an operator (`-`) and an int (`3`). Thus, we run `match_value` first.
                alt((Self::match_value, Self::match_operator)),
            )
            .map(|(maybe_annotations, mut value)| {
                if let Some(annotations) = maybe_annotations {
                    value.encoded_value = value
                        .encoded_value
                        .with_annotations_sequence(annotations.offset(), annotations.len());
                    // Rewind the value's input to include the annotations sequence.
                    value.input = self.slice_to_end(annotations.offset() - self.offset());
                }
                Some(value)
            }),
        )))
        .parse(self)
    }

    /// Matches a single value in a list OR the end of the list, allowing for leading whitespace
    /// and comments in either case.
    ///
    /// If a value is found, returns `Ok(Some(value))`. If the end of the list is found, returns
    /// `Ok(None)`.
    pub fn match_list_value(self) -> IonParseResult<'data, Option<LazyRawTextValue<'data>>> {
        preceded(
            // Some amount of whitespace/comments...
            Self::match_optional_comments_and_whitespace,
            // ...followed by either the end of the list...
            alt((
                value(None, tag("]")),
                // ...or a value...
                terminated(
                    Self::match_annotated_value.map(Some),
                    // ...followed by a comma or end-of-list
                    Self::match_delimiter_after_list_value,
                ),
            )),
        )(self)
    }

    /// Matches a struct field name/value pair.
    ///
    /// If a pair is found, returns `Some(field)` and consumes the following comma if present.
    /// If no pair is found (that is: the end of the struct is next), returns `None`.
    pub fn match_struct_field(self) -> IonParseResult<'data, Option<LazyRawTextField<'data>>> {
        // A struct field can have leading whitespace, but we want the buffer slice that we match
        // to begin with the field name. Here we skip any whitespace so we have another named
        // slice (`input_including_field_name`) with that property.
        let (input_including_field_name, _ws) = self.match_optional_comments_and_whitespace()?;
        alt((
            // If the next thing in the input is a `}`, return `None`.
            value(None, Self::match_struct_end),
            // Otherwise, match a name/value pair and turn it into a `LazyRawTextField`.
            Self::match_struct_field_name_and_value.map(
                move |((name_syntax, name_span), mut value)| {
                    // Add the field name offsets to the `EncodedTextValue`
                    value.encoded_value = value.encoded_value.with_field_name(
                        name_syntax,
                        name_span.start,
                        name_span.len(),
                    );
                    // Replace the value's buffer slice (which starts with the value itself) with the
                    // buffer slice we created that begins with the field name.
                    value.input = input_including_field_name;
                    Some(LazyRawTextField { value })
                },
            ),
        ))(input_including_field_name)
    }

    /// Matches any amount of whitespace followed by a closing `}`.
    fn match_struct_end(self) -> IonMatchResult<'data> {
        whitespace_and_then(peek(tag("}"))).parse(self)
    }

    /// Matches a field name/value pair. Returns the syntax used for the field name, the range of
    /// input bytes where the field name is found, and the value.
    pub fn match_struct_field_name_and_value(
        self,
    ) -> IonParseResult<'data, ((MatchedSymbol, Range<usize>), LazyRawTextValue<'data>)> {
        terminated(
            separated_pair(
                whitespace_and_then(match_and_span(Self::match_struct_field_name)),
                whitespace_and_then(tag(":")),
                whitespace_and_then(Self::match_annotated_value),
            ),
            whitespace_and_then(alt((tag(","), peek(tag("}"))))),
        )(self)
    }

    /// Matches an optional annotation sequence and a trailing value.
    pub fn match_annotated_value(self) -> IonParseResult<'data, LazyRawTextValue<'data>> {
        pair(
            opt(Self::match_annotations),
            whitespace_and_then(Self::match_value),
        )
        .map(|(maybe_annotations, mut value)| {
            if let Some(annotations) = maybe_annotations {
                value.encoded_value = value
                    .encoded_value
                    .with_annotations_sequence(annotations.offset(), annotations.len());
                // Rewind the value's input to include the annotations sequence.
                value.input = self.slice_to_end(annotations.offset() - self.offset());
            }
            value
        })
        .parse(self)
    }

    /// Matches a struct field name. That is:
    /// * A quoted symbol
    /// * An identifier
    /// * A symbol ID
    /// * A short-form string
    pub fn match_struct_field_name(self) -> IonParseResult<'data, MatchedSymbol> {
        alt((
            Self::match_symbol,
            Self::match_short_string.map(|s| {
                // NOTE: We're "casting" the matched short string to a matched symbol here.
                //       This relies on the fact that the MatchedSymbol logic ignores
                //       the first and last matched byte, which are usually single
                //       quotes but in this case are double quotes.
                match s {
                    MatchedString::ShortWithoutEscapes => MatchedSymbol::QuotedWithoutEscapes,
                    MatchedString::ShortWithEscapes => MatchedSymbol::QuotedWithEscapes,
                    _ => unreachable!("field name parser matched long string"),
                }
            }),
        ))(self)
    }

    /// Matches syntax that is expected to follow a value in a list: any amount of whitespace and/or
    /// comments followed by either a comma (consumed) or an end-of-list `]` (not consumed).
    fn match_delimiter_after_list_value(self) -> IonMatchResult<'data> {
        preceded(
            Self::match_optional_comments_and_whitespace,
            alt((tag(","), peek(tag("]")))),
        )(self)
    }

    /// Matches a single top-level value, an IVM, or the end of the stream.
    pub fn match_top_level_item(self) -> IonParseResult<'data, RawStreamItem<'data, TextEncoding>> {
        // If only whitespace/comments remain, we're at the end of the stream.
        let (input_after_ws, _ws) = self.match_optional_comments_and_whitespace()?;
        if input_after_ws.is_empty() {
            return Ok((input_after_ws, RawStreamItem::EndOfStream));
        }
        // Otherwise, the next item must be an IVM or a value.
        // We check for IVMs first because the rules for a symbol identifier will match them.
        alt((Self::match_ivm, Self::match_top_level_value))(input_after_ws)
    }

    /// Matches a single value at the top level. The caller must verify that the input is not an
    /// IVM before calling; otherwise, that IVM will be recognized as an identifier/symbol.
    fn match_top_level_value(self) -> IonParseResult<'data, RawStreamItem<'data, TextEncoding>> {
        self.match_annotated_value()
            .map(|(remaining, value)| (remaining, RawStreamItem::Value(value)))
    }

    /// Matches a single scalar value or the beginning of a container.
    pub fn match_value(self) -> IonParseResult<'data, LazyRawTextValue<'data>> {
        alt((
            // For `null` and `bool`, we use `read_` instead of `match_` because there's no additional
            // parsing to be done.
            map(match_and_length(Self::read_null), |(ion_type, length)| {
                EncodedTextValue::new(MatchedValue::Null(ion_type), self.offset(), length)
            }),
            map(match_and_length(Self::read_bool), |(value, length)| {
                EncodedTextValue::new(MatchedValue::Bool(value), self.offset(), length)
            }),
            // For `int` and the other types, we use `match` and store the partially-processed input in the
            // `matched_value` field of the `EncodedTextValue` we return.
            map(
                match_and_length(Self::match_int),
                |(matched_int, length)| {
                    EncodedTextValue::new(MatchedValue::Int(matched_int), self.offset(), length)
                },
            ),
            map(
                match_and_length(Self::match_float),
                |(matched_float, length)| {
                    EncodedTextValue::new(MatchedValue::Float(matched_float), self.offset(), length)
                },
            ),
            map(
                match_and_length(Self::match_timestamp),
                |(matched_timestamp, length)| {
                    EncodedTextValue::new(
                        MatchedValue::Timestamp(matched_timestamp),
                        self.offset(),
                        length,
                    )
                },
            ),
            map(
                match_and_length(Self::match_string),
                |(matched_string, length)| {
                    EncodedTextValue::new(
                        MatchedValue::String(matched_string),
                        self.offset(),
                        length,
                    )
                },
            ),
            map(
                match_and_length(Self::match_symbol),
                |(matched_symbol, length)| {
                    EncodedTextValue::new(
                        MatchedValue::Symbol(matched_symbol),
                        self.offset(),
                        length,
                    )
                },
            ),
            map(
                match_and_length(Self::match_list),
                |(matched_list, length)| {
                    EncodedTextValue::new(MatchedValue::List, matched_list.offset(), length)
                },
            ),
            map(
                match_and_length(Self::match_sexp),
                |(matched_list, length)| {
                    EncodedTextValue::new(MatchedValue::SExp, matched_list.offset(), length)
                },
            ),
            map(
                match_and_length(Self::match_struct),
                |(matched_struct, length)| {
                    EncodedTextValue::new(MatchedValue::Struct, matched_struct.offset(), length)
                },
            ),
            // TODO: The other Ion types
        ))
        .map(|encoded_value| LazyRawTextValue {
            encoded_value,
            input: self,
        })
        .parse(self)
    }

    /// Matches a list.
    ///
    /// If the input does not contain the entire list, returns `IonError::Incomplete(_)`.
    pub fn match_list(self) -> IonMatchResult<'data> {
        // If it doesn't start with [, it isn't a list.
        if self.bytes().first() != Some(&b'[') {
            let error = InvalidInputError::new(self);
            return Err(nom::Err::Error(IonParseError::Invalid(error)));
        }
        // Scan ahead to find the end of this list.
        let list_body = self.slice_to_end(1);
        let sequence_iter = RawTextListIterator::new(list_body);
        let span = match sequence_iter.find_span() {
            Ok(span) => span,
            // If the complete container isn't available, return an incomplete.
            Err(IonError::Incomplete(_)) => return Err(nom::Err::Incomplete(Needed::Unknown)),
            // If invalid syntax was encountered, return a failure to prevent nom from trying
            // other parser kinds.
            Err(e) => {
                return {
                    let error = InvalidInputError::new(self)
                        .with_label("matching a list")
                        .with_description(format!("{}", e));
                    Err(nom::Err::Failure(IonParseError::Invalid(error)))
                }
            }
        };

        // For the matched span, we use `self` again to include the opening `[`
        let matched = self.slice(0, span.len());
        let remaining = self.slice_to_end(span.len());
        Ok((remaining, matched))
    }

    /// Matches an s-expression (sexp).
    ///
    /// If the input does not contain the entire s-expression, returns `IonError::Incomplete(_)`.
    pub fn match_sexp(self) -> IonMatchResult<'data> {
        if self.bytes().first() != Some(&b'(') {
            let error = InvalidInputError::new(self);
            return Err(nom::Err::Error(IonParseError::Invalid(error)));
        }
        // Scan ahead to find the end of this sexp
        let sexp_body = self.slice_to_end(1);
        let sexp_iter = RawTextSExpIterator::new(sexp_body);
        let span = match sexp_iter.find_span() {
            Ok(span) => span,
            // If the complete container isn't available, return an incomplete.
            Err(IonError::Incomplete(_)) => return Err(nom::Err::Incomplete(Needed::Unknown)),
            // If invalid syntax was encountered, return a failure to prevent nom from trying
            // other parser kinds.
            Err(e) => {
                return {
                    let error = InvalidInputError::new(self)
                        .with_label("matching a sexp")
                        .with_description(format!("{}", e));
                    Err(nom::Err::Failure(IonParseError::Invalid(error)))
                }
            }
        };
        // For the matched span, we use `self` again to include the opening `(`
        let matched = self.slice(0, span.len());
        let remaining = self.slice_to_end(span.len());
        Ok((remaining, matched))
    }

    /// Matches a struct.
    ///
    /// If the input does not contain the entire struct, returns `IonError::Incomplete(_)`.
    pub fn match_struct(self) -> IonMatchResult<'data> {
        // If it doesn't start with {, it isn't a struct.
        if self.bytes().first() != Some(&b'{') {
            let error = InvalidInputError::new(self);
            return Err(nom::Err::Error(IonParseError::Invalid(error)));
        }
        // Scan ahead to find the end of this struct.
        let struct_body = self.slice_to_end(1);
        let struct_iter = RawTextStructIterator::new(struct_body);
        let span = match struct_iter.find_span() {
            Ok(span) => span,
            // If the complete container isn't available, return an incomplete.
            Err(IonError::Incomplete(_)) => return Err(nom::Err::Incomplete(Needed::Unknown)),
            // If invalid syntax was encountered, return a failure to prevent nom from trying
            // other parser kinds.
            Err(e) => {
                return {
                    let error = InvalidInputError::new(self)
                        .with_label("matching a struct")
                        .with_description(format!("{}", e));
                    Err(nom::Err::Failure(IonParseError::Invalid(error)))
                }
            }
        };

        // For the matched span, we use `self` again to include the opening `{`
        let matched = self.slice(0, span.len());
        let remaining = self.slice_to_end(span.len());
        Ok((remaining, matched))
    }

    /// Matches a boolean value.
    pub fn match_bool(self) -> IonMatchResult<'data> {
        recognize(Self::read_bool)(self)
    }

    /// Matches and returns a boolean value.
    pub fn read_bool(self) -> IonParseResult<'data, bool> {
        terminated(
            alt((value(true, tag("true")), value(false, tag("false")))),
            Self::peek_stop_character,
        )(self)
    }

    /// Matches any type of null. (`null`, `null.null`, `null.int`, etc)
    pub fn match_null(self) -> IonMatchResult<'data> {
        recognize(Self::read_null)(self)
    }

    /// Matches and returns a null value.
    pub fn read_null(self) -> IonParseResult<'data, IonType> {
        delimited(
            tag("null"),
            opt(preceded(char('.'), Self::read_ion_type)),
            Self::peek_stop_character,
        )
        .map(|explicit_ion_type| explicit_ion_type.unwrap_or(IonType::Null))
        .parse(self)
    }

    /// Matches and returns an Ion type.
    fn read_ion_type(self) -> IonParseResult<'data, IonType> {
        alt((
            value(IonType::Null, tag("null")),
            value(IonType::Bool, tag("bool")),
            value(IonType::Int, tag("int")),
            value(IonType::Float, tag("float")),
            value(IonType::Decimal, tag("decimal")),
            value(IonType::Timestamp, tag("timestamp")),
            value(IonType::Symbol, tag("symbol")),
            value(IonType::String, tag("string")),
            value(IonType::Clob, tag("clob")),
            value(IonType::Blob, tag("blob")),
            value(IonType::List, tag("list")),
            value(IonType::SExp, tag("sexp")),
            value(IonType::Struct, tag("struct")),
        ))(self)
    }

    /// Matches any one of Ion's stop characters.
    fn match_stop_character(self) -> IonMatchResult<'data> {
        recognize(one_of("{}[](),\"' \t\n\r\u{0b}\u{0c}")).parse(self)
    }

    /// Matches--but does not consume--any one of Ion's stop characters.
    fn peek_stop_character(self) -> IonMatchResult<'data> {
        peek(Self::match_stop_character).parse(self)
    }

    /// Matches the three parts of an int--its base, its sign, and its digits--without actually
    /// constructing an Int from them.
    fn match_int(self) -> IonParseResult<'data, MatchedInt> {
        terminated(
            // We test for base 16 and base 2 so the '0x' or '0b' isn't confused for a leading zero
            // in a base 10 number, which would be illegal.
            alt((
                Self::match_base_2_int,
                Self::match_base_16_int,
                Self::match_base_10_int,
            )),
            Self::peek_stop_character,
        )(self)
    }

    /// Matches a base-2 notation integer (e.g. `0b0`, `0B1010`, or `-0b0111`) and returns the
    /// partially parsed value as a [`MatchedInt`].
    fn match_base_2_int(self) -> IonParseResult<'data, MatchedInt> {
        separated_pair(
            opt(char('-')),
            alt((tag("0b"), tag("0B"))),
            Self::match_base_2_int_digits,
        )
        .map(|(maybe_sign, digits)| {
            MatchedInt::new(2, maybe_sign.is_some(), digits.offset() - self.offset())
        })
        .parse(self)
    }

    /// Matches the digits of a base-2 integer.
    fn match_base_2_int_digits(self) -> IonMatchResult<'data> {
        recognize(terminated(
            // Zero or more digits-followed-by-underscores
            many0_count(pair(is_a("01"), char('_'))),
            // One or more digits
            is_a("01"),
        ))(self)
    }

    /// Matches a base-10 notation integer (e.g. `0`, `255`, or `-1_024`) and returns the partially
    /// parsed value as a [`MatchedInt`].
    fn match_base_10_int(self) -> IonParseResult<'data, MatchedInt> {
        pair(opt(char('-')), Self::match_base_10_int_digits)
            .map(|(maybe_sign, digits)| {
                MatchedInt::new(10, maybe_sign.is_some(), digits.offset() - self.offset())
            })
            .parse(self)
    }

    /// Matches the digits of a base-10 integer. (i.e. An integer without a sign.)
    fn match_base_10_int_digits(self) -> IonMatchResult<'data> {
        alt((
            // The number is either a zero...
            recognize(char('0')),
            // Or it's a non-zero followed by some number of '_'-separated digits
            Self::match_base_10_digits_before_dot,
        ))(self)
    }

    /// Matches either:
    /// * a zero
    /// * a non-zero followed by some number of digits with optional underscores
    fn match_base_10_digits_before_dot(self) -> IonMatchResult<'data> {
        alt((
            tag("0"),
            recognize(pair(
                Self::match_base_10_leading_digit,
                Self::match_base_10_trailing_digits,
            )),
        ))(self)
    }

    /// Matches the first digit of a multi-digit base-10 integer. (i.e. Any digit but zero.)
    fn match_base_10_leading_digit(self) -> IonMatchResult<'data> {
        recognize(one_of("123456789"))(self)
    }

    /// Matches any number of digits with underscores optionally appearing in the middle.
    /// This parser accepts leading zeros, which is why it cannot be used for the beginning
    /// of a number.
    fn match_base_10_trailing_digits(self) -> IonMatchResult<'data> {
        recognize(many0_count(pair(opt(char('_')), digit1)))(self)
    }

    /// Matches a base-10 notation integer (e.g. `0x0`, `0X20`, or `-0xCAFE`) and returns the
    /// partially parsed value as a [`MatchedInt`].
    fn match_base_16_int(self) -> IonParseResult<'data, MatchedInt> {
        separated_pair(
            opt(char('-')),
            alt((tag("0x"), tag("0X"))),
            Self::match_base_16_int_trailing_digits,
        )
        .map(|(maybe_sign, digits)| {
            MatchedInt::new(16, maybe_sign.is_some(), digits.offset() - self.offset())
        })
        .parse(self)
    }

    /// Matches the digits that follow the '0x' or '0X' in a base-16 integer
    fn match_base_16_int_trailing_digits(self) -> IonMatchResult<'data> {
        recognize(terminated(
            // Zero or more digits-followed-by-underscores
            many0_count(pair(Self::take_base_16_digits1, char('_'))),
            // One or more digits
            Self::take_base_16_digits1,
        ))(self)
    }

    /// Recognizes 1 or more consecutive base-16 digits.
    // This function's "1" suffix is a style borrowed from `nom`.
    fn take_base_16_digits1(self) -> IonMatchResult<'data> {
        take_while1(|b: u8| b.is_ascii_hexdigit())(self)
    }

    /// Matches an Ion float of any syntax
    fn match_float(self) -> IonParseResult<'data, MatchedFloat> {
        alt((
            Self::match_float_special_value,
            Self::match_float_numeric_value,
        ))(self)
    }

    /// Matches special IEEE-754 values, including +/- infinity and NaN.
    fn match_float_special_value(self) -> IonParseResult<'data, MatchedFloat> {
        alt((
            value(MatchedFloat::NotANumber, tag("nan")),
            value(MatchedFloat::PositiveInfinity, tag("+inf")),
            value(MatchedFloat::NegativeInfinity, tag("-inf")),
        ))(self)
    }

    /// Matches numeric IEEE-754 floating point values.
    fn match_float_numeric_value(self) -> IonParseResult<'data, MatchedFloat> {
        terminated(
            recognize(pair(
                Self::match_number_with_optional_dot_and_digits,
                Self::match_float_exponent_marker_and_digits,
            )),
            Self::peek_stop_character,
        )
        .map(|_matched| MatchedFloat::Numeric)
        .parse(self)
    }

    /// Matches a number that may or may not have a decimal place and trailing fractional digits.
    /// If a decimal place is present, there must also be trailing digits.
    /// For example:
    ///   1000
    ///   1000.559
    ///   -25.2
    fn match_number_with_optional_dot_and_digits(self) -> IonMatchResult<'data> {
        recognize(tuple((
            opt(tag("-")),
            Self::match_base_10_digits_before_dot,
            opt(Self::match_dot_followed_by_base_10_digits),
        )))(self)
    }

    /// In a float or decimal, matches the digits that are permitted before the decimal point.
    /// This includes either a single zero, or a non-zero followed by any sequence of digits.
    fn match_digits_before_dot(self) -> IonMatchResult<'data> {
        alt((
            tag("0"),
            recognize(pair(Self::match_leading_digit, Self::match_trailing_digits)),
        ))(self)
    }

    /// Matches a single non-zero base 10 digit.
    fn match_leading_digit(self) -> IonMatchResult<'data> {
        recognize(one_of("123456789"))(self)
    }

    /// Matches any number of base 10 digits, allowing underscores at any position except the end.
    fn match_trailing_digits(self) -> IonMatchResult<'data> {
        recognize(many0_count(preceded(opt(char('_')), digit1)))(self)
    }

    /// Recognizes a decimal point followed by any number of base-10 digits.
    fn match_dot_followed_by_base_10_digits(self) -> IonMatchResult<'data> {
        recognize(preceded(tag("."), opt(Self::match_digits_after_dot)))(self)
    }

    /// Like `match_digits_before_dot`, but allows leading zeros.
    fn match_digits_after_dot(self) -> IonMatchResult<'data> {
        recognize(terminated(
            // Zero or more digits-followed-by-underscores
            many0_count(pair(digit1, char('_'))),
            // One or more digits
            digit1,
        ))(self)
    }

    /// Matches an `e` or `E` followed by an optional sign (`+` or `-`) followed by one or more
    /// base 10 digits.
    fn match_float_exponent_marker_and_digits(self) -> IonMatchResult<'data> {
        preceded(one_of("eE"), Self::match_exponent_sign_and_digits)(self)
    }

    /// Recognizes the exponent portion of a decimal (everything after the 'd') or float
    /// (everything after the 'e'). This includes:
    /// * an optional '+' OR '-'
    /// * any number of decimal digits, which may:
    ///    * have underscores in between them: `1_000_000`
    ///    * have one or more leading zeros: `0005`
    fn match_exponent_sign_and_digits(self) -> IonMatchResult<'data> {
        recognize(pair(
            // Optional leading sign; if there's no sign, it's not negative.
            opt(Self::match_any_sign),
            Self::match_digits_after_dot,
        ))(self)
    }

    /// Matches `-` OR `+`.
    ///
    /// This is used for matching exponent signs; most places in Ion do not allow `+`.
    pub fn match_any_sign(self) -> IonMatchResult<'data> {
        alt((tag("+"), tag("-")))(self)
    }

    /// Matches short- or long-form string.
    fn match_string(self) -> IonParseResult<'data, MatchedString> {
        alt((Self::match_short_string, Self::match_long_string))(self)
    }

    /// Matches a short string. For example: `"foo"`
    fn match_short_string(self) -> IonParseResult<'data, MatchedString> {
        delimited(char('"'), Self::match_short_string_body, char('"'))
            .map(|(_matched, contains_escaped_chars)| {
                if contains_escaped_chars {
                    MatchedString::ShortWithEscapes
                } else {
                    MatchedString::ShortWithoutEscapes
                }
            })
            .parse(self)
    }

    /// Returns a matched buffer and a boolean indicating whether any escaped characters were
    /// found in the short string.
    fn match_short_string_body(self) -> IonParseResult<'data, (Self, bool)> {
        Self::match_text_until_unescaped(self, b'\"')
    }

    fn match_long_string(self) -> IonParseResult<'data, MatchedString> {
        // TODO: implement long string matching
        //       The `fail` parser is a nom builtin that never matches.
        fail(self)
    }

    /// Matches an operator symbol, which can only legally appear within an s-expression
    fn match_operator(self) -> IonParseResult<'data, LazyRawTextValue<'data>> {
        match_and_length(is_a("!#%&*+-./;<=>?@^`|~"))
            .map(|(text, length): (TextBufferView, usize)| LazyRawTextValue {
                input: self,
                encoded_value: EncodedTextValue::new(
                    MatchedValue::Symbol(MatchedSymbol::Operator),
                    text.offset(),
                    length,
                ),
            })
            .parse(self)
    }

    /// Matches a symbol ID (`$28`), an identifier (`foo`), or a quoted symbol (`'foo'`).
    fn match_symbol(self) -> IonParseResult<'data, MatchedSymbol> {
<<<<<<< HEAD
=======
        // TODO: operators
>>>>>>> db9718d9
        alt((
            Self::match_symbol_id,
            Self::match_identifier,
            Self::match_quoted_symbol,
        ))(self)
    }

    /// Matches a symbol ID (`$28`).
    fn match_symbol_id(self) -> IonParseResult<'data, MatchedSymbol> {
        recognize(terminated(
            // Discard a `$` and parse an integer representing the symbol ID.
            // Note that symbol ID integers:
            //   * CANNOT have underscores in them. For example: `$1_0` is considered an identifier.
            //   * CAN have leading zeros. There's precedent for this in ion-java.
            preceded(tag("$"), digit1),
            // Peek at the next character to make sure it's unrelated to the symbol ID.
            // The spec does not offer a formal definition of what ends a symbol ID.
            // This checks for either a stop_character (which performs its own `peek()`)
            // or a colon (":"), which could be a field delimiter (":") or the beginning of
            // an annotation delimiter ('::').
            alt((
                // Each of the parsers passed to `alt` must have the same return type. `stop_character`
                // returns a char instead of a &str, so we use `recognize()` to get a &str instead.
                recognize(Self::peek_stop_character),
                peek(tag(":")), // Field delimiter (":") or annotation delimiter ("::")
            )),
        ))
        .map(|_matched| MatchedSymbol::SymbolId)
        .parse(self)
    }

    /// Matches an identifier (`foo`).
    fn match_identifier(self) -> IonParseResult<'data, MatchedSymbol> {
        let (remaining, identifier_text) = recognize(terminated(
            pair(
                Self::identifier_initial_character,
                Self::identifier_trailing_characters,
            ),
            not(Self::identifier_trailing_character),
        ))(self)?;
        // Ion defines a number of keywords that are syntactically indistinguishable from
        // identifiers. Keywords take precedence; we must ensure that any identifier we find
        // is not actually a keyword.
        const KEYWORDS: &[&str] = &["true", "false", "nan", "null"];
        // In many situations, this check will not be necessary. Another type's parser will
        // recognize the keyword as its own. (For example, `parse_boolean` would match the input
        // text `false`.) However, because symbols can appear in annotations and the check for
        // annotations precedes the parsing for all other types, we need this extra verification.
        if KEYWORDS
            .iter()
            .any(|k| k.as_bytes() == identifier_text.bytes())
        {
            // Finding a keyword is not a fatal error, it just means that this parser doesn't match.
            return Err(nom::Err::Error(IonParseError::Invalid(
                InvalidInputError::new(self),
            )));
        }
        Ok((remaining, MatchedSymbol::Identifier))
    }

    /// Matches any character that can appear at the start of an identifier.
    fn identifier_initial_character(self) -> IonParseResult<'data, Self> {
        recognize(alt((one_of("$_"), satisfy(|c| c.is_ascii_alphabetic()))))(self)
    }

    /// Matches any character that is legal in an identifier, though not necessarily at the beginning.
    fn identifier_trailing_character(self) -> IonParseResult<'data, Self> {
        recognize(alt((one_of("$_"), satisfy(|c| c.is_ascii_alphanumeric()))))(self)
    }

    /// Matches characters that are legal in an identifier, though not necessarily at the beginning.
    fn identifier_trailing_characters(self) -> IonParseResult<'data, Self> {
        recognize(many0_count(Self::identifier_trailing_character))(self)
    }

    /// Matches a quoted symbol (`'foo'`).
    fn match_quoted_symbol(self) -> IonParseResult<'data, MatchedSymbol> {
        delimited(char('\''), Self::match_quoted_symbol_body, char('\''))
            .map(|(_matched, contains_escaped_chars)| {
                if contains_escaped_chars {
                    MatchedSymbol::QuotedWithEscapes
                } else {
                    MatchedSymbol::QuotedWithoutEscapes
                }
            })
            .parse(self)
    }

    /// Returns a matched buffer and a boolean indicating whether any escaped characters were
    /// found in the short string.
    fn match_quoted_symbol_body(self) -> IonParseResult<'data, (Self, bool)> {
        Self::match_text_until_unescaped(self, b'\'')
    }

    /// A helper method for matching bytes until the specified delimiter. Ignores any byte
    /// (including the delimiter) that is prefaced by the escape character `\`.
    fn match_text_until_unescaped(self, delimiter: u8) -> IonParseResult<'data, (Self, bool)> {
        let mut is_escaped = false;
        let mut contains_escaped_chars = false;
        for (index, byte) in self.bytes().iter().enumerate() {
            if is_escaped {
                // If we're escaped, the previous byte was a \ and we ignore this one.
                is_escaped = false;
                continue;
            }
            if *byte == b'\\' {
                is_escaped = true;
                contains_escaped_chars = true;
                continue;
            }
            if *byte == delimiter {
                let matched = self.slice(0, index);
                let remaining = self.slice_to_end(index);
                return Ok((remaining, (matched, contains_escaped_chars)));
            }
        }
        Err(nom::Err::Incomplete(Needed::Unknown))
    }

    /// Matches a single base-10 digit, 0-9.
    fn match_any_digit(self) -> IonParseResult<'data, char> {
        satisfy(|c| c.is_ascii_digit())(self)
    }

    /// Matches a timestamp of any precision.
    pub fn match_timestamp(self) -> IonParseResult<'data, MatchedTimestamp> {
        alt((
            Self::match_timestamp_y,
            Self::match_timestamp_ym,
            Self::match_timestamp_ymd,
            Self::match_timestamp_ymd_hm,
            Self::match_timestamp_ymd_hms,
            Self::match_timestamp_ymd_hms_fractional,
        ))(self)
    }

    /// Matches a timestamp with year precision.
    fn match_timestamp_y(self) -> IonParseResult<'data, MatchedTimestamp> {
        terminated(
            Self::match_timestamp_year,
            pair(tag("T"), Self::peek_stop_character),
        )
        .map(|_year| MatchedTimestamp::new(TimestampPrecision::Year))
        .parse(self)
    }

    /// Matches a timestamp with month precision.
    fn match_timestamp_ym(self) -> IonParseResult<'data, MatchedTimestamp> {
        terminated(
            pair(Self::match_timestamp_year, Self::match_timestamp_month),
            pair(tag("T"), Self::peek_stop_character),
        )
        .map(|(_year, _month)| MatchedTimestamp::new(TimestampPrecision::Month))
        .parse(self)
    }

    /// Matches a timestamp with day precision.
    fn match_timestamp_ymd(self) -> IonParseResult<'data, MatchedTimestamp> {
        terminated(
            tuple((
                Self::match_timestamp_year,
                Self::match_timestamp_month,
                Self::match_timestamp_day,
            )),
            pair(opt(tag("T")), Self::peek_stop_character),
        )
        .map(|_| MatchedTimestamp::new(TimestampPrecision::Day))
        .parse(self)
    }

    /// Matches a timestamp with hour-and-minute precision.
    fn match_timestamp_ymd_hm(self) -> IonParseResult<'data, MatchedTimestamp> {
        terminated(
            tuple((
                Self::match_timestamp_year,
                Self::match_timestamp_month,
                Self::match_timestamp_day,
                Self::match_timestamp_hour_and_minute,
                Self::match_timestamp_offset,
            )),
            Self::peek_stop_character,
        )
        .map(|(_y, _m, _d, _hm, offset)| {
            MatchedTimestamp::new(TimestampPrecision::HourAndMinute).with_offset(offset)
        })
        .parse(self)
    }

    /// Matches a timestamp with second precision.
    fn match_timestamp_ymd_hms(self) -> IonParseResult<'data, MatchedTimestamp> {
        terminated(
            tuple((
                Self::match_timestamp_year,
                Self::match_timestamp_month,
                Self::match_timestamp_day,
                Self::match_timestamp_hour_and_minute,
                Self::match_timestamp_seconds,
                Self::match_timestamp_offset,
            )),
            Self::peek_stop_character,
        )
        .map(|(_y, _m, _d, _hm, _s, offset)| {
            MatchedTimestamp::new(TimestampPrecision::Second).with_offset(offset)
        })
        .parse(self)
    }

    /// Matches a timestamp with second precision, including a fractional seconds component.
    fn match_timestamp_ymd_hms_fractional(self) -> IonParseResult<'data, MatchedTimestamp> {
        terminated(
            tuple((
                Self::match_timestamp_year,
                Self::match_timestamp_month,
                Self::match_timestamp_day,
                Self::match_timestamp_hour_and_minute,
                Self::match_timestamp_seconds,
                Self::match_timestamp_fractional_seconds,
                Self::match_timestamp_offset,
            )),
            Self::peek_stop_character,
        )
        .map(|(_y, _m, _d, _hm, _s, _f, offset)| {
            MatchedTimestamp::new(TimestampPrecision::Second).with_offset(offset)
        })
        .parse(self)
    }

    /// Matches the year component of a timestamp.
    fn match_timestamp_year(self) -> IonMatchResult<'data> {
        recognize(take_while_m_n(4, 4, |c: u8| c.is_ascii_digit()))(self)
    }

    /// Matches the month component of a timestamp, including a leading `-`.
    fn match_timestamp_month(self) -> IonMatchResult<'data> {
        preceded(
            tag("-"),
            recognize(alt((
                pair(char('0'), one_of("123456789")),
                pair(char('1'), one_of("012")),
            ))),
        )(self)
    }

    /// Matches the day component of a timestamp, including a leading `-`.
    fn match_timestamp_day(self) -> IonMatchResult<'data> {
        preceded(
            tag("-"),
            recognize(alt((
                pair(char('0'), one_of("123456789")),
                pair(one_of("12"), Self::match_any_digit),
                pair(char('3'), one_of("01")),
            ))),
        )(self)
    }

    /// Matches a leading `T`, a two-digit hour component of a timestamp, a delimiting ':', and a
    /// two-digit minute component.
    fn match_timestamp_hour_and_minute(
        self,
    ) -> IonParseResult<'data, (TextBufferView<'data>, TextBufferView<'data>)> {
        preceded(
            tag("T"),
            separated_pair(
                // Hour
                recognize(alt((
                    pair(one_of("01"), Self::match_any_digit),
                    pair(char('2'), one_of("0123")),
                ))),
                // Delimiter
                tag(":"),
                // Minutes
                recognize(pair(one_of("012345"), Self::match_any_digit)),
            ),
        )(self)
    }

    /// Matches a leading `:`, and any two-digit second component from `00` to `59` inclusive.
    fn match_timestamp_seconds(self) -> IonMatchResult<'data> {
        preceded(
            tag(":"),
            recognize(pair(one_of("012345"), Self::match_any_digit)),
        )(self)
    }

    /// Matches the fractional seconds component of a timestamp, including a leading `.`.
    fn match_timestamp_fractional_seconds(self) -> IonMatchResult<'data> {
        preceded(tag("."), digit1)(self)
    }

    /// Matches a timestamp offset of any format.
    fn match_timestamp_offset(self) -> IonParseResult<'data, MatchedTimestampOffset> {
        alt((
            value(MatchedTimestampOffset::Zulu, tag("Z")),
            value(MatchedTimestampOffset::Zulu, tag("+00:00")),
            value(MatchedTimestampOffset::Unknown, tag("-00:00")),
            map(
                pair(one_of("-+"), Self::match_timestamp_offset_hours_and_minutes),
                |(sign, (hours, _minutes))| {
                    let is_negative = sign == '-';
                    let hours_offset = hours.offset();
                    MatchedTimestampOffset::HoursAndMinutes(MatchedHoursAndMinutes::new(
                        is_negative,
                        hours_offset,
                    ))
                },
            ),
        ))(self)
    }

    /// Matches a timestamp offset encoded as a two-digit hour, a delimiting `:`, and a two-digit
    /// minute.
    fn match_timestamp_offset_hours_and_minutes(self) -> IonParseResult<'data, (Self, Self)> {
        separated_pair(
            // Hour
            recognize(alt((
                pair(one_of("01"), Self::match_any_digit),
                pair(char('2'), one_of("0123")),
            ))),
            // Delimiter
            tag(":"),
            // Minutes
            recognize(pair(one_of("012345"), Self::match_any_digit)),
        )(self)
    }
}

// === nom trait implementations ===
// The trait implementations that follow are necessary for `TextBufferView` to be used as an input
// type in `nom` parsers. (`nom` only supports `&str` and `&[u8]` out of the box.) Defining our own
// input type makes it possible for us to carry around additional context during the parsing process,
// which is important for providing helpful error messages. For example: we can include the absolute
// offset of the input slice currently being read in our error messages.
//
// As `TextBufferView` is just a wrapper around a `&[u8]`, these implementations mostly delegate
// to the existing trait impls for `&[u8]`.

impl<'data> nom::InputTake for TextBufferView<'data> {
    fn take(&self, count: usize) -> Self {
        self.slice(0, count)
    }

    fn take_split(&self, count: usize) -> (Self, Self) {
        let (before, after) = self.data.split_at(count);
        let buffer_before = TextBufferView::new_with_offset(before, self.offset());
        let buffer_after = TextBufferView::new_with_offset(after, self.offset() + count);
        // Nom's convention is to place the remaining portion of the buffer first, which leads to
        // a potentially surprising reversed tuple order.
        (buffer_after, buffer_before)
    }
}

impl<'data> nom::InputLength for TextBufferView<'data> {
    fn input_len(&self) -> usize {
        self.len()
    }
}

impl<'data> nom::InputIter for TextBufferView<'data> {
    type Item = u8;
    type Iter = Enumerate<Self::IterElem>;
    type IterElem = Copied<Iter<'data, u8>>;

    fn iter_indices(&self) -> Self::Iter {
        self.iter_elements().enumerate()
    }

    fn iter_elements(&self) -> Self::IterElem {
        self.data.iter().copied()
    }

    fn position<P>(&self, predicate: P) -> Option<usize>
    where
        P: Fn(Self::Item) -> bool,
    {
        self.data.iter().position(|b| predicate(*b))
    }

    fn slice_index(&self, count: usize) -> Result<usize, Needed> {
        self.data.slice_index(count)
    }
}

impl<'a, 'b> nom::Compare<&'a str> for TextBufferView<'b> {
    fn compare(&self, t: &'a str) -> CompareResult {
        self.data.compare(t.as_bytes())
    }

    fn compare_no_case(&self, t: &'a str) -> CompareResult {
        self.data.compare_no_case(t.as_bytes())
    }
}

impl<'data> nom::Offset for TextBufferView<'data> {
    fn offset(&self, second: &Self) -> usize {
        self.data.offset(second.data)
    }
}

impl<'data> nom::Slice<RangeFrom<usize>> for TextBufferView<'data> {
    fn slice(&self, range: RangeFrom<usize>) -> Self {
        self.slice_to_end(range.start)
    }
}

impl<'data> nom::Slice<RangeTo<usize>> for TextBufferView<'data> {
    fn slice(&self, range: RangeTo<usize>) -> Self {
        self.slice(0, range.end)
    }
}

impl<'data> nom::FindSubstring<&str> for TextBufferView<'data> {
    fn find_substring(&self, substr: &str) -> Option<usize> {
        self.data.find_substring(substr)
    }
}

impl<'data> nom::InputTakeAtPosition for TextBufferView<'data> {
    type Item = u8;

    fn split_at_position<P, E: ParseError<Self>>(&self, predicate: P) -> IResult<Self, Self, E>
    where
        P: Fn(Self::Item) -> bool,
    {
        match self.data.iter().position(|c| predicate(*c)) {
            Some(i) => Ok(self.take_split(i)),
            None => Err(nom::Err::Incomplete(Needed::new(1))),
        }
    }

    fn split_at_position1<P, E: ParseError<Self>>(
        &self,
        predicate: P,
        e: ErrorKind,
    ) -> IResult<Self, Self, E>
    where
        P: Fn(Self::Item) -> bool,
    {
        match self.data.iter().position(|c| predicate(*c)) {
            Some(0) => Err(nom::Err::Error(E::from_error_kind(*self, e))),
            Some(i) => Ok(self.take_split(i)),
            None => Err(nom::Err::Incomplete(Needed::new(1))),
        }
    }

    fn split_at_position_complete<P, E: ParseError<Self>>(
        &self,
        predicate: P,
    ) -> IResult<Self, Self, E>
    where
        P: Fn(Self::Item) -> bool,
    {
        match self.data.iter().position(|c| predicate(*c)) {
            Some(i) => Ok(self.take_split(i)),
            None => Ok(self.take_split(self.input_len())),
        }
    }

    fn split_at_position1_complete<P, E: ParseError<Self>>(
        &self,
        predicate: P,
        e: ErrorKind,
    ) -> IResult<Self, Self, E>
    where
        P: Fn(Self::Item) -> bool,
    {
        match self.data.iter().position(|c| predicate(*c)) {
            Some(0) => Err(nom::Err::Error(E::from_error_kind(*self, e))),
            Some(i) => Ok(self.take_split(i)),
            None => {
                if self.is_empty() {
                    Err(nom::Err::Error(E::from_error_kind(*self, e)))
                } else {
                    Ok(self.take_split(self.input_len()))
                }
            }
        }
    }
}

// === end of `nom` trait implementations

/// Takes a given parser and returns a new one that accepts any amount of leading whitespace before
/// calling the original parser.
fn whitespace_and_then<'data, P, O>(
    parser: P,
) -> impl Parser<TextBufferView<'data>, O, IonParseError<'data>>
where
    P: Parser<TextBufferView<'data>, O, IonParseError<'data>>,
{
    preceded(
        TextBufferView::match_optional_comments_and_whitespace,
        parser,
    )
}

/// Augments a given parser such that it returns the matched value and the number of input bytes
/// that it matched.
fn match_and_length<'data, P, O>(
    mut parser: P,
) -> impl Parser<TextBufferView<'data>, (O, usize), IonParseError<'data>>
where
    P: Parser<TextBufferView<'data>, O, IonParseError<'data>>,
{
    move |input: TextBufferView<'data>| {
        let offset_before = input.offset();
        let (remaining, matched) = match parser.parse(input) {
            Ok((remaining, matched)) => (remaining, matched),
            Err(e) => return Err(e),
        };
        let offset_after = remaining.offset();
        let match_length = offset_after - offset_before;
        Ok((remaining, (matched, match_length)))
    }
}

/// Augments a given parser such that it returns the matched value and the range of input bytes
/// that it matched.
pub(crate) fn match_and_span<'data, P, O>(
    mut parser: P,
) -> impl Parser<TextBufferView<'data>, (O, Range<usize>), IonParseError<'data>>
where
    P: Parser<TextBufferView<'data>, O, IonParseError<'data>>,
{
    move |input: TextBufferView<'data>| {
        let offset_before = input.offset();
        let (remaining, matched) = match parser.parse(input) {
            Ok((remaining, matched)) => (remaining, matched),
            Err(e) => return Err(e),
        };
        let offset_after = remaining.offset();
        let span = offset_before..offset_after;
        Ok((remaining, (matched, span)))
    }
}

/// Returns the number of bytes that the provided parser matched.
fn match_length<'data, P, O>(
    parser: P,
) -> impl Parser<TextBufferView<'data>, usize, IonParseError<'data>>
where
    P: Parser<TextBufferView<'data>, O, IonParseError<'data>>,
{
    // Call `match_and_length` and discard the output
    match_and_length(parser).map(|(_output, match_length)| match_length)
}

#[cfg(test)]
mod tests {
    use super::*;

    /// Stores an input string that can be tested against a given parser.
    struct MatchTest {
        input: String,
    }

    impl MatchTest {
        /// Takes an `input` string and appends a trailing space to it, guaranteeing that the
        /// contents of the input are considered a complete token.
        fn new(input: &str) -> Self {
            MatchTest {
                input: format!("{input} "), // add trailing space
            }
        }

        fn try_match<'data, P, O>(&'data self, parser: P) -> IonParseResult<'data, usize>
        where
            P: Parser<TextBufferView<'data>, O, IonParseError<'data>>,
        {
            let buffer = TextBufferView::new(self.input.as_bytes());
            match_length(parser).parse(buffer)
        }

        fn expect_match<'data, P, O>(&'data self, parser: P)
        where
            P: Parser<TextBufferView<'data>, O, IonParseError<'data>>,
        {
            let result = self.try_match(parser);
            let (_remaining, match_length) = result.unwrap();
            // Inputs have a trailing space that should _not_ be part of the match
            assert_eq!(
                match_length,
                self.input.len() - 1,
                "\nInput: '{}'\nMatched: '{}'\n",
                self.input,
                &self.input[..match_length]
            );
        }

        fn expect_mismatch<'data, P, O>(&'data self, parser: P)
        where
            P: Parser<TextBufferView<'data>, O, IonParseError<'data>>,
        {
            let result = self.try_match(parser);
            // We expect that only part of the input will match or that the entire
            // input will be rejected outright.
            if let Ok((_remaining, match_length)) = result {
                assert_ne!(
                    match_length,
                    self.input.len() - 1,
                    "parser unexpectedly matched the complete input: '{:?}\nResult: {:?}",
                    self.input,
                    result
                );
            }
        }
    }

    #[test]
    fn test_match_stop_char() {
        MatchTest::new(" ").expect_match(match_length(TextBufferView::match_stop_character));
    }

    #[test]
    fn test_match_ivm() {
        fn match_ivm(input: &str) {
            MatchTest::new(input).expect_match(match_length(TextBufferView::match_ivm));
        }
        fn mismatch_ivm(input: &str) {
            MatchTest::new(input).expect_mismatch(match_length(TextBufferView::match_ivm));
        }

        match_ivm("$ion_1_0");
        match_ivm("$ion_1_1");
        match_ivm("$ion_1_2");
        match_ivm("$ion_124_17");

        mismatch_ivm("ion_1_0");
        mismatch_ivm("$ion__1_0");
        mismatch_ivm("$$ion_1_0");
        mismatch_ivm("$ion_FF_FF");
    }

    #[test]
    fn test_match_bool() {
        fn match_bool(input: &str) {
            MatchTest::new(input).expect_match(match_length(TextBufferView::match_bool));
        }
        fn mismatch_bool(input: &str) {
            MatchTest::new(input).expect_mismatch(match_length(TextBufferView::match_bool));
        }

        match_bool("true");
        match_bool("false");

        mismatch_bool("True");
        mismatch_bool("TRUE");
        mismatch_bool("False");
        mismatch_bool("FALSE");
        mismatch_bool("potato");
        mismatch_bool("42");
    }

    #[test]
    fn test_match_null() {
        fn match_null(input: &str) {
            MatchTest::new(input).expect_match(match_length(TextBufferView::match_null));
        }
        fn mismatch_null(input: &str) {
            MatchTest::new(input).expect_mismatch(match_length(TextBufferView::match_null));
        }
        let good_inputs = &[
            "null",
            "null.null",
            "null.bool",
            "null.int",
            "null.float",
            "null.decimal",
            "null.timestamp",
            "null.symbol",
            "null.string",
            "null.clob",
            "null.blob",
            "null.list",
            "null.sexp",
            "null.struct",
        ];
        for input in good_inputs {
            match_null(input);
        }

        let bad_inputs = &[
            "-1",
            "null.hello",
            "nullnull",
            "nullify",
            "null..int",
            "string.null",
        ];
        for input in bad_inputs {
            mismatch_null(input);
        }
    }

    #[test]
    fn test_match_int() {
        fn match_int(input: &str) {
            MatchTest::new(input).expect_match(match_length(TextBufferView::match_int));
        }
        fn mismatch_int(input: &str) {
            MatchTest::new(input).expect_mismatch(match_length(TextBufferView::match_int));
        }
        let good_inputs = &[
            // Base 2 integers
            "0b0",
            "0B0",
            "0b1",
            "0B1",
            "0b0001",
            "0B1111",
            "0b1111_1111",
            "0B1010_1010",
            // Base 10 integers
            "0",
            "13",
            "942",
            "7_216",
            "1_000_000",
            "9_999_999",
            // Base 16 integers
            "0x0",
            "0x20",
            "0x0A",
            "0xcafe",
            "0xCAFE",
            "0XcaFE",
            "0xC_A_F_E",
            "0Xca_FE",
        ];
        for input in good_inputs {
            match_int(input);
            let negative = format!("-{input}");
            match_int(&negative);
        }

        let bad_inputs = &[
            "00",          // Zero with leading zero
            "0123",        // Non-zero with leading zero
            "--5",         // Double negative
            "+5",          // Explicit positive
            "1__000__000", // More than one underscore at a time
            "_123",        // Leading underscore
            "0x0x5",       // Multiple 0x prefixes
            "0xx5",        // Multiple Xs after 0
            "0x",          // Base 16 prefix w/no number
            "0b",          // Base 2 prefix w/no number
        ];
        for input in bad_inputs {
            mismatch_int(input);
        }
    }

    #[test]
    fn test_match_float() {
        fn match_float(input: &str) {
            MatchTest::new(input).expect_match(match_length(TextBufferView::match_float));
        }
        fn mismatch_float(input: &str) {
            MatchTest::new(input).expect_mismatch(match_length(TextBufferView::match_float));
        }

        let good_inputs = &[
            "0.0e0", "0E0", "0e0", "305e1", "305e+1", "305e-1", "305e100", "305e-100", "305e+100",
            "305.0e1", "0.279e3", "279e0", "279.5e0", "279.5E0",
        ];
        for input in good_inputs {
            match_float(input);
            let negative = format!("-{input}");
            match_float(&negative);
        }

        let bad_inputs = &[
            "305",      // Integer
            "305e",     // Has exponent delimiter but no exponent
            ".305e",    // No digits before the decimal point
            "305e0.5",  // Fractional exponent
            "305e-0.5", // Negative fractional exponent
            "0305e1",   // Leading zero
            "+305e1",   // Leading plus sign
            "--305e1",  // Multiple negative signs
        ];
        for input in bad_inputs {
            mismatch_float(input);
        }
    }

    #[test]
    fn test_match_timestamp() {
        fn match_timestamp(input: &str) {
            MatchTest::new(input).expect_match(match_length(TextBufferView::match_timestamp));
        }
        fn mismatch_timestamp(input: &str) {
            MatchTest::new(input).expect_mismatch(match_length(TextBufferView::match_timestamp));
        }

        let good_inputs = &[
            "2023T",
            "2023-08T",
            "2023-08-13", // T is optional for ymd
            "2023-08-13T",
            "2023-08-13T14:18Z",
            "2023-08-13T14:18+05:00",
            "2023-08-13T14:18-05:00",
            "2023-08-13T14:18:35-05:00",
            "2023-08-13T14:18:35.994-05:00",
        ];
        for input in good_inputs {
            match_timestamp(input);
        }

        let bad_inputs = &[
            "2023",                       // No 'T'
            "2023-08",                    // No 'T'
            "20233T",                     // 5-digit year
            "2023-13T",                   // Out of bounds month
            "2023-08-41T",                // Out of bounds day
            "2023-08+18T",                // Wrong delimiter
            "2023-08-18T25:00Z",          // Out of bounds hour
            "2023-08-18T14:00",           // No offset
            "2023-08-18T14:62",           // Out of bounds minute
            "2023-08-18T14:35:61",        // Out of bounds second
            "2023-08-18T14:35:52.Z",      // Dot but no fractional
            "2023-08-18T14:35:52.+24:30", // Out of bounds offset hour
            "2023-08-18T14:35:52.+00:60", // Out of bounds offset minute
        ];
        for input in bad_inputs {
            mismatch_timestamp(input);
        }
    }

    #[test]
    fn test_match_string() {
        fn match_string(input: &str) {
            MatchTest::new(input).expect_match(match_length(TextBufferView::match_string));
        }
        fn mismatch_string(input: &str) {
            MatchTest::new(input).expect_mismatch(match_length(TextBufferView::match_string));
        }

        // These inputs have leading/trailing whitespace to make them more readable, but the string
        // matcher doesn't accept whitespace. We'll trim each one before testing it.
        let good_inputs = &[
            r#"
            "hello"
            "#,
            r#"
            "😀😀😀"
            "#,
            r#"
            "this has an escaped quote \" right in the middle"
            "#,
        ];
        for input in good_inputs {
            match_string(input.trim());
        }

        let bad_inputs = &[
            // Missing an opening quote
            r#"
            hello"
            "#,
            // Missing a closing quote
            r#"
            "hello
            "#,
            // Closing quote is escaped
            r#"
            "hello\"
            "#,
        ];
        for input in bad_inputs {
            mismatch_string(input);
        }
    }

    #[test]
    fn test_match_symbol() {
        fn match_symbol(input: &str) {
            MatchTest::new(input).expect_match(match_length(TextBufferView::match_symbol));
        }
        fn mismatch_symbol(input: &str) {
            MatchTest::new(input).expect_mismatch(match_length(TextBufferView::match_symbol));
        }

        // These inputs have leading/trailing whitespace to make them more readable, but the string
        // matcher doesn't accept whitespace. We'll trim each one before testing it.
        let good_inputs = &[
            "'hello'",
            "'😀😀😀'",
            "'this has an escaped quote \\' right in the middle'",
            "$308",
            "$0",
            "foo",
            "name",
            "$bar",
            "_baz_quux",
        ];
        for input in good_inputs {
            match_symbol(input);
        }

        let bad_inputs = &[
            "'hello",    // No closing quote
            "'hello\\'", // Closing quote is escaped
            "$-8",       // Negative SID
            "nan",       // Identifier that is also a keyword
        ];
        for input in bad_inputs {
            mismatch_symbol(input);
        }
    }

    #[test]
    fn test_match_annotated_value() {
        fn match_annotated_value(input: &str) {
            MatchTest::new(input).expect_match(match_length(TextBufferView::match_annotated_value));
        }
        fn mismatch_annotated_value(input: &str) {
            MatchTest::new(input)
                .expect_mismatch(match_length(TextBufferView::match_annotated_value));
        }
        let good_inputs = &[
            "foo::5",
            "foo::bar::5",
            "foo :: 5",
            "foo::bar::baz::5",
            "foo :: /*comment*/ bar /*comment*/    :: baz :: 5",
            "foo::bar::baz::quux::quuz::5",
            "foo::'bar'::baz::$10::5",
        ];
        for input in good_inputs {
            match_annotated_value(input);
        }

        let bad_inputs = &["foo", "foo:bar", "foo:::bar"];
        for input in bad_inputs {
            mismatch_annotated_value(input);
        }
    }

    #[test]
    fn test_match_sexp() {
        fn match_sexp(input: &str) {
            MatchTest::new(input).expect_match(match_length(TextBufferView::match_sexp));
        }
        fn mismatch_sexp(input: &str) {
            MatchTest::new(input).expect_mismatch(match_length(TextBufferView::match_sexp));
        }
        let good_inputs = &[
            "()",
            "(1)",
            "(1 2)",
            "(a)",
            "(a b)",
            "(a++)",
            "(++a)",
            "(())",
            "((()))",
            "(1 (2 (3 4) 5) 6)",
        ];
        for input in good_inputs {
            match_sexp(input);
        }

        let bad_inputs = &["foo", "1", "(", "(1 2 (3 4 5)"];
        for input in bad_inputs {
            mismatch_sexp(input);
        }
    }
}<|MERGE_RESOLUTION|>--- conflicted
+++ resolved
@@ -937,10 +937,6 @@
 
     /// Matches a symbol ID (`$28`), an identifier (`foo`), or a quoted symbol (`'foo'`).
     fn match_symbol(self) -> IonParseResult<'data, MatchedSymbol> {
-<<<<<<< HEAD
-=======
-        // TODO: operators
->>>>>>> db9718d9
         alt((
             Self::match_symbol_id,
             Self::match_identifier,
