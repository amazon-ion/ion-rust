--- conflicted
+++ resolved
@@ -6,11 +6,7 @@
 
 use nom::branch::alt;
 use nom::bytes::streaming::{is_a, is_not, tag, take_until, take_while1, take_while_m_n};
-<<<<<<< HEAD
 use nom::character::streaming::{alphanumeric1, char, digit1, one_of, satisfy};
-=======
-use nom::character::streaming::{char, digit1, one_of, satisfy};
->>>>>>> c288e6ba
 use nom::combinator::{consumed, fail, map, not, opt, peek, recognize, success, value};
 use nom::error::{ErrorKind, ParseError};
 use nom::multi::{many0_count, many1_count};
@@ -21,13 +17,8 @@
 use crate::lazy::raw_stream_item::RawStreamItem;
 use crate::lazy::text::encoded_value::EncodedTextValue;
 use crate::lazy::text::matched::{
-<<<<<<< HEAD
     MatchedBlob, MatchedDecimal, MatchedFloat, MatchedHoursAndMinutes, MatchedInt, MatchedString,
     MatchedSymbol, MatchedTimestamp, MatchedTimestampOffset, MatchedValue,
-=======
-    MatchedDecimal, MatchedFloat, MatchedHoursAndMinutes, MatchedInt, MatchedString, MatchedSymbol,
-    MatchedTimestamp, MatchedTimestampOffset, MatchedValue,
->>>>>>> c288e6ba
 };
 use crate::lazy::text::parse_result::{InvalidInputError, IonParseError};
 use crate::lazy::text::parse_result::{IonMatchResult, IonParseResult};
@@ -1356,7 +1347,6 @@
             recognize(pair(one_of("012345"), Self::match_any_digit)),
         )(self)
     }
-<<<<<<< HEAD
 
     /// Matches a complete blob, including the opening `{{` and closing `}}`.
     pub fn match_blob(self) -> IonParseResult<'data, MatchedBlob> {
@@ -1387,8 +1377,6 @@
             )),
         ))(self)
     }
-=======
->>>>>>> c288e6ba
 }
 
 // === nom trait implementations ===
@@ -1875,21 +1863,6 @@
         }
 
         let bad_inputs = &[
-<<<<<<< HEAD
-            "2023",                       // No 'T'
-            "2023-08",                    // No 'T'
-            "20233T",                     // 5-digit year
-            "2023-13T",                   // Out of bounds month
-            "2023-08-41T",                // Out of bounds day
-            "2023-08+18T",                // Wrong delimiter
-            "2023-08-18T25:00Z",          // Out of bounds hour
-            "2023-08-18T14:00",           // No offset
-            "2023-08-18T14:62",           // Out of bounds minute
-            "2023-08-18T14:35:61",        // Out of bounds second
-            "2023-08-18T14:35:52.Z",      // Dot but no fractional
-            "2023-08-18T14:35:52.+24:30", // Out of bounds offset hour
-            "2023-08-18T14:35:52.+00:60", // Out of bounds offset minute
-=======
             "2023",                          // No 'T'
             "2023-08",                       // No 'T'
             "20233T",                        // 5-digit year
@@ -1903,7 +1876,6 @@
             "2023-08-18T14:35:52.Z",         // Dot but no fractional
             "2023-08-18T14:35:52.000+24:30", // Out of bounds offset hour
             "2023-08-18T14:35:52.000+00:60", // Out of bounds offset minute
->>>>>>> c288e6ba
         ];
         for input in bad_inputs {
             mismatch_timestamp(input);
@@ -2072,7 +2044,6 @@
             mismatch_sexp(input);
         }
     }
-<<<<<<< HEAD
 
     #[test]
     fn test_match_blob() {
@@ -2128,6 +2099,4 @@
             mismatch_blob(input);
         }
     }
-=======
->>>>>>> c288e6ba
 }