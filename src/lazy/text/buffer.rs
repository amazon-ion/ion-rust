--- conflicted
+++ resolved
@@ -1747,21 +1747,6 @@
         }
 
         let bad_inputs = &[
-<<<<<<< HEAD
-            "2023",                       // No 'T'
-            "2023-08",                    // No 'T'
-            "20233T",                     // 5-digit year
-            "2023-13T",                   // Out of bounds month
-            "2023-08-41T",                // Out of bounds day
-            "2023-08+18T",                // Wrong delimiter
-            "2023-08-18T25:00Z",          // Out of bounds hour
-            "2023-08-18T14:00",           // No offset
-            "2023-08-18T14:62",           // Out of bounds minute
-            "2023-08-18T14:35:61",        // Out of bounds second
-            "2023-08-18T14:35:52.Z",      // Dot but no fractional
-            "2023-08-18T14:35:52.+24:30", // Out of bounds offset hour
-            "2023-08-18T14:35:52.+00:60", // Out of bounds offset minute
-=======
             "2023",                          // No 'T'
             "2023-08",                       // No 'T'
             "20233T",                        // 5-digit year
@@ -1775,7 +1760,6 @@
             "2023-08-18T14:35:52.Z",         // Dot but no fractional
             "2023-08-18T14:35:52.000+24:30", // Out of bounds offset hour
             "2023-08-18T14:35:52.000+00:60", // Out of bounds offset minute
->>>>>>> eda4e2bf
         ];
         for input in bad_inputs {
             mismatch_timestamp(input);
