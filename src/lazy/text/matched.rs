//! Types in this module represent partially parsed values from the text Ion input stream.
//!
//! Ion readers are not necessarily interested in every value in the input. While the binary reader
//! is able to skip over uninteresting values using their length prefix, text readers must parse
//! every value in the stream in order to access the ones that follow.
//!
//! A somewhat naive implementation of a text reader might fully read each value in the input
//! stream eagerly, simply discarding values that the user doesn't request. This approach is
//! technically correct, but incurs the expense of validating and materializing data that will
//! ultimately be ignored. (As an example: consider a timestamp, which can have up to ~9 subfields
//! to check for syntactic and semantic correctness.)
//!
//! In contrast, when the lazy text reader is asked for the `next()` value in the stream, it uses its
//! Ion parser to identify the next slice of input that contains either a complete scalar value or
//! the beginning of a container. It stores an intermediate representation (IR) of that value using
//! one of the types defined in this module. The IR stores the value's Ion type, subfield offsets,
//! and other information that is identified in the process of parsing the next value. Later, if the
//! application asks to `read()` the value, the reader does not have to start from scratch. It can
//! use the previously recorded information to minimize the amount of information that needs to be
//! re-discovered.

use std::borrow::Cow;
use std::num::IntErrorKind;
use std::str::FromStr;

use nom::character::is_hex_digit;
use num_bigint::BigInt;
use num_traits::Num;
use smallvec::SmallVec;

use crate::lazy::str_ref::StrRef;
use crate::lazy::text::as_utf8::AsUtf8;
use crate::lazy::text::buffer::TextBufferView;
use crate::lazy::text::parse_result::InvalidInputError;
use crate::result::{DecodingError, IonFailure};
use crate::{Int, IonError, IonResult, IonType, RawSymbolTokenRef};

/// A partially parsed Ion value.
<<<<<<< HEAD
#[derive(Clone, Copy, Debug, PartialEq)]
=======
#[derive(Copy, Clone, Debug, PartialEq)]
>>>>>>> eba59133
pub(crate) enum MatchedValue {
    // `Null` and `Bool` are fully parsed because they only involve matching a keyword.
    Null(IonType),
    Bool(bool),
    Int(MatchedInt),
    Float(MatchedFloat),
    String(MatchedString),
    Symbol(MatchedSymbol),
    List,
    // TODO: ...the other types
}

/// A partially parsed Ion int.
#[derive(Copy, Clone, Debug, PartialEq)]
pub(crate) struct MatchedInt {
    radix: u32,
    digits_offset: usize,
    is_negative: bool,
}

impl MatchedInt {
    // Integers that take more than 32 bytes to represent will heap allocate a larger buffer.
    const STACK_ALLOC_BUFFER_CAPACITY: usize = 32;

    /// Constructs a new `MatchedInt`.
    pub fn new(radix: u32, is_negative: bool, digits_offset: usize) -> Self {
        Self {
            radix,
            digits_offset,
            is_negative,
        }
    }

    /// Whether the partially parsed int began with a `-`
    pub fn is_negative(&self) -> bool {
        self.is_negative
    }

    /// One of: `2`, `10`, or `16`, as determined by whether the partially parsed integer began
    /// with a `0b`/`0B`, `0x`/`0X`, or no prefix.
    pub fn radix(&self) -> u32 {
        self.radix
    }

    /// Attempts to finish reading the partially parsed integer.
    pub fn read(&self, matched_input: TextBufferView) -> IonResult<Int> {
        let digits = matched_input.slice_to_end(self.digits_offset);
        let mut sanitized: SmallVec<[u8; Self::STACK_ALLOC_BUFFER_CAPACITY]> =
            SmallVec::with_capacity(Self::STACK_ALLOC_BUFFER_CAPACITY);
        // Copy the input text over to the sanitization buffer, discarding any underscores. These
        // are legal input, but Rust's integer `from_str_radix` method does not support them.
        sanitized.extend(digits.bytes().iter().copied().filter(|b| *b != b'_'));
        // Note: This UTF-8 validation step should be unnecessary as the parser only recognizes
        //       ASCII integer characters. If this shows up in profiling, we could consider skipping it.
        let text = sanitized.as_utf8(matched_input.offset())?;
        let int: Int = match i64::from_str_radix(text, self.radix()) {
            Ok(i) => i.into(),
            Err(parse_int_error) => {
                debug_assert!(
                    // `from_str_radix` can fail for a variety of reasons, but our rules for matching an
                    // int rule out most of them (empty str, invalid digit, etc). The only ones that should
                    // happen are overflow and underflow. In those cases, we fall back to using `BigInt`.
                    parse_int_error.kind() == &IntErrorKind::NegOverflow
                        || parse_int_error.kind() == &IntErrorKind::PosOverflow
                );

                match BigInt::from_str_radix(text, self.radix()) {
                    Ok(big_int) => big_int.into(),
                    Err(_big_parse_int_error) => {
                        return IonResult::decoding_error(format!(
                            "unexpected error while parsing int: '{}'",
                            std::str::from_utf8(matched_input.bytes()).unwrap_or("invalid UTF-8")
                        ))
                    }
                }
            }
        };

        Ok(int)
    }
}

/// A partially parsed Ion float.
#[derive(Copy, Clone, Debug, PartialEq)]
pub(crate) enum MatchedFloat {
    /// `+inf`
    PositiveInfinity,
    /// `-inf`
    NegativeInfinity,
    /// `nan`
    NotANumber,
    /// Any numeric float value
    Numeric,
}

impl MatchedFloat {
    // Floats that take more than 32 bytes of text to represent will heap allocate a larger buffer.
    const STACK_ALLOC_BUFFER_CAPACITY: usize = 32;

    pub fn read(&self, matched_input: TextBufferView) -> IonResult<f64> {
        match self {
            MatchedFloat::PositiveInfinity => return Ok(f64::INFINITY),
            MatchedFloat::NegativeInfinity => return Ok(f64::NEG_INFINITY),
            MatchedFloat::NotANumber => return Ok(f64::NAN),
            MatchedFloat::Numeric => {} // fall through
        };

        let mut sanitized: SmallVec<[u8; Self::STACK_ALLOC_BUFFER_CAPACITY]> =
            SmallVec::with_capacity(Self::STACK_ALLOC_BUFFER_CAPACITY);
        sanitized.extend(matched_input.bytes().iter().copied().filter(|b| *b != b'_'));

        let text = sanitized.as_utf8(matched_input.offset())?;
        let float = f64::from_str(text).map_err(|e| {
            let error: IonError = InvalidInputError::new(matched_input)
                .with_description(format!("encountered an unexpected error ({:?})", e))
                .with_label("parsing a float")
                .into();
            error
        })?;
        Ok(float)
    }
}

<<<<<<< HEAD
#[derive(Clone, Copy, Debug, PartialEq)]
=======
#[derive(Copy, Clone, Debug, PartialEq)]
>>>>>>> eba59133
pub(crate) enum MatchedString {
    /// The string only has one segment. (e.g. "foo")
    Short(MatchedShortString),
    /// The string is in multiple segments:
    ///     """hello,"""
    ///     """ world!"""
<<<<<<< HEAD
    Long(MatchedLongString),
}

#[derive(Clone, Copy, Debug, PartialEq)]
pub(crate) struct MatchedLongString {
    // TODO: Decide what (if anything) to store here.
    //       Storing any collection of bytes or ranges means that this type cannot implement Copy,
    //       which in turn means MatchedValue and EncodedTextValue also cannot implement Copy.
    //       We probably also don't want to heap allocate just to match the long string.
=======
    Long,
>>>>>>> eba59133
}

#[derive(Clone, Copy, Debug, PartialEq)]
pub(crate) struct MatchedShortString {
    contains_escaped_chars: bool,
}

impl MatchedShortString {
    pub fn new(contains_escaped_chars: bool) -> Self {
        Self {
            contains_escaped_chars,
        }
    }
    pub fn contains_escaped_chars(&self) -> bool {
        self.contains_escaped_chars
    }
}

impl MatchedString {
    // Strings longer than 64 bytes will allocate a larger space on the heap.
    const STACK_ALLOC_BUFFER_CAPACITY: usize = 64;

    pub fn read<'data>(&self, matched_input: TextBufferView<'data>) -> IonResult<StrRef<'data>> {
        match self {
            MatchedString::Short(short) => self.read_short_string(*short, matched_input),
            MatchedString::Long => todo!("long-form strings"),
        }
    }

    fn read_short_string<'data>(
        &self,
        short: MatchedShortString,
        matched_input: TextBufferView<'data>,
    ) -> IonResult<StrRef<'data>> {
        // Take a slice of the input that ignores the first and last bytes, which are quotes.
        let body = matched_input.slice(1, matched_input.len() - 2);
        if !short.contains_escaped_chars() {
            // There are no escaped characters, so we can just validate the string in-place.
            let text = body.as_text()?;
            let str_ref = StrRef::from(text);
            return Ok(str_ref);
        }
        // Otherwise, there are escaped characters. We need to build a new version of our string
        // that replaces the escaped characters with their corresponding bytes.
        let mut sanitized = Vec::with_capacity(matched_input.len());

        escape_text(body, &mut sanitized)?;
        let text = String::from_utf8(sanitized).unwrap();
        Ok(StrRef::from(text.to_string()))
    }
}

fn escape_text(matched_input: TextBufferView, sanitized: &mut Vec<u8>) -> IonResult<()> {
    let mut remaining = matched_input;
    while !remaining.is_empty() {
        let next_escape = remaining.bytes().iter().position(|byte| *byte == b'\\');
        remaining = if let Some(escape_offset) = next_escape {
            // Everything up to the '\' is already clean. Write that slice to 'sanitized'.
            let already_clean = remaining.slice(0, escape_offset);
            sanitized.extend_from_slice(already_clean.bytes());
            // Everything starting from the '\' needs to be evaluated.
            let contains_escapes = remaining.slice_to_end(escape_offset);
            write_escaped(contains_escapes, sanitized)?
        } else {
            sanitized.extend_from_slice(remaining.bytes());
            // 'remaining' is now empty
            remaining.slice_to_end(remaining.len())
        };
    }

    Ok(())
}

fn write_escaped<'data>(
    input: TextBufferView<'data>,
    sanitized: &mut Vec<u8>,
) -> IonResult<TextBufferView<'data>> {
    // Note that by the time this method has been called, the parser has already confirmed that
    // there is an appropriate closing delimiter. Thus, if any of the branches below run out of
    // data, it means that it's a fatal error and not just an Incomplete.
    debug_assert!(!input.is_empty());
    debug_assert!(input.bytes()[0] == b'\\');
    if input.len() == 1 {
        return Err(IonError::Decoding(
            DecodingError::new("found an escape ('\\') with no subsequent character")
                .with_position(input.offset()),
        ));
    }
    let input_after_escape = input.slice_to_end(2); // After (e.g.) '\x'
    let escape_id = input.bytes()[1];
    let substitute = match escape_id {
        b'n' => b'\n',
        b'r' => b'\r',
        b't' => b'\t',
        b'\\' => b'\\',
        b'/' => b'/',
        b'"' => b'"',
        b'\'' => b'\'',
        b'?' => b'?',
        b'0' => 0x00u8, // NUL
        b'a' => 0x07u8, // alert BEL
        b'b' => 0x08u8, // backspace
        b'v' => 0x0Bu8, // vertical tab
        b'f' => 0x0Cu8, // form feed
        // If the byte following the '\' is a real newline (that is: 0x0A), we discard it.
        b'\n' => return Ok(input_after_escape),
        // These cases require more sophisticated parsing, not just a 1-to-1 mapping of bytes
        b'x' => return hex_digits_code_point(2, input_after_escape, sanitized),
        b'u' => return hex_digits_code_point(4, input_after_escape, sanitized),
        b'U' => return hex_digits_code_point(8, input_after_escape, sanitized),
        _ => {
            return Err(IonError::Decoding(
                DecodingError::new(format!("invalid escape sequence '\\{}", escape_id))
                    .with_position(input.offset()),
            ))
        }
    };

    sanitized.push(substitute);
    Ok(input_after_escape)
}

/// Reads the next `num_digits` bytes from `input` as a `char`, then writes that `char`'s UTF8 bytes
/// to `sanitized`.
fn hex_digits_code_point<'data>(
    num_digits: usize,
    input: TextBufferView<'data>,
    sanitized: &mut Vec<u8>,
) -> IonResult<TextBufferView<'data>> {
    if input.len() < num_digits {
        return Err(IonError::Decoding(
            DecodingError::new(format!(
                "found a {}-hex-digit escape sequence with only {} digits",
                num_digits,
                input.len()
            ))
            .with_position(input.offset()),
        ));
    }

    let hex_digit_bytes = &input.bytes()[..num_digits];

    let all_are_hex_digits = hex_digit_bytes
        .iter()
        .take(num_digits)
        .copied()
        .all(is_hex_digit);
    if !all_are_hex_digits {
        return Err(IonError::Decoding(
            DecodingError::new(format!(
                "found a {}-hex-digit escape sequence that contained an invalid hex digit",
                num_digits,
            ))
            .with_position(input.offset()),
        ));
    }
    // We just confirmed all of the digits are ASCII hex digits, so these steps cannot fail.
    let hex_digits = std::str::from_utf8(hex_digit_bytes).unwrap();
    let code_point = u32::from_str_radix(hex_digits, 16).unwrap();

    // Check to see if this is a high surrogate; if it is, our code point isn't complete. Another
    // unicode escape representing the low surrogate has to be next in the input to complete it.
    // See the docs for this helper function for details. (Note: this will only ever be true for
    // 4- and 8-digit escape sequences. `\x` escapes don't have enough digits to represent a
    // high surrogate.)
    if code_point_is_a_high_surrogate(code_point) {
        todo!("support surrogate pairs")
    }

    // A Rust `char` can represent any Unicode scalar value--a code point that is not part of a
    // surrogate pair. If the value we found isn't a high surrogate, then it's a complete scalar
    // value. We can safely convert it to a `char`.
    let character = char::from_u32(code_point).unwrap();
    let utf8_buffer: &mut [u8; 4] = &mut [0; 4];
    let utf8_encoded = character.encode_utf8(utf8_buffer);
    sanitized.extend_from_slice(utf8_encoded.as_bytes());

    // Skip beyond the digits we just processed
    Ok(input.slice_to_end(num_digits))
}

/// Returns `true` if the provided code point is a utf-16 high surrogate.
///
/// Terse primer: Unicode text is made up of a stream of unsigned integers called 'code points'.
/// What a person might think of as a 'character' (for example: 'a', '本', or '🥸') can be made up
/// of one or more code points.
///
/// A single code point can require up to 21 bits. Depending on which Unicode encoding you're using,
/// these 21 bits can come with different amounts of additional overhead bits:
/// * In utf-8, a code point can be 1, 2, 3, or 4 bytes, with some bits in each byte being used
///   for the code point and others being used to indicate whether more bytes are coming.
/// * In utf-16, a code point can be 2 bytes or 4 bytes. If it's four bytes, the first two bytes will
///   be a 'high surrogate' (a value between 0xD800 and 0xDFFF) to communicate that another two
///   bytes are coming to complete the code point.
/// * In utf-32, a code point is always 32 bits. This is a bit wasteful, but makes for simple
///   processing.
///
/// This helper function detects high surrogates (which are only used in utf-16) so the parser
/// can know to require a second one immediately following.
///
/// Further reading:
/// * <https://doc.rust-lang.org/std/primitive.char.html>
/// * <https://www.unicode.org/glossary/#surrogate_code_point>
fn code_point_is_a_high_surrogate(value: u32) -> bool {
    (0xD800..=0xDFFF).contains(&value)
}

<<<<<<< HEAD
#[derive(Clone, Copy, Debug, PartialEq)]
=======
#[derive(Copy, Clone, Debug, PartialEq)]
>>>>>>> eba59133
pub(crate) enum MatchedSymbol {
    /// A numeric symbol ID (e.g. `$21`)
    SymbolId,
    /// The symbol is an unquoted identifier (e.g. `foo`)
    Identifier,
    /// The symbol is delimited by single quotes. Holds a `bool` indicating whether the
    /// matched input contained any escaped bytes.
    Quoted(bool),
    // TODO: Operators in S-Expressions
}

impl MatchedSymbol {
    pub fn read<'data>(
        &self,
        matched_input: TextBufferView<'data>,
    ) -> IonResult<RawSymbolTokenRef<'data>> {
        match self {
            MatchedSymbol::SymbolId => self.read_symbol_id(matched_input),
            MatchedSymbol::Identifier => self.read_identifier(matched_input),
            MatchedSymbol::Quoted(contains_escaped_chars) => {
                self.read_quoted(matched_input, *contains_escaped_chars)
            }
        }
    }

    fn read_quoted<'data>(
        &self,
        matched_input: TextBufferView<'data>,
        contains_escaped_chars: bool,
    ) -> IonResult<RawSymbolTokenRef<'data>> {
        // Take a slice of the input that ignores the first and last bytes, which are quotes.
        let body = matched_input.slice(1, matched_input.len() - 2);
        if !contains_escaped_chars {
            // There are no escaped characters, so we can just validate the string in-place.
            let text = body.as_text()?;
            let str_ref = RawSymbolTokenRef::Text(text.into());
            return Ok(str_ref);
        }

        // Otherwise, there are escaped characters. We need to build a new version of our symbol
        // that replaces the escaped characters with their corresponding bytes.
        let mut sanitized = Vec::with_capacity(matched_input.len());

        escape_text(body, &mut sanitized)?;
        let text = String::from_utf8(sanitized).unwrap();
        Ok(RawSymbolTokenRef::Text(text.into()))
    }
    fn read_identifier<'data>(
        &self,
        matched_input: TextBufferView<'data>,
    ) -> IonResult<RawSymbolTokenRef<'data>> {
        matched_input
            .as_text()
            .map(|t| RawSymbolTokenRef::Text(Cow::Borrowed(t)))
    }
    fn read_symbol_id<'data>(
        &self,
        matched_input: TextBufferView<'data>,
    ) -> IonResult<RawSymbolTokenRef<'data>> {
        // Skip past the first byte, which has to be a `$`.
        let text = matched_input.slice_to_end(1).as_text()?;
        // It's not possible for the number parsing to fail because the matcher's rules
        // guarantee that this string contains only decimal digits.
        let sid = usize::from_str(text).expect("loading symbol ID as usize");
        Ok(RawSymbolTokenRef::SymbolId(sid))
    }
}<|MERGE_RESOLUTION|>--- conflicted
+++ resolved
@@ -36,11 +36,7 @@
 use crate::{Int, IonError, IonResult, IonType, RawSymbolTokenRef};
 
 /// A partially parsed Ion value.
-<<<<<<< HEAD
-#[derive(Clone, Copy, Debug, PartialEq)]
-=======
 #[derive(Copy, Clone, Debug, PartialEq)]
->>>>>>> eba59133
 pub(crate) enum MatchedValue {
     // `Null` and `Bool` are fully parsed because they only involve matching a keyword.
     Null(IonType),
@@ -164,30 +160,14 @@
     }
 }
 
-<<<<<<< HEAD
-#[derive(Clone, Copy, Debug, PartialEq)]
-=======
 #[derive(Copy, Clone, Debug, PartialEq)]
->>>>>>> eba59133
 pub(crate) enum MatchedString {
     /// The string only has one segment. (e.g. "foo")
     Short(MatchedShortString),
     /// The string is in multiple segments:
     ///     """hello,"""
     ///     """ world!"""
-<<<<<<< HEAD
-    Long(MatchedLongString),
-}
-
-#[derive(Clone, Copy, Debug, PartialEq)]
-pub(crate) struct MatchedLongString {
-    // TODO: Decide what (if anything) to store here.
-    //       Storing any collection of bytes or ranges means that this type cannot implement Copy,
-    //       which in turn means MatchedValue and EncodedTextValue also cannot implement Copy.
-    //       We probably also don't want to heap allocate just to match the long string.
-=======
     Long,
->>>>>>> eba59133
 }
 
 #[derive(Clone, Copy, Debug, PartialEq)]
@@ -395,11 +375,7 @@
     (0xD800..=0xDFFF).contains(&value)
 }
 
-<<<<<<< HEAD
-#[derive(Clone, Copy, Debug, PartialEq)]
-=======
 #[derive(Copy, Clone, Debug, PartialEq)]
->>>>>>> eba59133
 pub(crate) enum MatchedSymbol {
     /// A numeric symbol ID (e.g. `$21`)
     SymbolId,
