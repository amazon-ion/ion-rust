--- conflicted
+++ resolved
@@ -249,18 +249,8 @@
             context.location(0)
         }
     }
-<<<<<<< HEAD
   
     pub fn to_owned(&self) -> LazyElement<D> {
-=======
-
-    #[cfg(not(feature = "lazy-source-location"))]
-    pub fn location(&self) -> Option<(usize, usize)> {
-        None
-    }
-
-    pub fn to_owned(self) -> LazyElement<D> {
->>>>>>> 7298b5b3
         // Clone the `EncodingContext`, which will also bump the reference counts for the resources
         // it owns.
         let context = self.context().context.clone();
