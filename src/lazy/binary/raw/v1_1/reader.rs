--- conflicted
+++ resolved
@@ -83,17 +83,6 @@
         if opcode.is_nop() && !buffer.opcode_after_nop(&mut opcode)? {
             return Ok(self.end_of_stream(buffer.offset()));
         }
-<<<<<<< HEAD
-
-        let opcode = buffer.peek_opcode()?;
-        if opcode.is_nop() {
-            (_, buffer) = buffer.consume_nop_padding(opcode)?;
-            if buffer.is_empty() {
-                return Ok(self.end_of_stream(buffer.offset()));
-            }
-        }
-=======
->>>>>>> b245172a
         if opcode.is_ivm_start() {
             return self.read_ivm(buffer);
         }
