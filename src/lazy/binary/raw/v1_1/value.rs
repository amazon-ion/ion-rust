#![allow(non_camel_case_types)]

use std::fmt::Debug;
use std::ops::Range;

use num_traits::PrimInt;

use crate::lazy::binary::raw::v1_1::immutable_buffer::AnnotationsEncoding;
use crate::lazy::binary::raw::v1_1::r#struct::LazyRawBinaryStruct_1_1;
use crate::lazy::binary::raw::v1_1::sequence::{LazyRawBinaryList_1_1, LazyRawBinarySExp_1_1};
use crate::lazy::binary::raw::value::EncodedBinaryValue;
use crate::lazy::bytes_ref::BytesRef;
use crate::lazy::decoder::{HasRange, HasSpan, RawVersionMarker};
use crate::lazy::expanded::template::ParameterEncoding;
use crate::lazy::expanded::EncodingContextRef;
use crate::lazy::span::Span;
use crate::lazy::str_ref::StrRef;
use crate::v1_1::FlexUInt;
use crate::{
    lazy::{
        binary::{
            encoded_value::{EncodedHeader, EncodedValue},
            raw::{
                v1_1::{
                    annotations_iterator::RawBinaryAnnotationsIterator_1_1,
                    immutable_buffer::ImmutableBuffer, type_descriptor::ION_1_1_TYPED_NULL_TYPES,
                    Header, OpcodeType,
                },
                value::ValueParseResult,
            },
        },
        decoder::{Decoder, LazyRawFieldExpr, LazyRawValue, LazyRawValueExpr},
        encoder::binary::v1_1::fixed_int::FixedInt,
        encoding::BinaryEncoding_1_1,
        raw_value_ref::RawValueRef,
    },
    result::IonFailure,
    types::{HasMinute, SymbolId, Timestamp, TimestampBuilder},
    Decimal, Int, IonEncoding, IonError, IonResult, IonType, LazyExpandedList, LazyExpandedSExp,
    LazyExpandedStruct, LazyList, LazySExp, LazyStruct, RawSymbolRef, SymbolRef, ValueRef,
};

const LONG_TIMESTAMP_OFFSET_BIAS: i32 = -60 * 24;

trait ExtractBitmask: PrimInt {
    /// Given a bitmask, and a value, extract_bitmask extracts the desired bits from value and shifts
    /// to align the extracted bits to the least significant bit in the returned value.
    #[inline(always)]
    fn extract_bitmask(self, mask: Self) -> Self {
        (self & mask) >> (mask.trailing_zeros() as usize)
    }
}

impl ExtractBitmask for u8 {}
impl ExtractBitmask for u16 {}
impl ExtractBitmask for u32 {}
impl ExtractBitmask for u64 {}

#[derive(Debug, Copy, Clone)]
pub struct LazyRawBinaryVersionMarker_1_1<'top> {
    major: u8,
    minor: u8,
    input: ImmutableBuffer<'top>,
}

impl<'top> LazyRawBinaryVersionMarker_1_1<'top> {
    pub fn new(input: ImmutableBuffer<'top>, major: u8, minor: u8) -> Self {
        Self {
            major,
            minor,
            input,
        }
    }
}

impl<'top> HasSpan<'top> for LazyRawBinaryVersionMarker_1_1<'top> {
    fn span(&self) -> Span<'top> {
        Span::with_offset(self.input.offset(), self.input.bytes())
    }
}

impl<'top> HasRange for LazyRawBinaryVersionMarker_1_1<'top> {
    fn range(&self) -> Range<usize> {
        self.input.range()
    }
}

impl<'top> RawVersionMarker<'top> for LazyRawBinaryVersionMarker_1_1<'top> {
    fn major_minor(&self) -> (u8, u8) {
        (self.major, self.minor)
    }

    fn stream_encoding_before_marker(&self) -> IonEncoding {
        IonEncoding::Binary_1_1
    }
}

#[derive(Debug, Copy, Clone)]
pub struct LazyRawBinaryValue_1_1<'top> {
    pub(crate) encoded_value: EncodedValue<Header>,
    pub(crate) input: ImmutableBuffer<'top>,
    pub(crate) delimited_contents: DelimitedContents<'top>,
}

impl<'top> HasSpan<'top> for &'top LazyRawBinaryValue_1_1<'top> {
    fn span(&self) -> Span<'top> {
        let range = self.range();
        let local_range = (range.start - self.input.offset())..(range.end - self.input.offset());
        let bytes = &self.input.bytes()[local_range];
        Span::with_offset(range.start, bytes)
    }
}

impl<'top> HasRange for &'top LazyRawBinaryValue_1_1<'top> {
    fn range(&self) -> Range<usize> {
        self.encoded_value.annotated_value_range()
    }
}

impl<'top> LazyRawValue<'top, BinaryEncoding_1_1> for &'top LazyRawBinaryValue_1_1<'top> {
    fn ion_type(&self) -> IonType {
        self.encoded_value.ion_type()
    }

    fn is_null(&self) -> bool {
        self.encoded_value.header().is_null()
    }

    fn has_annotations(&self) -> bool {
        self.encoded_value.has_annotations()
    }

    fn annotations(&self) -> <BinaryEncoding_1_1 as Decoder>::AnnotationsIterator<'top> {
        RawBinaryAnnotationsIterator_1_1::new(
            self.annotations_sequence(),
            self.encoded_value.annotations_encoding,
        )
    }

    fn read(&self) -> IonResult<RawValueRef<'top, BinaryEncoding_1_1>> {
        if self.encoded_value.encoding == ParameterEncoding::FlexUInt {
            let flex_uint = FlexUInt::read(self.input.bytes(), self.input.offset())?;
            let int: Int = flex_uint.value().into();
            return Ok(RawValueRef::Int(int));
        }

        if self.is_null() {
            let ion_type = if self.encoded_value.header.ion_type_code == OpcodeType::TypedNull {
                let body = self.value_body();
                ION_1_1_TYPED_NULL_TYPES[body[0] as usize]
            } else {
                IonType::Null
            };
            return Ok(RawValueRef::Null(ion_type));
        }

        match self.ion_type() {
            IonType::Null => unreachable!("all null types handled above"),
            IonType::Bool => Ok(RawValueRef::Bool(self.read_bool()?)),
            IonType::Int => Ok(RawValueRef::Int(self.read_int()?)),
            IonType::Float => Ok(RawValueRef::Float(self.read_float()?)),
            IonType::Decimal => Ok(RawValueRef::Decimal(self.read_decimal()?)),
            IonType::Timestamp => Ok(RawValueRef::Timestamp(self.read_timestamp()?)),
            IonType::Symbol => Ok(RawValueRef::Symbol(self.read_symbol()?)),
            IonType::String => Ok(RawValueRef::String(self.read_string()?)),
            IonType::Clob => Ok(RawValueRef::Clob(self.read_clob()?)),
            IonType::Blob => Ok(RawValueRef::Blob(self.read_blob()?)),
            IonType::List => Ok(RawValueRef::List(self.read_list()?)),
            IonType::SExp => Ok(RawValueRef::SExp(self.read_sexp()?)),
            IonType::Struct => Ok(RawValueRef::Struct(self.read_struct()?)),
        }
    }

    /// This is a fast path for reading values that we know need to be resolved.
    ///
    /// When a `LazyValue` wrapping a raw binary value calls `read()`, it's clear that the `RawValueRef` will
    /// need to be resolved into a `ValueRef` before it is returned to the application. If `LazyValue::read`
    /// (indirectly) calls `RawLazyValue::read`, the raw level will dispatch on the Ion type of the current
    /// value to find the correct decoder. It will then return the `RawValueRef` to the `LazyValue`, which
    /// will dispatch on the Ion type again to resolve it into a `ValueRef`. These two identical dispatch steps
    /// over 13 Ion types happen far enough away from each other in the code that they cannot be consolidated
    /// into a single dispatch by the compiler.
    ///
    /// This method exists to perform the read and resolve steps in the same locale, allowing the compiler
    /// to optimize it more effectively.
    #[inline(always)]
    fn read_resolved(
        &self,
        context: EncodingContextRef<'top>,
    ) -> IonResult<ValueRef<'top, BinaryEncoding_1_1>> {
        if self.encoded_value.encoding == ParameterEncoding::FlexUInt {
            let flex_uint = FlexUInt::read(self.input.bytes(), self.input.offset())?;
            let int: Int = flex_uint.value().into();
            return Ok(ValueRef::Int(int));
        }
        if self.is_null() {
            return Ok(ValueRef::Null(self.ion_type()));
        }
        // Anecdotally, string and integer values are very common in Ion streams. This `match` creates
        // an inlineable fast path for them while other types go through the general case impl.
        // NOTE: We can and should change the subset of types this optimizes for when we have data to
        //       better inform our decision.
        return match self.ion_type() {
            IonType::String => Ok(ValueRef::String(self.read_string()?)),
            IonType::Int => Ok(ValueRef::Int(self.read_int()?)),
            _ => read_resolved_general_case(self, context),
        };

        // The 'general case' function that we fall back to for nulls and less common types
        fn read_resolved_general_case<'a>(
            value: &'a LazyRawBinaryValue_1_1<'a>,
            context: EncodingContextRef<'a>,
        ) -> IonResult<ValueRef<'a, BinaryEncoding_1_1>> {
            if value.encoded_value.encoding == ParameterEncoding::FlexUInt {
                let flex_uint = FlexUInt::read(value.input.bytes(), value.input.offset())?;
                let int: Int = flex_uint.value().into();
                return Ok(ValueRef::Int(int));
            }

            if value.is_null() {
                return Ok(ValueRef::Null(value.ion_type()));
            }

            let value_ref =
                match value.ion_type() {
                    IonType::Bool => ValueRef::Bool(value.read_bool()?),
                    IonType::Int => ValueRef::Int(value.read_int()?),
                    IonType::Float => ValueRef::Float(value.read_float()?),
                    IonType::Decimal => ValueRef::Decimal(value.read_decimal()?),
                    IonType::Timestamp => ValueRef::Timestamp(value.read_timestamp()?),
                    IonType::String => ValueRef::String(value.read_string()?),
                    IonType::Symbol => {
                        let raw_symbol: RawSymbolRef = value.read_symbol()?;
                        let symbol: SymbolRef = raw_symbol.resolve(context)?;
                        ValueRef::Symbol(symbol)
                    }
                    IonType::Blob => ValueRef::Blob(value.read_blob()?),
                    IonType::Clob => ValueRef::Clob(value.read_clob()?),
                    IonType::List => ValueRef::List(LazyList::from(
                        LazyExpandedList::from_literal(context, value.read_list()?),
                    )),
                    IonType::SExp => ValueRef::SExp(LazySExp::from(
                        LazyExpandedSExp::from_literal(context, value.read_sexp()?),
                    )),
                    IonType::Struct => ValueRef::Struct(LazyStruct::from(
                        LazyExpandedStruct::from_literal(context, value.read_struct()?),
                    )),
                    IonType::Null => unreachable!("already handled"),
                };
            Ok(value_ref)
        }
    }

    fn annotations_span(&self) -> Span<'top> {
        let Some(range) = self.encoded_value.annotations_range() else {
            // If there are no annotations, return an empty slice positioned at the opcode
            return Span::with_offset(self.encoded_value.header_offset, &[]);
        };
        // Subtract the `offset()` of the ImmutableBuffer to get the local indexes for start/end
        let local_range = (range.start - self.input.offset())..(range.end - self.input.offset());
        Span::with_offset(range.start, &self.input.bytes()[local_range])
    }

    fn value_span(&self) -> Span<'top> {
        let range = self.encoded_value.unannotated_value_range();
        let local_range = (range.start - self.input.offset())..(range.end - self.input.offset());
        Span::with_offset(range.start, &self.input.bytes()[local_range])
    }
}

#[derive(Debug, Copy, Clone)]
pub enum DelimitedContents<'top> {
    None,
    Values(&'top [LazyRawValueExpr<'top, BinaryEncoding_1_1>]),
    Fields(&'top [LazyRawFieldExpr<'top, BinaryEncoding_1_1>]),
}

impl<'top> DelimitedContents<'top> {
    pub fn is_none(&self) -> bool {
        matches!(self, Self::None)
    }
}

impl<'top> LazyRawBinaryValue_1_1<'top> {
    /// Constructs a lazy raw binary value from an input buffer slice that has been found to contain
    /// a complete `FlexUInt`.
    pub(crate) fn for_flex_uint(input: ImmutableBuffer<'top>) -> Self {
        let encoded_value = EncodedValue {
            encoding: ParameterEncoding::FlexUInt,
            header: Header {
                // It is an int, that's true.
                ion_type: IonType::Int,
<<<<<<< HEAD
                // Nonsense values for now
=======
                // Eventually we'll refactor `EncodedValue` to accommodate values that don't have
                // a header (i.e., parameters with tagless encodings). See:
                // https://github.com/amazon-ion/ion-rust/issues/805
                // For now, we'll populate these fields with nonsense values and ignore them.
>>>>>>> d4ad0c57
                ion_type_code: OpcodeType::Nop,
                low_nibble: 0,
            },

            // FlexUInts cannot have any annotations
            annotations_header_length: 0,
            annotations_sequence_length: 0,
            annotations_encoding: AnnotationsEncoding::SymbolAddress,

            header_offset: input.offset(),
            opcode_length: 0,
            length_length: 0,
            value_body_length: input.len(),
            total_length: input.len(),
        };

        LazyRawBinaryValue_1_1 {
            encoded_value,
            input,
<<<<<<< HEAD
=======
            delimited_contents: DelimitedContents::None,
>>>>>>> d4ad0c57
        }
    }

    /// Indicates the Ion data type of this value. Calling this method does not require additional
    /// parsing of the input stream.
    pub fn ion_type(&'top self) -> IonType {
        <&'top Self as LazyRawValue<'top, BinaryEncoding_1_1>>::ion_type(&self)
    }

    pub fn is_null(&'top self) -> bool {
        <&'top Self as LazyRawValue<'top, BinaryEncoding_1_1>>::is_null(&self)
    }

    /// Returns `true` if this value has a non-empty annotations sequence; otherwise, returns `false`.
    fn has_annotations(&'top self) -> bool {
        <&'top Self as LazyRawValue<'top, BinaryEncoding_1_1>>::has_annotations(&self)
    }

    /// Returns an `ImmutableBuffer` that contains the bytes comprising this value's encoded
    /// annotations sequence.
    fn annotations_sequence(&self) -> ImmutableBuffer<'top> {
        let annotations_header_length = self.encoded_value.annotations_header_length as usize;
        let sequence_length = self.encoded_value.annotations_sequence_length as usize;
        let sequence = self.input.slice(annotations_header_length, sequence_length);
        sequence
    }

    /// Returns an iterator over this value's unresolved annotation symbols.
    pub fn annotations(&'top self) -> RawBinaryAnnotationsIterator_1_1<'top> {
        <&'top Self as LazyRawValue<'top, BinaryEncoding_1_1>>::annotations(&self)
    }

    /// Reads this value's data, returning it as a [`RawValueRef`]. If this value is a container,
    /// calling this method will not read additional data; the `RawValueRef` will provide a
    /// lazy sequence or lazy struct that can be traversed to access the container's
    /// contents.
    pub fn read(&'top self) -> ValueParseResult<'top, BinaryEncoding_1_1> {
        <&'top Self as LazyRawValue<'top, BinaryEncoding_1_1>>::read(&self)
    }

    pub fn is_delimited(&self) -> bool {
        self.encoded_value.header.ion_type_code.is_delimited_start()
    }

    /// Returns the encoded byte slice representing this value's data.
    /// For this raw value to have been created, lexing had to indicate that the complete value
    /// was available. Because of that invariant, this method will always succeed.
    #[inline]
    pub(crate) fn value_body(&self) -> &'top [u8] {
        let value_total_length = self.encoded_value.total_length();
        let value_body_length = self.encoded_value.value_body_length();
        let value_offset = value_total_length - value_body_length;
        self.input.bytes_range(value_offset, value_body_length)
    }

    /// Returns an [`ImmutableBuffer`] representing this value's data.
    /// For this raw value to have been created, lexing had to indicate that the complete value
    /// was available. Because of that invariant, this method will always succeed.
    pub(crate) fn value_body_buffer(&self) -> ImmutableBuffer<'top> {
        let value_total_length = self.encoded_value.total_length();
        let value_body_length = self.encoded_value.value_body_length();
        let value_offset = value_total_length - value_body_length;
        self.input.slice(value_offset, value_body_length)
    }

    /// Helper method called by [`Self::read`]. Reads the current value as a bool.
    fn read_bool(&'top self) -> IonResult<bool> {
        debug_assert!(self.encoded_value.ion_type() == IonType::Bool);
        let header = &self.encoded_value.header();
        let representation = header.type_code();
        let value = match (representation, header.low_nibble) {
            (OpcodeType::Boolean, 0xE) => true,
            (OpcodeType::Boolean, 0xF) => false,
            _ => unreachable!("found a boolean value with an illegal length code."),
        };
        Ok(value)
    }

    #[inline(always)]
    fn read_int(&'top self) -> IonResult<Int> {
        debug_assert!(self.encoded_value.ion_type() == IonType::Int);
        debug_assert!(!self.is_null());
        let body_bytes = self.value_body();
        Ok(*FixedInt::read(body_bytes, body_bytes.len(), self.input.offset())?.value())
    }

    /// Helper method called by [`Self::read`]. Reads the current value as a float.
    fn read_float(&'top self) -> IonResult<f64> {
        debug_assert!(self.encoded_value.ion_type() == IonType::Float);

        let value = match self.encoded_value.value_body_length {
            8 => {
                let mut buffer = [0; 8];
                let val_bytes = self.value_body_buffer().bytes_range(0, 8);
                buffer[..8].copy_from_slice(val_bytes);

                f64::from_le_bytes(buffer)
            }
            4 => {
                let mut buffer = [0; 4];
                let val_bytes = self.value_body_buffer().bytes_range(0, 4);
                buffer[..4].copy_from_slice(val_bytes);

                f32::from_le_bytes(buffer).into()
            }
            2 => todo!("implement half-precision floats"),
            0 => 0.0f64,
            _ => unreachable!("found a float value with illegal byte size"),
        };
        Ok(value)
    }

    /// Helper method called by [`Self::read`]. Reads the current value as a decimal.
    fn read_decimal(&'top self) -> IonResult<Decimal> {
        use crate::types::decimal::*;

        debug_assert!(self.encoded_value.ion_type() == IonType::Decimal);
        let decimal: Decimal = if self.encoded_value.value_body_length == 0 {
            Decimal::new(0, 0)
        } else {
            use crate::lazy::encoder::binary::v1_1::flex_int::FlexInt;

            let value_bytes = self.value_body();
            let exponent = FlexInt::read(value_bytes, 0)?;
            let coefficient_size = self.encoded_value.value_body_length - exponent.size_in_bytes();
            let coefficient = FixedInt::read(
                &value_bytes[exponent.size_in_bytes()..],
                coefficient_size,
                0,
            )?;

            // Handle special -0 encoding.
            if coefficient_size > 0 && coefficient.value().as_i64() == Some(0) {
                Decimal::negative_zero_with_exponent(exponent.value())
            } else {
                Decimal::new(coefficient, exponent.value())
            }
        };

        Ok(decimal)
    }

    // Helper method called by [`Self::read_timestamp_short`]. Reads the time information from a
    // timestamp with Unknown or UTC offset.
    fn read_timestamp_short_no_offset_after_minute(
        &'top self,
        value_bytes: &[u8],
        ts_builder: TimestampBuilder<HasMinute>,
    ) -> IonResult<Timestamp> {
        const SECONDS_MASK_16BIT: u16 = 0x03_F0;
        const MILLISECONDS_MASK_16BIT: u16 = 0x0F_FC;
        const MICROSECONDS_MASK_32BIT: u32 = 0x3F_FF_FC_00;

        let length_code = self.encoded_value.header.low_nibble();
        // An offset bit of `1` indicates UTC while a `0` indicates 'unknown'
        let is_utc = (value_bytes[3] & 0x08) == 0x08;

        // Hour & Minute (populated from [`Self::read_timestamp_short`]), just need to know if UTC.
        if length_code == 3 {
            let timestamp = if is_utc {
                ts_builder.build_utc_fields_at_offset(0)?
            } else {
                ts_builder.build()?
            };

            return Ok(timestamp);
        }

        // Read Second
        let second = u16::from_le_bytes(value_bytes[3..=4].try_into().unwrap())
            .extract_bitmask(SECONDS_MASK_16BIT);
        let ts_builder = ts_builder.with_second(second as u32);

        // Second Precision
        if length_code == 4 {
            let timestamp = if is_utc {
                ts_builder.build_utc_fields_at_offset(0)?
            } else {
                ts_builder.build()?
            };

            return Ok(timestamp);
        }

        // Millisecond Precision
        if length_code == 5 {
            let millisecond = u16::from_le_bytes(value_bytes[4..=5].try_into().unwrap())
                .extract_bitmask(MILLISECONDS_MASK_16BIT);
            let ts_builder = ts_builder.with_milliseconds(millisecond.into());
            let timestamp = if is_utc {
                ts_builder.build_utc_fields_at_offset(0)?
            } else {
                ts_builder.build()?
            };

            return Ok(timestamp);
        }

        // Microsecond Precision
        if length_code == 6 {
            let microsecond = u32::from_le_bytes(value_bytes[3..=6].try_into().unwrap())
                .extract_bitmask(MICROSECONDS_MASK_32BIT);
            let ts_builder = ts_builder.with_microseconds(microsecond);
            let timestamp = if is_utc {
                ts_builder.build_utc_fields_at_offset(0)?
            } else {
                ts_builder.build()?
            };

            return Ok(timestamp);
        }

        // Nanosecond Precision
        if length_code == 7 {
            let nanoseconds = u32::from_le_bytes(value_bytes[4..=7].try_into().unwrap()) >> 2;
            let ts_builder = ts_builder.with_nanoseconds(nanoseconds);
            let timestamp = if is_utc {
                ts_builder.build_utc_fields_at_offset(0)?
            } else {
                ts_builder.build()?
            };

            return Ok(timestamp);
        }

        unreachable!("invalid length code for short-form timestamp");
    }

    // Helper method callsed by [`Self::read_timestamp_short`]. Reads the time information from a
    // timestamp with a provided offset.
    fn read_timestamp_short_offset_after_minute(
        &'top self,
        value_bytes: &[u8],
        ts_builder: TimestampBuilder<HasMinute>,
    ) -> IonResult<Timestamp> {
        const OFFSET_MASK_16BIT: u16 = 0x03_F8;
        const MILLISECOND_MASK_16BIT: u16 = 0x03_FF;
        const MICROSECOND_MASK_32BIT: u32 = 0x0F_FF_00;
        const NANOSECOND_MASK_32BIT: u32 = 0x3F_FF_FF_FF;

        let length_code = self.encoded_value.header.low_nibble();

        // Read offset as 15min multiple
        let offset: u16 = u16::from_le_bytes(value_bytes[3..=4].try_into().unwrap())
            .extract_bitmask(OFFSET_MASK_16BIT);
        const MIN_OFFSET: i32 = -14 * 60; // Western hemisphere, -14:00
        let offset: i32 = ((offset as i32) * 15) + MIN_OFFSET;

        // Hour and Minutes at known offset
        if length_code == 8 {
            let ts_builder = ts_builder.with_offset(offset);
            return ts_builder.build();
        }

        // Read seconds
        let second = value_bytes[4] as u32 >> 2; // Read all 6 bits
        let ts_builder = ts_builder.with_second(second);

        // Seconds precision at known offset.
        if length_code == 9 {
            let ts_builder = ts_builder.with_offset(offset);
            return ts_builder.build();
        }

        // Opcodes 7A, 7B, and 7C, differ in subsecond precision.
        if length_code == 0xA {
            // Read milliseconds
            let millisecond = u16::from_le_bytes(value_bytes[5..=6].try_into().unwrap())
                .extract_bitmask(MILLISECOND_MASK_16BIT);
            let ts_builder = ts_builder
                .with_milliseconds(millisecond.into())
                .with_offset(offset);

            return ts_builder.build();
        } else if length_code == 0xB {
            // Read microseconds
            let microsecond = u32::from_le_bytes(value_bytes[4..=7].try_into().unwrap())
                .extract_bitmask(MICROSECOND_MASK_32BIT);
            let ts_builder = ts_builder
                .with_microseconds(microsecond)
                .with_offset(offset);

            return ts_builder.build();
        } else if length_code == 0xC {
            // Read nanoseconds
            let nanoseconds =
                u32::from_le_bytes(value_bytes[5..=8].try_into().unwrap()) & NANOSECOND_MASK_32BIT;
            let ts_builder = ts_builder.with_nanoseconds(nanoseconds).with_offset(offset);

            return ts_builder.build();
        }

        unreachable!();
    }

    // Helper method called by [`Self::read_timestamp`]. Reads the time information from a
    // timestamp encoded in short form.
    fn read_timestamp_short(&'top self) -> IonResult<Timestamp> {
        const MONTH_MASK_16BIT: u16 = 0x07_80;

        let length_code = self.encoded_value.header.low_nibble();
        let value_bytes = self.value_body();

        // Year is biased offset by 1970, and is held in the lower 7 bits of the first byte.
        let ts_builder = Timestamp::with_year((value_bytes[0] & 0x7F) as u32 + 1970);

        // Year Precision.
        if length_code == 0 {
            return ts_builder.build();
        }

        // Read month..
        // let month = (u16::from_le_bytes(value_bytes[0..=1].try_into().unwrap()) >> 7) & 0x0F;
        let month = u16::from_le_bytes(value_bytes[0..=1].try_into().unwrap())
            .extract_bitmask(MONTH_MASK_16BIT);
        let ts_builder = ts_builder.with_month(month as u32);

        // Month Precision
        if length_code == 1 {
            return ts_builder.build();
        }

        // Read day.
        let day = (value_bytes[1] & 0xF8) >> 3; // All 5 bits.
        let ts_builder = ts_builder.with_day(day as u32);

        // Day Precision
        if length_code == 2 {
            return ts_builder.build();
        }

        // Hour and Minute
        let hour = value_bytes[2] & 0x1F; // All 5 bits of the hour.
        let min = (u16::from_le_bytes(value_bytes[2..=3].try_into().unwrap()) >> 5) & 0x3F;
        let ts_builder = ts_builder.with_hour_and_minute(hour as u32, min as u32);

        // We're at least Hour&Minute so we need either an offset, or indicator that the timestamp
        // is UTC or Unknown.

        // UTC / Unknown Offset
        if length_code < 8 {
            self.read_timestamp_short_no_offset_after_minute(value_bytes, ts_builder)
        } else {
            // Known Offset
            self.read_timestamp_short_offset_after_minute(value_bytes, ts_builder)
        }
    }

    // Helper method called by [`Self::read_timestamp`]. Reads the time information from a
    // timestamp encoded in long form.
    fn read_timestamp_long(&'top self) -> IonResult<Timestamp> {
        use crate::lazy::encoder::binary::v1_1::fixed_uint::FixedUInt;
        use crate::lazy::encoder::binary::v1_1::flex_uint::FlexUInt;
        use crate::types::decimal::{coefficient::Coefficient, *};

        const YEAR_MASK_16BIT: u16 = 0x3FFF;
        const MONTH_MASK_16BIT: u16 = 0x03_C0;
        const DAY_MASK_8BIT: u8 = 0x7C;
        const HOUR_MASK_16BIT: u16 = 0x0F_80;
        const MINUTE_MASK_16BIT: u16 = 0x03_F0;
        const SECOND_MASK_16BIT: u16 = 0x0F_C0;
        const OFFSET_MASK_16BIT: u16 = 0x3F_FC;

        let value_bytes = self.value_body();
        let value_length = self.encoded_value.value_body_length;

        if value_length < 2 || value_length == 4 || value_length == 5 {
            return Err(IonError::decoding_error("invalid timestamp length"));
        }

        let year = u16::from_le_bytes(value_bytes[0..=1].try_into().unwrap()) & YEAR_MASK_16BIT;
        let ts_builder = Timestamp::with_year(year.into());
        if value_length == 2 {
            return ts_builder.build();
        }

        let month = u16::from_le_bytes(value_bytes[1..=2].try_into().unwrap())
            .extract_bitmask(MONTH_MASK_16BIT);
        let day = value_bytes[2].extract_bitmask(DAY_MASK_8BIT);
        let ts_builder = ts_builder.with_month(month.into());
        if value_length == 3 && day == 0 {
            return ts_builder.build();
        }

        let ts_builder = ts_builder.with_day(day as u32);
        if value_length == 3 {
            return ts_builder.build();
        }

        let hour = u16::from_le_bytes(value_bytes[2..=3].try_into().unwrap())
            .extract_bitmask(HOUR_MASK_16BIT);
        let minute = u16::from_le_bytes(value_bytes[3..=4].try_into().unwrap())
            .extract_bitmask(MINUTE_MASK_16BIT);
        let offset = u16::from_le_bytes(value_bytes[4..=5].try_into().unwrap())
            .extract_bitmask(OFFSET_MASK_16BIT);
        let offset: Option<i32> = if offset == 0xFFF {
            None
        } else {
            Some((offset as i32) + LONG_TIMESTAMP_OFFSET_BIAS)
        };

        let ts_builder = ts_builder.with_hour_and_minute(hour.into(), minute.into());

        if value_length == 6 {
            if let Some(offset) = offset {
                let ts_builder = ts_builder.with_offset(offset);
                return ts_builder.build();
            }
            return ts_builder.build();
        }

        let second = u16::from_le_bytes(value_bytes[5..=6].try_into().unwrap())
            .extract_bitmask(SECOND_MASK_16BIT);
        let ts_builder = ts_builder.with_second(second.into());

        if value_length == 7 {
            if let Some(offset) = offset {
                let ts_builder = ts_builder.with_offset(offset);
                return ts_builder.build();
            }
            return ts_builder.build();
        }

        let scale = FlexUInt::read(&value_bytes[7..], 0)?;
        let coefficient_start = 7 + scale.size_in_bytes();
        let coefficient_len = value_length - coefficient_start;
        let coefficient = FixedUInt::read(&value_bytes[coefficient_start..], coefficient_len, 0)?;

        let decimal_coefficient: Coefficient = coefficient.try_into()?;

        let frac_sec = Decimal::new(decimal_coefficient, -(scale.value() as i64));

        let ts_builder = ts_builder.with_fractional_seconds(frac_sec);
        if let Some(offset) = offset {
            let ts_builder = ts_builder.with_offset(offset);
            ts_builder.build()
        } else {
            ts_builder.build()
        }
    }

    /// Helper method called by [`Self::read`]. Reads the current value as a timestamp.
    fn read_timestamp(&'top self) -> IonResult<Timestamp> {
        debug_assert!(self.encoded_value.ion_type() == IonType::Timestamp);

        match self.encoded_value.header.type_code() {
            OpcodeType::TimestampShort => self.read_timestamp_short(),
            OpcodeType::TimestampLong => self.read_timestamp_long(),
            _ => unreachable!("invalid timestamp type_code"),
        }
    }

    #[inline]
    fn read_string(&'top self) -> IonResult<StrRef<'top>> {
        debug_assert!(self.encoded_value.ion_type() == IonType::String);
        debug_assert!(!self.is_null());
        let raw_bytes = self.value_body();
        let text = std::str::from_utf8(raw_bytes)
            .map_err(|_| IonError::decoding_error("found string with invalid UTF-8 data"))?;
        Ok(StrRef::from(text))
    }

    /// Helper method called by [`Self::read_symbol`]. Reads the current value as a symbol ID.
    fn read_symbol_id(&'top self) -> IonResult<SymbolId> {
        let biases: [usize; 3] = [0, 256, 65792];
        let length_code = self.encoded_value.header.low_nibble;
        if (1..=3).contains(&length_code) {
            let (id, _) = self
                .value_body_buffer()
                .read_fixed_uint(length_code.into())?;
            let id = usize::try_from(id.value())?;
            Ok(id + biases[(length_code - 1) as usize])
        } else {
            unreachable!("invalid length code for symbol ID");
        }
    }

    /// Helper method called by [`Self::read`]. Reads the current value as a symbol.
    fn read_symbol(&'top self) -> IonResult<RawSymbolRef<'top>> {
        debug_assert!(self.encoded_value.ion_type() == IonType::Symbol);
        let type_code = self.encoded_value.header.ion_type_code;
        if type_code == OpcodeType::InlineSymbol {
            let raw_bytes = self.value_body();
            let text = std::str::from_utf8(raw_bytes)
                .map_err(|_| IonError::decoding_error("found symbol with invalid UTF-8 data"))?;
            Ok(RawSymbolRef::from(text))
        } else if type_code == OpcodeType::SymbolAddress {
            let symbol_id = self.read_symbol_id()?;
            Ok(RawSymbolRef::SymbolId(symbol_id))
        } else {
            unreachable!("invalid Opcode type found for symbol");
        }
    }

    /// Helper method called by [`Self::read`]. Reads the current value as a blob.
    fn read_blob(&self) -> IonResult<BytesRef<'top>> {
        debug_assert!(self.encoded_value.ion_type() == IonType::Blob);

        let raw_bytes = self.value_body();
        Ok(raw_bytes.into())
    }

    /// Helper method called by [`Self::read`]. Reads the current value as a clob.
    fn read_clob(&'top self) -> IonResult<BytesRef<'top>> {
        debug_assert!(self.encoded_value.ion_type() == IonType::Clob);

        let raw_bytes = self.value_body();
        Ok(raw_bytes.into())
    }

    /// Helper method called by [`Self::read`]. Reads the current value as an S-expression.
    fn read_sexp(&'top self) -> IonResult<LazyRawBinarySExp_1_1<'top>> {
        use crate::lazy::decoder::private::LazyContainerPrivate;
        debug_assert!(self.encoded_value.ion_type() == IonType::SExp);
        Ok(LazyRawBinarySExp_1_1::from_value(self))
    }

    /// Helper method called by [`Self::read`]. Reads the current value as a list.
    fn read_list(&'top self) -> IonResult<LazyRawBinaryList_1_1<'top>> {
        use crate::lazy::decoder::private::LazyContainerPrivate;
        debug_assert!(self.encoded_value.ion_type() == IonType::List);
        Ok(LazyRawBinaryList_1_1::from_value(self))
    }

    /// Helper method called by [`Self::read`]. Reads the current value as a struct.
    fn read_struct(&'top self) -> IonResult<LazyRawBinaryStruct_1_1<'top>> {
        use crate::lazy::decoder::private::LazyContainerPrivate;
        Ok(LazyRawBinaryStruct_1_1::from_value(self))
    }
}

impl<'top> EncodedBinaryValue<'top, BinaryEncoding_1_1> for &'top LazyRawBinaryValue_1_1<'top> {
    fn opcode_length(&self) -> usize {
        self.encoded_value.opcode_length as usize
    }

    fn length_length(&self) -> usize {
        self.encoded_value.length_length as usize
    }

    fn body_length(&self) -> usize {
        self.encoded_value.value_body_length
    }

    fn annotations_sequence_length(&self) -> usize {
        self.encoded_value.annotations_sequence_length()
    }

    fn annotations_sequence_length_span(&self) -> Span<'top> {
        let header_span = self.annotations_header_span();
        let sequence_length_offset = header_span.range().start + 1;
        let sequence_length_bytes = &header_span.bytes()[sequence_length_offset..];
        Span::with_offset(sequence_length_offset, sequence_length_bytes)
    }

    fn annotations_wrapper_length_span(&self) -> Span<'top> {
        // Ion 1.1 does not include an encoded wrapper length, so we return an empty span
        // that follows the opcode. (This parallels the location of the wrapper length
        // subfield found in Ion 1.0.)
        Span::with_offset(self.annotations_span().range().start + 1, &[])
    }
}<|MERGE_RESOLUTION|>--- conflicted
+++ resolved
@@ -290,14 +290,10 @@
             header: Header {
                 // It is an int, that's true.
                 ion_type: IonType::Int,
-<<<<<<< HEAD
-                // Nonsense values for now
-=======
                 // Eventually we'll refactor `EncodedValue` to accommodate values that don't have
                 // a header (i.e., parameters with tagless encodings). See:
                 // https://github.com/amazon-ion/ion-rust/issues/805
                 // For now, we'll populate these fields with nonsense values and ignore them.
->>>>>>> d4ad0c57
                 ion_type_code: OpcodeType::Nop,
                 low_nibble: 0,
             },
@@ -317,10 +313,7 @@
         LazyRawBinaryValue_1_1 {
             encoded_value,
             input,
-<<<<<<< HEAD
-=======
             delimited_contents: DelimitedContents::None,
->>>>>>> d4ad0c57
         }
     }
 
