--- conflicted
+++ resolved
@@ -86,7 +86,7 @@
 }
 
 impl<'top> LazyRawBinarySequence_1_1<'top> {
-    pub fn new(value: LazyRawBinaryValue_1_1<'top>) -> Self {
+    pub fn new(value: &'top LazyRawBinaryValue_1_1<'top>) -> Self {
         Self { value }
     }
 
@@ -95,19 +95,14 @@
     }
 
     pub fn iter(&self) -> RawBinarySequenceIterator_1_1<'top> {
-<<<<<<< HEAD
         // Get as much of the sequence's body as is available in the input buffer.
         // Reading a child value may fail as `Incomplete`
         let buffer_slice = if self.value.is_delimited() {
             self.value.input
         } else {
-            self.value.available_body()
+            self.value.value_body_buffer()
         };
         RawBinarySequenceIterator_1_1::new(buffer_slice, self.value.delimited_contents)
-=======
-        let buffer_slice = self.value.value_body_buffer();
-        RawBinarySequenceIterator_1_1::new(buffer_slice)
->>>>>>> b245172a
     }
 }
 
@@ -145,7 +140,6 @@
 }
 
 pub struct RawBinarySequenceIterator_1_1<'top> {
-<<<<<<< HEAD
     source: ImmutableBuffer<'top>,
     bytes_to_skip: usize,
     delimited_contents: DelimitedContents<'top>,
@@ -166,14 +160,6 @@
                 _ => None,
             },
         }
-=======
-    input: ImmutableBuffer<'top>,
-}
-
-impl<'top> RawBinarySequenceIterator_1_1<'top> {
-    pub(crate) fn new(input: ImmutableBuffer<'top>) -> RawBinarySequenceIterator_1_1<'top> {
-        RawBinarySequenceIterator_1_1 { input }
->>>>>>> b245172a
     }
 }
 
@@ -181,26 +167,16 @@
     type Item = IonResult<LazyRawValueExpr<'top, BinaryEncoding_1_1>>;
 
     fn next(&mut self) -> Option<Self::Item> {
-<<<<<<< HEAD
         if let Some(ref mut inner_iter) = &mut self.delimited_iter {
             inner_iter.next().map(|val| Ok(*val))
         } else {
             self.source = self.source.consume(self.bytes_to_skip);
-            let item = match self.source.peek_sequence_value_expr() {
-                Ok(Some(expr)) => expr,
-                Ok(None) => return None,
-                Err(e) => return Some(Err(e)),
-            };
-            self.bytes_to_skip = item.range().len();
-            Some(Ok(item))
+            let (maybe_item, remaining_input) = try_or_some_err!(self.source.read_sequence_value_expr());
+            if let Some(item) = maybe_item {
+                self.source = remaining_input;
+                return Some(Ok(item))
+            }
+            None
         }
-=======
-        let (maybe_item, remaining_input) = try_or_some_err!(self.input.read_sequence_value_expr());
-        if let Some(item) = maybe_item {
-            self.input = remaining_input;
-            return Some(Ok(item));
-        }
-        None
->>>>>>> b245172a
     }
 }