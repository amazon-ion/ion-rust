--- conflicted
+++ resolved
@@ -619,19 +619,13 @@
         opcode: Opcode,
     ) -> ParseResult<'a, LazyRawBinaryValue_1_1<'a>> {
         let input = self;
-<<<<<<< HEAD
-        let header = type_descriptor.to_header().ok_or_else(|| {
+        let header = opcode.to_header().ok_or_else(|| {
             IonError::decoding_error(format!(
                 "found a non-value in value position; buffer=<{:X?}>",
                 input.bytes_range(0, 16.min(input.bytes().len()))
             ))
         })?;
 
-=======
-        let header = opcode
-            .to_header()
-            .ok_or_else(|| IonError::decoding_error("found a non-value in value position .."))?;
->>>>>>> d4ad0c57
         let header_offset = input.offset();
         let (total_length, length_length, value_body_length, delimited_contents) = if opcode.is_delimited_start() {
             let (contents, after) = input.peek_delimited_container(opcode)?;
@@ -655,13 +649,6 @@
                 + value_length;
             (total_length, length_length, value_length, DelimitedContents::None)
         };
-
-        if total_length > input.len() {
-            return IonResult::incomplete(
-                "the stream ended unexpectedly in the middle of a value",
-                header_offset,
-            );
-        }
 
         if total_length > input.len() {
             return IonResult::incomplete(
