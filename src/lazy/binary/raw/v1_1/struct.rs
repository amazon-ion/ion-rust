#![allow(non_camel_case_types)]

use std::fmt;
use std::fmt::{Debug, Formatter};
use std::ops::Range;

use crate::lazy::binary::raw::v1_1::annotations_iterator::RawBinaryAnnotationsIterator_1_1;
use crate::lazy::binary::raw::v1_1::{
    immutable_buffer::{ImmutableBuffer, ParseResult},
    value::{DelimitedContents, LazyRawBinaryValue_1_1},
    OpcodeType,
};
use crate::lazy::decoder::private::LazyContainerPrivate;
use crate::lazy::decoder::{
    Decoder, HasRange, HasSpan, LazyRawContainer, LazyRawFieldExpr, LazyRawFieldName, LazyRawStruct,
};
use crate::lazy::encoding::BinaryEncoding_1_1;
use crate::lazy::span::Span;
use crate::{result::IonFailure, IonResult, RawSymbolRef};

#[derive(Debug, Copy, Clone)]
pub struct LazyRawBinaryFieldName_1_1<'top> {
    // The field name has to be read in order to discover its length, so we store it here to avoid
    // needing to re-read it.
    field_name: RawSymbolRef<'top>,
    // For viewing the span/range of the field name
    matched: ImmutableBuffer<'top>,
}

impl<'top> LazyRawBinaryFieldName_1_1<'top> {
    pub fn new(field_name: RawSymbolRef<'top>, matched: ImmutableBuffer<'top>) -> Self {
        Self {
            field_name,
            matched,
        }
    }
}

impl<'top> HasSpan<'top> for LazyRawBinaryFieldName_1_1<'top> {
    fn span(&self) -> Span<'top> {
        Span::with_offset(self.matched.offset(), self.matched.bytes())
    }
}

impl<'top> HasRange for LazyRawBinaryFieldName_1_1<'top> {
    fn range(&self) -> Range<usize> {
        self.matched.range()
    }
}

impl<'top> LazyRawFieldName<'top, BinaryEncoding_1_1> for LazyRawBinaryFieldName_1_1<'top> {
    fn read(&self) -> IonResult<RawSymbolRef<'top>> {
        Ok(self.field_name)
    }
}

#[derive(Copy, Clone)]
pub struct LazyRawBinaryStruct_1_1<'top> {
    pub(crate) value: &'top LazyRawBinaryValue_1_1<'top>,
}

impl<'a, 'top> IntoIterator for &'a LazyRawBinaryStruct_1_1<'top> {
    type Item = IonResult<LazyRawFieldExpr<'top, BinaryEncoding_1_1>>;
    type IntoIter = RawBinaryStructIterator_1_1<'top>;

    fn into_iter(self) -> Self::IntoIter {
        self.iter()
    }
}

impl<'top> Debug for LazyRawBinaryStruct_1_1<'top> {
    fn fmt(&self, f: &mut Formatter<'_>) -> fmt::Result {
        write!(f, "{{")?;
        for field in self {
            let (name, lazy_value) = field?.expect_name_value()?;
            let value = lazy_value.read()?;
            write!(f, "{:?}:{:?},", name, value)?;
        }
        write!(f, "}}")?;
        Ok(())
    }
}

impl<'top> LazyRawBinaryStruct_1_1<'top> {
    fn annotations(&self) -> RawBinaryAnnotationsIterator_1_1<'top> {
        self.value.annotations()
    }

    pub fn iter(&self) -> RawBinaryStructIterator_1_1<'top> {
<<<<<<< HEAD
        if self.value.is_delimited() {
            RawBinaryStructIterator_1_1::new(
                self.value.encoded_value.header.ion_type_code,
                self.value.input.consume(1),
                self.value.delimited_contents,
            )
        } else {
            // Get as much of the struct's body as is available in the input buffer.
            // Reading a child value may fail as `Incomplete`
            let buffer_slice = self.value.available_body();
            RawBinaryStructIterator_1_1::new(
                self.value.encoded_value.header.ion_type_code,
                buffer_slice,
                self.value.delimited_contents,
            )
        }
=======
        let buffer_slice = self.value.value_body_buffer();
        RawBinaryStructIterator_1_1::new(
            self.value.encoded_value.header.ion_type_code,
            buffer_slice,
        )
>>>>>>> b245172a
    }
}

impl<'top> LazyContainerPrivate<'top, BinaryEncoding_1_1> for LazyRawBinaryStruct_1_1<'top> {
    fn from_value(value: &'top LazyRawBinaryValue_1_1<'top>) -> Self {
        LazyRawBinaryStruct_1_1 { value }
    }
}

impl<'top> LazyRawContainer<'top, BinaryEncoding_1_1> for LazyRawBinaryStruct_1_1<'top> {
    fn as_value(&self) -> <BinaryEncoding_1_1 as Decoder>::Value<'top> {
        self.value
    }
}

impl<'top> LazyRawStruct<'top, BinaryEncoding_1_1> for LazyRawBinaryStruct_1_1<'top> {
    type Iterator = RawBinaryStructIterator_1_1<'top>;

    fn annotations(&self) -> RawBinaryAnnotationsIterator_1_1<'top> {
        self.annotations()
    }

    fn iter(&self) -> Self::Iterator {
        self.iter()
    }
}

#[derive(Clone, Copy)]
enum StructMode {
    FlexSym,
    SymbolAddress,
}

enum SymAddressFieldName<'top> {
    ModeChange,
    FieldName(LazyRawBinaryFieldName_1_1<'top>),
}

pub struct RawBinaryStructIterator_1_1<'top> {
    source: ImmutableBuffer<'top>,
    // bytes_to_skip: usize,
    mode: StructMode,
    delimited_contents: DelimitedContents<'top>,
    delimited_iter: Option<std::slice::Iter<'top, LazyRawFieldExpr<'top, BinaryEncoding_1_1>>>,
}

impl<'top> RawBinaryStructIterator_1_1<'top> {
    pub(crate) fn new(
        opcode_type: OpcodeType,
        input: ImmutableBuffer<'top>,
        delimited_contents: DelimitedContents<'top>,
    ) -> RawBinaryStructIterator_1_1<'top> {
        RawBinaryStructIterator_1_1 {
            source: input,
            // bytes_to_skip: 0,
            mode: match opcode_type {
                OpcodeType::Struct => StructMode::SymbolAddress,
                OpcodeType::StructDelimited => StructMode::FlexSym,
                _ => unreachable!("Unexpected opcode for structure"),
            },
            delimited_contents,
            delimited_iter: match &delimited_contents {
                DelimitedContents::Fields(fields) => Some(fields.iter()),
                _ => None,
            },
        }
    }

    /// Helper function called by [`Self::peek_field`] in order to parse a FlexSym encoded
    /// struct field names. If no field is available, None is returned, otherwise the symbol and an
    /// [`ImmutableBuffer`] positioned after the field name is returned.
    ///
    /// The opcode variant of the FlexSym is not currently implemented.
    fn peek_field_flexsym(
        buffer: ImmutableBuffer<'top>,
    ) -> IonResult<Option<(LazyRawBinaryFieldName_1_1<'top>, ImmutableBuffer<'top>)>> {
        use crate::lazy::encoder::binary::v1_1::flex_sym::FlexSymValue;

        if buffer.is_empty() {
            return Ok(None);
        }

        let (flex_sym, after) = buffer.read_flex_sym()?;
        let (sym, after) = match flex_sym.value() {
            FlexSymValue::SymbolRef(sym_ref) => (sym_ref, after),
            FlexSymValue::Opcode(o) if o.is_delimited_end() => return Ok(None),
            _ => unreachable!(),
        };

        let matched_field_id = buffer.slice(0, after.offset() - buffer.offset());
        let field_name = LazyRawBinaryFieldName_1_1::new(sym, matched_field_id);
        Ok(Some((field_name, after)))
    }

    /// Helper function called by [`Self::peek_field`] in order to parse a symbol address encoded
    /// struct field names. If no field is available, None is returned, otherwise the symbol and an
    /// [`ImmutableBuffer`] positioned after the field name is returned.
    fn peek_field_symbol_addr(
        buffer: ImmutableBuffer<'top>,
    ) -> IonResult<Option<(SymAddressFieldName<'top>, ImmutableBuffer<'top>)>> {
        if buffer.is_empty() {
            return Ok(None);
        }

        let (symbol_address, after) = buffer.read_flex_uint()?;
        let field_id = symbol_address.value() as usize;

        if field_id == 0 {
            // Mode switch.
            Ok(Some((SymAddressFieldName::ModeChange, after)))
        } else {
            let matched_field_id = buffer.slice(0, symbol_address.size_in_bytes());
            let field_name =
                LazyRawBinaryFieldName_1_1::new(RawSymbolRef::SymbolId(field_id), matched_field_id);
            Ok(Some((SymAddressFieldName::FieldName(field_name), after)))
        }
    }

    /// Helper function called by [`Self::peek_field`] in order to parse a struct field's value.
    /// If a value is parsed successfully, it is returned along with an [`ImmutableBuffer`]
    /// positioned after the value. If the value consists of NOPs, no value is returned but a
    /// buffer positioned after the NOPs is returned.
    fn peek_value(
        buffer: ImmutableBuffer<'top>,
    ) -> IonResult<(Option<LazyRawBinaryValue_1_1<'top>>, ImmutableBuffer<'top>)> {
        let opcode = buffer.expect_opcode()?;
        if opcode.is_nop() {
            let after_nops = buffer.consume_nop_padding(opcode)?.1;
            if after_nops.is_empty() {
                // Non-NOP field wasn't found, nothing remaining.
                return Ok((None, after_nops));
            }
            Ok((None, after_nops))
        } else {
            buffer
                .read_value(opcode)
                .map(|(v, remaining)| (Some(v), remaining))
        }
    }

    /// Helper function called from [`Self::next`] to parse the current field and value from the
    /// struct. On success, returns both the field pair via [`LazyRawFieldExpr`] as well as the
    /// total bytes needed to skip the field.
    fn peek_field(
        input: ImmutableBuffer<'top>,
        mut mode: StructMode,
    ) -> ParseResult<Option<(LazyRawFieldExpr<'top, BinaryEncoding_1_1>, StructMode)>> {
        let mut buffer = input;
        loop {
            // Peek at our field name.
            let peek_result = match mode {
                StructMode::SymbolAddress => match Self::peek_field_symbol_addr(buffer)? {
                    Some((SymAddressFieldName::ModeChange, after)) => {
                        mode = StructMode::FlexSym;
                        Self::peek_field_flexsym(after)?
                    }
                    Some((SymAddressFieldName::FieldName(fieldname), after)) => {
                        Some((fieldname, after))
                    }
                    None => None,
                },
                StructMode::FlexSym => Self::peek_field_flexsym(buffer)?,
            };

            let Some((field_name, after_name)) = peek_result else {
                return Ok((None, buffer));
            };

            if after_name.is_empty() {
                return IonResult::incomplete("found field name but no value", after_name.offset());
            }

            let (value, after_value) = match Self::peek_value(after_name)? {
                (None, after) => {
                    if after.is_empty() {
                        return IonResult::incomplete(
                            "found field name but no value",
                            after.offset(),
                        );
                    }
                    buffer = after;
                    continue; // No value for this field, loop to try next field.
                }
                (Some(value), after) => (&*after.context().allocator().alloc_with(|| value), after),
            };

            return Ok((
                Some((LazyRawFieldExpr::NameValue(field_name, value), mode)),
                after_value,
            ));
        }
    }
}

impl<'top> Iterator for RawBinaryStructIterator_1_1<'top> {
    type Item = IonResult<LazyRawFieldExpr<'top, BinaryEncoding_1_1>>;

    fn next(&mut self) -> Option<Self::Item> {
        if let Some(ref mut inner_iter) = &mut self.delimited_iter {
            inner_iter.next().map(|val| Ok(*val))
        } else {
            let (field_expr, after, mode) = match Self::peek_field(self.source, self.mode) {
                Ok((Some((value, mode)), after)) => (Some(Ok(value)), after, mode),
                Ok((None, after)) => (None, after, self.mode),
                Err(e) => return Some(Err(e)),
            };
            self.source = after;
            self.mode = mode;
            field_expr
        }
    }
}<|MERGE_RESOLUTION|>--- conflicted
+++ resolved
@@ -87,7 +87,6 @@
     }
 
     pub fn iter(&self) -> RawBinaryStructIterator_1_1<'top> {
-<<<<<<< HEAD
         if self.value.is_delimited() {
             RawBinaryStructIterator_1_1::new(
                 self.value.encoded_value.header.ion_type_code,
@@ -95,22 +94,13 @@
                 self.value.delimited_contents,
             )
         } else {
-            // Get as much of the struct's body as is available in the input buffer.
-            // Reading a child value may fail as `Incomplete`
-            let buffer_slice = self.value.available_body();
+            let buffer_slice = self.value.value_body_buffer();
             RawBinaryStructIterator_1_1::new(
                 self.value.encoded_value.header.ion_type_code,
                 buffer_slice,
                 self.value.delimited_contents,
             )
         }
-=======
-        let buffer_slice = self.value.value_body_buffer();
-        RawBinaryStructIterator_1_1::new(
-            self.value.encoded_value.header.ion_type_code,
-            buffer_slice,
-        )
->>>>>>> b245172a
     }
 }
 
