--- conflicted
+++ resolved
@@ -139,23 +139,16 @@
 }
 
 #[derive(Debug, Copy, Clone)]
-<<<<<<< HEAD
-enum StructType {
-=======
 enum StructMode {
->>>>>>> d4ad0c57
     FlexSym,
     SymbolAddress,
 }
 
-<<<<<<< HEAD
-=======
 enum SymAddressFieldName<'top> {
     ModeChange,
     FieldName(LazyRawBinaryFieldName_1_1<'top>),
 }
 
->>>>>>> d4ad0c57
 #[derive(Debug, Copy, Clone)]
 pub struct RawBinaryStructIterator_1_1<'top> {
     source: ImmutableBuffer<'top>,
