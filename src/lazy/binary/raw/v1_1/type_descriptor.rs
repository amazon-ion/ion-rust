--- conflicted
+++ resolved
@@ -103,15 +103,7 @@
                 OpcodeKind::Value(IonType::Symbol),
             ),
             (0xB, length) => (List, InOpcode(length), OpcodeKind::Value(IonType::List)),
-<<<<<<< HEAD
-            (0xC, length) => (
-                SExpression,
-                InOpcode(length),
-                OpcodeKind::Value(IonType::SExp),
-            ),
-=======
             (0xC, length) => (SExp, InOpcode(length), OpcodeKind::Value(IonType::SExp)),
->>>>>>> c17b5c85
             (0xD, length) => (Struct, InOpcode(length), OpcodeKind::Value(IonType::Struct)),
             (0xE, 0x0) => (IonVersionMarker, InOpcode(IVM_LENGTH), OpcodeKind::Control),
             (0xE, length @ 0x1..=0x3) => (
@@ -132,22 +124,11 @@
                 InOpcode(TYPED_NULL_LENGTH),
                 OpcodeKind::Value(IonType::Null),
             ),
-<<<<<<< HEAD
-            (0xE, 0xC..=0xD) => (Nop, Unknown, OpcodeKind::Control),
-            (0xF, 0x0) => (DelimitedContainerClose, InOpcode(1), OpcodeKind::Control),
-            (0xF, 0x1) => (ListDelimited, Unknown, OpcodeKind::Value(IonType::List)),
-            (0xF, 0x2) => (
-                SExpressionDelimited,
-                Unknown,
-                OpcodeKind::Value(IonType::SExp),
-            ),
-=======
             (0xE, 0xC) => (Nop, InOpcode(0), OpcodeKind::Control),
             (0xE, 0xD) => (Nop, FlexUIntFollows, OpcodeKind::Control),
             (0xF, 0x0) => (DelimitedContainerClose, InOpcode(0), OpcodeKind::Control),
             (0xF, 0x1) => (ListDelimited, Unknown, OpcodeKind::Value(IonType::List)),
             (0xF, 0x2) => (SExpDelimited, Unknown, OpcodeKind::Value(IonType::SExp)),
->>>>>>> c17b5c85
             (0xF, 0x3) => (StructDelimited, Unknown, OpcodeKind::Value(IonType::Struct)),
             (0xF, 0x5) => (
                 EExpressionWithLengthPrefix,
@@ -176,15 +157,7 @@
                 OpcodeKind::Value(IonType::Symbol),
             ),
             (0xF, 0xB) => (List, FlexUIntFollows, OpcodeKind::Value(IonType::List)),
-<<<<<<< HEAD
-            (0xF, 0xC) => (
-                SExpression,
-                FlexUIntFollows,
-                OpcodeKind::Value(IonType::SExp),
-            ),
-=======
             (0xF, 0xC) => (SExp, FlexUIntFollows, OpcodeKind::Value(IonType::SExp)),
->>>>>>> c17b5c85
             (0xF, 0xD) => (Struct, FlexUIntFollows, OpcodeKind::Value(IonType::Struct)),
             (0xF, 0xE) => (Blob, FlexUIntFollows, OpcodeKind::Value(IonType::Blob)),
             (0xF, 0xF) => (Clob, FlexUIntFollows, OpcodeKind::Value(IonType::Clob)),
@@ -252,12 +225,8 @@
 
 #[derive(Copy, Clone, Debug, PartialEq, Eq)]
 pub enum LengthType {
-<<<<<<< HEAD
-    /// The length of this construct is determined by the opcode.
-=======
     /// The length of this construct is determined by the opcode. The `u8` indicates the number of
     /// _following_ bytes that are part of this construct.
->>>>>>> c17b5c85
     InOpcode(u8),
     /// The length of this construct is encoded as a `FlexUInt` following the opcode.
     FlexUIntFollows,
