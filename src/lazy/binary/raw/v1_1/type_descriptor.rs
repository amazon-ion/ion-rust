use crate::lazy::binary::encoded_value::EncodedHeader;
use crate::lazy::binary::raw::v1_1::OpcodeType;
use crate::IonType;

/// Contains all of the information that can be extracted from the one-octet Opcode
/// found at the beginning of each value, annotations wrapper, IVM, or NOP in a binary Ion stream.
#[derive(Copy, Clone, Debug, PartialEq)]
pub struct Opcode {
    pub opcode_type: OpcodeType,
    pub ion_type: Option<IonType>,
    pub low_nibble: u8,
    pub byte: u8,
}

/// A statically defined array of TypeDescriptor that allows a binary reader to map a given
/// byte (`u8`) to a `TypeDescriptor` without having to perform any masking or bitshift operations.
pub(crate) static ION_1_1_OPCODES: &[Opcode; 256] = &init_opcode_cache();
pub(crate) static ION_1_1_TYPED_NULL_TYPES: &[IonType; 12] = &[
    IonType::Bool,
    IonType::Int,
    IonType::Float,
    IonType::Decimal,
    IonType::Timestamp,
    IonType::String,
    IonType::Symbol,
    IonType::Blob,
    IonType::Clob,
    IonType::List,
    IonType::SExp,
    IonType::Struct,
];

static ION_1_1_TIMESTAMP_SHORT_SIZE: [u8; 13] = [1, 2, 2, 4, 5, 6, 7, 8, 5, 5, 7, 8, 9];

const DEFAULT_HEADER: Opcode = Opcode {
    opcode_type: OpcodeType::Nop,
    ion_type: None,
    low_nibble: 0,
    byte: 0,
};

pub(crate) const fn init_opcode_cache() -> [Opcode; 256] {
    let mut jump_table = [DEFAULT_HEADER; 256];
    let mut index: usize = 0;
    while index < 256 {
        let byte = index as u8;
        jump_table[index] = Opcode::from_byte(byte);
        index += 1;
    }
    jump_table
}

impl Opcode {
    /// Attempts to parse the provided byte. If the opcode is unrecognized or the
    /// opcode + length code combination is illegal, an error will be returned.
    pub const fn from_byte(byte: u8) -> Opcode {
        let (high_nibble, low_nibble) = (byte >> 4, byte & 0x0F);
        use OpcodeType::*;

        let (opcode_type, length_code, ion_type) = match (high_nibble, low_nibble) {
            (0x0..=0x4, _) => (EExpressionWithAddress, low_nibble, None),
            (0x5, _) => (EExpressionAddressFollows, low_nibble, None),
            (0x6, 0x0..=0x8) => (Integer, low_nibble, Some(IonType::Int)),
            (0x6, 0xA..=0xD) => (Float, low_nibble, Some(IonType::Float)),
            (0x6, 0xE..=0xF) => (Boolean, low_nibble, Some(IonType::Bool)),
            (0x7, _) => (Decimal, low_nibble, Some(IonType::Decimal)),
            (0x8, 0x0..=0xC) => (TimestampShort, low_nibble, Some(IonType::Timestamp)),
            (0x9, _) => (String, low_nibble, Some(IonType::String)),
            (0xA, _) => (InlineSymbol, low_nibble, Some(IonType::Symbol)),
            (0xB, _) => (List, low_nibble, Some(IonType::List)),
            (0xC, _) => (SExpression, low_nibble, Some(IonType::SExp)),
            (0xD, _) => (Struct, low_nibble, Some(IonType::Struct)),
            (0xE, 0x0) => (IonVersionMarker, low_nibble, None),
            (0xE, 0x1..=0x3) => (SymbolAddress, low_nibble, Some(IonType::Symbol)),
            (0xE, 0x7..=0x9) => (AnnotationFlexSym, low_nibble, None),
            (0xE, 0xA) => (NullNull, low_nibble, Some(IonType::Null)),
            (0xE, 0xB) => (TypedNull, low_nibble, Some(IonType::Null)),
            (0xE, 0xC..=0xD) => (Nop, low_nibble, None),
<<<<<<< HEAD
            (0xF, 0x0) => (DelimitedContainerClose, low_nibble, None),
            (0xF, 0x1) => (ListDelimited, low_nibble, Some(IonType::List)),
            (0xF, 0x2) => (SExpressionDelimited, low_nibble, Some(IonType::SExp)),
            (0xF, 0x3) => (StructDelimited, low_nibble, Some(IonType::Struct)),
=======
            (0xF, 0x5) => (EExpressionWithLengthPrefix, low_nibble, None),
>>>>>>> b245172a
            (0xF, 0x6) => (LargeInteger, low_nibble, Some(IonType::Int)),
            (0xF, 0x7) => (Decimal, 0xFF, Some(IonType::Decimal)),
            (0xF, 0x8) => (TimestampLong, low_nibble, Some(IonType::Timestamp)),
            (0xF, 0x9) => (String, 0xFF, Some(IonType::String)), // 0xFF indicates >15 byte string.
            (0xF, 0xA) => (InlineSymbol, 0xFF, Some(IonType::Symbol)),
            (0xF, 0xB) => (List, 0xFF, Some(IonType::List)),
            (0xF, 0xC) => (SExpression, 0xFF, Some(IonType::SExp)),
            (0xF, 0xD) => (Struct, 0xFF, Some(IonType::Struct)),
            (0xF, 0xE) => (Blob, low_nibble, Some(IonType::Blob)),
            (0xF, 0xF) => (Clob, low_nibble, Some(IonType::Clob)),
            _ => (Invalid, low_nibble, None),
        };
        Opcode {
            ion_type,
            opcode_type,
            low_nibble: length_code,
            byte,
        }
    }

    pub fn ion_type(&self) -> Option<IonType> {
        self.ion_type
    }

    pub fn is_null(&self) -> bool {
        self.opcode_type == OpcodeType::NullNull || self.opcode_type == OpcodeType::TypedNull
    }

    pub fn is_nop(&self) -> bool {
        self.opcode_type == OpcodeType::Nop
    }

    pub fn is_e_expression(&self) -> bool {
        use OpcodeType::*;
        matches!(
            self.opcode_type,
            EExpressionWithAddress | EExpressionAddressFollows | EExpressionWithLengthPrefix
        )
    }

    pub fn is_ivm_start(&self) -> bool {
        self.opcode_type == OpcodeType::IonVersionMarker
    }

    pub fn is_annotations_sequence(&self) -> bool {
        use OpcodeType::*;
        matches!(self.opcode_type, AnnotationSymAddress | AnnotationFlexSym)
    }

    pub fn low_nibble(&self) -> u8 {
        self.low_nibble
    }

    pub fn is_delimited(&self) -> bool {
        self.opcode_type.is_delimited()
    }

    pub fn is_delimited_end(&self) -> bool {
        self.opcode_type.is_delimited_end()
    }

    #[inline]
    pub fn to_header(self) -> Option<Header> {
        let ion_type = self.ion_type?;
        let header = Header {
            ion_type,
            ion_type_code: self.opcode_type,
            low_nibble: self.low_nibble,
        };
        Some(header)
    }
}

pub enum LengthType {
    InOpcode(u8),
    FlexUIntFollows,
    Unknown,
}

/// Represents a `TypeDescriptor` that appears before an Ion value (and not a NOP, IVM,
/// or annotations wrapper).
///
/// Notably, it stores an `IonType` instead of an `Option<IonType>`, allowing functions that expect
/// a value header to avoid matching/unwrapping.
#[derive(Copy, Clone, Debug, PartialEq, Eq)]
pub struct Header {
    pub ion_type: IonType,
    // The only time the `ion_type_code` is required is to distinguish between positive
    // and negative integers.
    pub ion_type_code: OpcodeType,
    pub low_nibble: u8,
}

impl Header {
    pub fn length_type(&self) -> LengthType {
        use LengthType::*;
        match (self.ion_type_code, self.low_nibble) {
            (OpcodeType::Boolean, 0xE..=0xF) => InOpcode(0),
            (OpcodeType::Float, 0xA) => InOpcode(0),
            (OpcodeType::Float, 0xB..=0xD) => InOpcode(1 << (self.low_nibble - 0xA)),
            (OpcodeType::Integer, n) => InOpcode(n),
            (OpcodeType::Nop, 0xC) => InOpcode(0),
            (OpcodeType::NullNull, 0xA) => InOpcode(0),
            (OpcodeType::String, 0..=15) => InOpcode(self.low_nibble),
            (OpcodeType::InlineSymbol, n) if n < 16 => InOpcode(n),
            (OpcodeType::SymbolAddress, n) if n < 4 => InOpcode(n),
            (OpcodeType::Decimal, 0..=15) => InOpcode(self.low_nibble),
            (OpcodeType::List, n) if n < 16 => InOpcode(n),
            (OpcodeType::SExpression, n) if n < 16 => InOpcode(n),
            (OpcodeType::TimestampShort, 0..=12) => {
                InOpcode(ION_1_1_TIMESTAMP_SHORT_SIZE[self.low_nibble as usize])
            }
            (OpcodeType::TypedNull, _) => InOpcode(1),
            (OpcodeType::Struct, n) if n < 16 => InOpcode(n),
            (OpcodeType::DelimitedContainerClose, 0) => InOpcode(0),
            (
                OpcodeType::ListDelimited
                | OpcodeType::SExpressionDelimited
                | OpcodeType::StructDelimited,
                _,
            ) => Unknown,
            _ => FlexUIntFollows,
        }
    }
}

impl EncodedHeader for Header {
    type TypeCode = OpcodeType;

    fn ion_type(&self) -> IonType {
        self.ion_type
    }

    fn type_code(&self) -> Self::TypeCode {
        self.ion_type_code
    }

    fn low_nibble(&self) -> u8 {
        self.low_nibble
    }

    fn is_null(&self) -> bool {
        self.ion_type_code == OpcodeType::NullNull || self.ion_type_code == OpcodeType::TypedNull
    }
}<|MERGE_RESOLUTION|>--- conflicted
+++ resolved
@@ -76,14 +76,11 @@
             (0xE, 0xA) => (NullNull, low_nibble, Some(IonType::Null)),
             (0xE, 0xB) => (TypedNull, low_nibble, Some(IonType::Null)),
             (0xE, 0xC..=0xD) => (Nop, low_nibble, None),
-<<<<<<< HEAD
             (0xF, 0x0) => (DelimitedContainerClose, low_nibble, None),
             (0xF, 0x1) => (ListDelimited, low_nibble, Some(IonType::List)),
             (0xF, 0x2) => (SExpressionDelimited, low_nibble, Some(IonType::SExp)),
             (0xF, 0x3) => (StructDelimited, low_nibble, Some(IonType::Struct)),
-=======
             (0xF, 0x5) => (EExpressionWithLengthPrefix, low_nibble, None),
->>>>>>> b245172a
             (0xF, 0x6) => (LargeInteger, low_nibble, Some(IonType::Int)),
             (0xF, 0x7) => (Decimal, 0xFF, Some(IonType::Decimal)),
             (0xF, 0x8) => (TimestampLong, low_nibble, Some(IonType::Timestamp)),
