use crate::IonResult;
use std::convert::TryFrom;

use crate::result::{IonError, IonFailure};
use crate::IonType;

/// Represents the type information found in the header byte of each binary Ion value.
/// While this value can be readily mapped to a user-level [`IonType`], it is a distinct concept.
/// The IonOpcode enum captures system-level information that is not exposed to end users of the
/// library, including:
/// * Whether the cursor is positioned over whitespace that needs to be skipped.
/// * Whether the integer value being read is positive or negative.
/// * Whether the next type code is reserved.
#[derive(Debug, PartialEq, Eq, Copy, Clone)]
pub enum OpcodeType {
    EExpressionWithAddress,    // 0x00-0x50 -
    EExpressionAddressFollows, // 0x50-0x5F -
    Integer,                   // 0x60-0x68 - Integer up to 8 bytes wide
    Float,                     // 0x6A-0x6D -
    Boolean,                   // 0x6E-0x6F -
    Decimal,                   // 0x70-0x7F -
    TimestampShort,            // 0x80-0x8F -
    String,                    // 0x90-0x9F -
    InlineSymbol,              // 0xA0-0xAF -
    List,                      // 0xB0-0xBF -
    SExpression,               // 0xC0-0xCF -
    StructEmpty,               // 0xD0      -
    // 0xD1 reserved
    Struct,           // 0xD2-0xDF -
    IonVersionMarker, // 0xE0      -

    SymbolAddress,        // 0xE1-0xE3 -
    AnnotationSymAddress, // 0xE4-0xE6 -
    AnnotationFlexSym,    // 0xE7-0xE9 -
    NullNull,             // 0xEA      -
    TypedNull,            // 0xEB      -
    Nop,                  // 0xEC-0xED -
    // Reserved
<<<<<<< HEAD
    SystemMacroInvoke,       // 0xEF      -
    DelimitedContainerClose, // 0xF0
    ListDelimited,           // 0xF1
    SExpressionDelimited,    // 0xF2
    StructDelimited,         // 0xF3
    LargeInteger,            // 0xF6 - Integer preceded by FlexUInt length
    Blob,                    // 0xFE -
    Clob,                    // 0xFF -
=======
    SystemMacroInvoke, // 0xEF      -
    // 0xF0 delimited container end
    // 0xF1 delimited list start
    // 0xF2 delimited s-expression start
    // 0xF3 delimited struct start
    EExpressionWithLengthPrefix, // 0xF5
    LargeInteger,                // 0xF6 - Integer preceded by FlexUInt length
    Blob,                        // 0xFE -
    Clob,                        // 0xFF -
>>>>>>> b245172a
    // 0xF8 Long decimal
    TimestampLong, // 0xF8 - Long-form Timestamp
    // 0xF9 - Long string
    // 0xFA - FlexSym symbol
    // 0xFB - Long list
    // 0xFC - Long sexp
    // 0xFD - Long struct
    Invalid, // Represents an encoded value that does not match a defined opcode.
}

impl OpcodeType {
    pub fn is_delimited(self) -> bool {
        matches!(
            self,
            Self::ListDelimited | Self::SExpressionDelimited | Self::StructDelimited
        )
    }

    pub fn is_delimited_end(self) -> bool {
        Self::DelimitedContainerClose == self
    }
}

impl TryFrom<OpcodeType> for IonType {
    type Error = IonError;

    /// Attempts to convert the system-level IonOpcode into the corresponding user-level IonType.
    fn try_from(opcode: OpcodeType) -> Result<Self, Self::Error> {
        use OpcodeType::*;
        let ion_type = match opcode {
            NullNull => IonType::Null,
            Nop => IonType::Null,
            _ => {
                return IonResult::decoding_error(format!(
                    "Attempted to make an IonType from an invalid opcode: {opcode:?}"
                ));
            }
        };
        Ok(ion_type)
    }
}<|MERGE_RESOLUTION|>--- conflicted
+++ resolved
@@ -36,26 +36,15 @@
     TypedNull,            // 0xEB      -
     Nop,                  // 0xEC-0xED -
     // Reserved
-<<<<<<< HEAD
-    SystemMacroInvoke,       // 0xEF      -
-    DelimitedContainerClose, // 0xF0
-    ListDelimited,           // 0xF1
-    SExpressionDelimited,    // 0xF2
-    StructDelimited,         // 0xF3
-    LargeInteger,            // 0xF6 - Integer preceded by FlexUInt length
-    Blob,                    // 0xFE -
-    Clob,                    // 0xFF -
-=======
-    SystemMacroInvoke, // 0xEF      -
-    // 0xF0 delimited container end
-    // 0xF1 delimited list start
-    // 0xF2 delimited s-expression start
-    // 0xF3 delimited struct start
+    SystemMacroInvoke,           // 0xEF      -
+    DelimitedContainerClose,     // 0xF0
+    ListDelimited,               // 0xF1
+    SExpressionDelimited,        // 0xF2
+    StructDelimited,             // 0xF3
     EExpressionWithLengthPrefix, // 0xF5
     LargeInteger,                // 0xF6 - Integer preceded by FlexUInt length
     Blob,                        // 0xFE -
     Clob,                        // 0xFF -
->>>>>>> b245172a
     // 0xF8 Long decimal
     TimestampLong, // 0xF8 - Long-form Timestamp
     // 0xF9 - Long string
