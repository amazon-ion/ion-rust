use crate::lazy::encoder::writer::WriterMacroTable;
use crate::lazy::expanded::compiler::ExpansionAnalysis;
use crate::lazy::expanded::template::{
    MacroSignature, ParameterCardinality, ParameterEncoding, SignatureIterator, TemplateBody,
    TemplateElement, TemplateMacro, TemplateMacroRef, TemplateValue,
};
use crate::lazy::text::raw::v1_1::reader::{
    MacroAddress, MacroIdRef, ModuleKind, QualifiedAddress, SystemMacroAddress,
};
use crate::result::IonFailure;
use crate::{
    AnnotatableWriter, EncodingContext, IonResult, IonType, IonVersion, SequenceWriter,
    StructWriter, SymbolRef, TemplateBodyExpr, TemplateBodyExprKind, TemplateCompiler, ValueWriter,
    WriteAsIon,
};
use compact_str::CompactString;
use delegate::delegate;
use rustc_hash::{FxBuildHasher, FxHashMap};
use std::cell::RefCell;
use std::sync::{Arc, LazyLock};

impl From<TemplateMacro> for MacroDef {
    fn from(template: TemplateMacro) -> Self {
        MacroDef::new(
            template.name,
            template.signature,
            MacroKind::Template(template.body),
            template.expansion_analysis,
        )
    }
}

#[derive(Debug, Clone, PartialEq)]
pub struct MacroDef {
    name: Option<CompactString>,
    signature: MacroSignature,
    kind: MacroKind,
    // Compile-time heuristics that allow the reader to evaluate e-expressions lazily or using fewer
    // resources in many cases.
    //
    // For the time being, e-expressions that could produce multiple values cannot be lazily evaluated.
    // This is because the reader gives out lazy value handles for each value in the stream. If it knows
    // in advance that an expression will produce one value, it can give out a lazy value that is
    // backed by that e-expression.
    //
    // At the top level, e-expressions that both:
    // 1. Produce a single value
    //   and
    // 2. Will not produce a system value
    // can be lazily evaluated.
    //
    // At other levels of nesting, the single-value expansion is the only requirement for lazy
    // evaluation.
    expansion_analysis: ExpansionAnalysis,
}

impl MacroDef {
    pub fn named(
        name: impl Into<CompactString>,
        signature: MacroSignature,
        kind: MacroKind,
        expansion_analysis: ExpansionAnalysis,
    ) -> Self {
        Self::new(Some(name.into()), signature, kind, expansion_analysis)
    }

    pub fn anonymous(
        signature: MacroSignature,
        kind: MacroKind,
        expansion_analysis: ExpansionAnalysis,
    ) -> Self {
        Self::new(None, signature, kind, expansion_analysis)
    }

    pub fn from_template_macro(template_macro: TemplateMacro) -> Self {
        MacroDef::new(
            template_macro.name,
            template_macro.signature,
            MacroKind::Template(template_macro.body),
            template_macro.expansion_analysis,
        )
    }

    pub fn new(
        name: Option<CompactString>,
        signature: MacroSignature,
        kind: MacroKind,
        expansion_analysis: ExpansionAnalysis,
    ) -> Self {
        Self {
            name,
            signature,
            kind,
            expansion_analysis,
        }
    }

    pub fn name(&self) -> Option<&str> {
        self.name.as_deref()
    }
    pub(crate) fn clone_name(&self) -> Option<CompactString> {
        self.name.clone()
    }
    pub fn signature(&self) -> &MacroSignature {
        &self.signature
    }

    pub fn kind(&self) -> &MacroKind {
        &self.kind
    }

    pub fn require_template(&self) -> TemplateMacroRef<'_> {
        if let MacroKind::Template(body) = &self.kind() {
            return TemplateMacroRef::new(self, body);
        }
        unreachable!(
            "caller required a template macro but found {:?}",
            self.kind()
        )
    }

    pub fn expansion_analysis(&self) -> ExpansionAnalysis {
        self.expansion_analysis
    }

    pub fn can_be_lazily_evaluated_at_top_level(&self) -> bool {
        self.expansion_analysis()
            .can_be_lazily_evaluated_at_top_level()
    }

    pub fn must_produce_exactly_one_value(&self) -> bool {
        self.expansion_analysis().must_produce_exactly_one_value()
    }
}

impl WriteAsIon for TemplateMacroRef<'_> {
    fn write_as_ion<V: ValueWriter>(&self, writer: V) -> IonResult<()> {
        let mut outer_sexp = writer.sexp_writer()?;
        outer_sexp.write_symbol("macro")?;
        if let Some(name) = &self.name {
            outer_sexp.write_symbol(name.as_str())?;
        }
        // If there isn't a name, it's an anonymous macro. Move on to writing the signature.
        write_macro_signature_as_ion(outer_sexp.value_writer(), self.signature())?;
        let body = self.body();
        // The first expression on the compiled 'tape' version of the body contains all of the subexpressions.
        let root_expr = body.expressions().first().expect("empty body");
        debug_assert!(root_expr.expr_range().len() == body.expressions.len());
        write_body_expr_as_ion(outer_sexp.value_writer(), *self, root_expr)?;
        outer_sexp.close()
    }
}

fn write_macro_signature_as_ion<V: ValueWriter>(
    value_writer: V,
    macro_signature: &MacroSignature,
) -> IonResult<()> {
    let mut signature = value_writer.sexp_writer()?;
    for param in macro_signature.parameters() {
        let value_writer = signature.value_writer();
        match param.encoding() {
            ParameterEncoding::Tagged => value_writer.write_symbol(param.name())?,
            ParameterEncoding::FlexUInt => value_writer
                .with_annotations("flex_uint")?
                .write_symbol(param.name())?,
            ParameterEncoding::MacroShaped(_) => todo!(),
        };
        let cardinality_modifier = match param.cardinality() {
            ParameterCardinality::ExactlyOne => None,
            ParameterCardinality::ZeroOrOne => Some("?"),
            ParameterCardinality::ZeroOrMore => Some("*"),
            ParameterCardinality::OneOrMore => Some("+"),
        };
        if let Some(modifier) = cardinality_modifier {
            signature.write_symbol(modifier)?;
        }
    }
    signature.close()
}

fn write_body_expr_as_ion<V: ValueWriter>(
    value_writer: V,
    template_macro: TemplateMacroRef<'_>,
    body_expr: &TemplateBodyExpr,
) -> IonResult<()> {
    use TemplateBodyExprKind::*;
    let expr_range = body_expr.expr_range();
    match body_expr.kind() {
        Element(body_element) => {
            let element = TemplateElement::new(template_macro, body_element, expr_range);
            write_template_element_as_ion(value_writer, element)
        }
        Variable(variable) => {
            let mut sexp_writer = value_writer.sexp_writer()?;
            let parameter = &template_macro.signature().parameters()[variable.signature_index()];
            sexp_writer
                .write_symbol("%")?
                .write_symbol(parameter.name())?;
            sexp_writer.close()
        }
        MacroInvocation(invocation_expr) => {
            let mut sexp_writer = value_writer.sexp_writer()?;
            let Some(macro_name) = &invocation_expr.invoked_macro.name else {
                // TODO: When compiling the macro, store the address of the macro invocation in the
                //       TemplateBodyMacroInvocation along with the Arc<MacroDef>. If the macro is
                //       anonymous, we can use the address instead.
                todo!("serializing invocations of anonymous macros")
            };
            sexp_writer
                .write_symbol(".")?
                .write_symbol(macro_name.as_str())?;

            // All of the expressions after the first one are arguments to the invocation.
            let macro_args_start = expr_range.start() + 1;
            let num_arg_exprs = expr_range.len() - 1;
            let macro_args_end = macro_args_start + num_arg_exprs;
            let arg_exprs = &template_macro.body().expressions()[macro_args_start..macro_args_end];

            let mut arg_expr_index: usize = 0;
            while arg_expr_index < num_arg_exprs {
                let arg_expr = arg_exprs.get(arg_expr_index).unwrap_or_else(|| {
                    panic!(
                        "arg expr index {arg_expr_index} out of bounds, arg_exprs.len()={}",
                        arg_exprs.len()
                    )
                });
                // If this is an expression group...
                if matches!(arg_expr.kind(), ExprGroup(_))
                    // ...and it contains all of the remaining expressions...
                    && arg_expr.expr_range().end() >= macro_args_end
                {
                    // ...then we can write all of the expressions inline, taking advantage of rest syntax.
                    let nested_exprs = &arg_exprs[1..];
                    write_sequence_contents(&mut sexp_writer, template_macro, nested_exprs)?;
                    arg_expr_index += arg_expr.num_expressions();
                    continue;
                }
                write_body_expr_as_ion(sexp_writer.value_writer(), template_macro, arg_expr)?;
                arg_expr_index += arg_expr.num_expressions();
            }
            sexp_writer.close()
        }
        ExprGroup(_parameter) => {
            let nested_exprs_start = expr_range.start() + 1;
            let group_end = expr_range.end();
            let expressions = &template_macro.body().expressions()[nested_exprs_start..group_end];
            let mut sexp_writer = value_writer.sexp_writer()?;
            sexp_writer.write_symbol("..")?;
            write_sequence_contents(&mut sexp_writer, template_macro, expressions)?;
            sexp_writer.close()
        }
    }
}

fn write_template_element_as_ion<V: ValueWriter>(
    value_writer: V,
    element: TemplateElement<'_>,
) -> IonResult<()> {
    let annotations = element.annotations();
    use TemplateValue::*;
    let value_writer = value_writer.with_annotations(annotations)?;
    match element.value() {
        Null(ion_type) => value_writer.write_null(*ion_type),
        Bool(b) => value_writer.write_bool(*b),
        Int(i) => value_writer.write_int(i),
        Float(f) => value_writer.write_f64(*f),
        Decimal(d) => value_writer.write_decimal(d),
        Timestamp(t) => value_writer.write_timestamp(t),
        Symbol(s) => value_writer.write_symbol(s),
        String(s) => value_writer.write_string(s),
        Clob(c) => value_writer.write_clob(c),
        Blob(b) => value_writer.write_blob(b),
        List => write_template_sequence_element(
            value_writer.list_writer()?,
            element.template(),
            element.nested_expressions(),
        ),
        SExp => write_template_sequence_element(
            value_writer.sexp_writer()?,
            element.template(),
            element.nested_expressions(),
        ),
        Struct(_field_index) => write_template_struct_element(element, value_writer),
    }
}

fn write_template_sequence_element<S: SequenceWriter>(
    mut sequence: S,
    template_macro: TemplateMacroRef<'_>,
    expressions: &[TemplateBodyExpr],
) -> IonResult<S::Resources> {
    write_sequence_contents(&mut sequence, template_macro, expressions)?;
    sequence.close()
}

fn write_sequence_contents<S: SequenceWriter>(
    parent_writer: &mut S,
    template_macro: TemplateMacroRef<'_>,
    expressions: &[TemplateBodyExpr],
) -> IonResult<()> {
    let mut expr_index: usize = 0;
    while expr_index < expressions.len() {
        let expression = expressions
            .get(expr_index)
            .expect("expr group expr out of bounds");
        write_body_expr_as_ion(parent_writer.value_writer(), template_macro, expression)?;
        expr_index += expression.num_expressions();
    }
    Ok(())
}

fn write_template_struct_element<V: ValueWriter>(
    element: TemplateElement<'_>,
    value_writer: V,
) -> IonResult<()> {
    let mut struct_writer = value_writer.struct_writer()?;
    let mut expr_index: usize = 0;
    let nested_expressions = element.nested_expressions();
    while expr_index < nested_expressions.len() {
        let name_element = nested_expressions
            .get(expr_index)
            .expect("out of bounds")
            .kind()
            // In a template, struct field names are always literals.
            .require_element();
        let name: SymbolRef<'_> = match &name_element.value {
            TemplateValue::Symbol(s) => s.into(),
            TemplateValue::String(s) => s.text().into(),
            _ => unreachable!("template struct field had a non-text field name"),
        };
        let value_expr_address = expr_index + 1;
        let value_expr = nested_expressions
            .get(value_expr_address)
            .expect("template struct had field name with no value");

        write_body_expr_as_ion(
            struct_writer.field_writer(name),
            element.template(),
            value_expr,
        )?;

        // Move beyond the current value expression.
        expr_index = value_expr_address + value_expr.num_expressions();
    }

    struct_writer.close()
}

/// The kinds of macros supported by
/// [`MacroEvaluator`](crate::MacroEvaluator)
/// This list parallels
/// [`MacroExpansionKind`](crate::MacroExpansionKind),
/// but its variants do not hold any associated state.
#[derive(Debug, Clone, PartialEq)]
pub enum MacroKind {
    None, // `(.none)` returns the empty stream
    ExprGroup,
    MakeString,
    MakeSymbol,
    MakeField,
    MakeStruct,
    Annotate,
    Flatten,
    Template(TemplateBody),
    IfNone,
    IfSome,
    IfSingle,
    IfMulti,
<<<<<<< HEAD
    Delta,
=======
    Repeat,
    Sum,
>>>>>>> aaeb8468
    // A placeholder for not-yet-implemented macros
    ToDo,
}

/// A Macro reference that is guaranteed to be valid for its lifespan.
#[derive(Debug, Copy, Clone, PartialEq)]
pub struct MacroRef<'top> {
    qualified_address: QualifiedAddress,
    def: &'top MacroDef,
}

impl<'top> MacroRef<'top> {
    pub(crate) fn new(qualified_address: QualifiedAddress, def: &'top MacroDef) -> Self {
        Self {
            qualified_address,
            def,
        }
    }

    pub fn require_template(self) -> TemplateMacroRef<'top> {
        if let MacroKind::Template(body) = &self.kind() {
            return TemplateMacroRef::new(self.definition(), body);
        }
        unreachable!(
            "caller required a template macro but found {:?}",
            self.kind()
        )
    }

    pub fn module(&self) -> ModuleKind {
        self.qualified_address.module()
    }

    pub fn address(&self) -> MacroAddress {
        self.qualified_address.address()
    }

    pub fn id(&self) -> MacroIdRef<'top> {
        match self.qualified_address.module() {
            ModuleKind::Default => MacroIdRef::LocalAddress(self.qualified_address.address()),
            ModuleKind::System => MacroIdRef::SystemAddress(SystemMacroAddress::new_unchecked(
                self.qualified_address.address(),
            )),
        }
    }

    pub fn definition(&self) -> &'top MacroDef {
        self.def
    }

    pub(crate) fn iter_signature(&self) -> SignatureIterator<'top> {
        SignatureIterator::new(*self)
    }

    delegate! {
        to self.definition() {
            pub fn name(&self) -> Option<&'top str>;
            pub fn signature(self) -> &'top MacroSignature;
            pub fn kind(&self) -> &'top MacroKind;
            pub fn expansion_analysis(&self) -> ExpansionAnalysis;
            pub fn can_be_lazily_evaluated_at_top_level(&self) -> bool;
            pub fn must_produce_exactly_one_value(&self) -> bool;
        }
    }
}

/// An owned handle to a macro table entry.
/// If the encoding context changes after this handle is created, it may be invalidated.
/// In this case, creating an e-expression writer with this handle will produce an `Err`.
#[allow(dead_code)]
#[derive(Clone, Debug)]
pub struct Macro {
    // The compiled definition of the macro.
    definition: Arc<MacroDef>,
    // The `(module, address)` pair indicating where this macro was last installed
    // in the encoding context.
    path: QualifiedAddress,
}

impl Macro {
    pub(crate) fn new(definition: Arc<MacroDef>, path: QualifiedAddress) -> Self {
        Self { definition, path }
    }

    pub fn qualified_address(&self) -> QualifiedAddress {
        self.path
    }

    pub fn module(&self) -> ModuleKind {
        self.path.module()
    }

    pub fn address(&self) -> MacroAddress {
        self.path.address()
    }

    pub fn name(&self) -> Option<&str> {
        self.definition.name()
    }

    pub fn signature(&self) -> &MacroSignature {
        self.definition.signature()
    }

    pub(crate) fn definition(&self) -> &Arc<MacroDef> {
        &self.definition
    }

    pub fn as_ref(&self) -> MacroRef<'_> {
        MacroRef::new(self.qualified_address(), &self.definition)
    }
}

/// Allows callers to resolve a macro ID (that is: name or address) to a [`MacroKind`], confirming
/// its validity and allowing evaluation to begin.
#[derive(Debug, Clone)]
pub struct MacroTable {
    // Stores `Rc` references to the macro definitions to make cloning the table's contents cheaper.
    macros_by_address: Vec<Arc<MacroDef>>,
    // Maps names to an address that can be used to query the Vec above.
    macros_by_name: FxHashMap<CompactString, usize>,
}

/// A lazily initialized singleton instance of the Ion 1.1 system macro table.
///
/// This instance is shared by all readers, minimizing the number of times that macro compilation
/// and heap allocation occurs.
pub static ION_1_1_SYSTEM_MACROS: LazyLock<MacroTable> =
    LazyLock::new(MacroTable::construct_system_macro_table);

/// A lazily initialized singleton instance of an empty system macro table.
/// This is useful in places where the APIs require version-agnostic access to the macro table.
pub static EMPTY_MACRO_TABLE: LazyLock<WriterMacroTable> =
    LazyLock::new(|| WriterMacroTable::new(MacroTable::empty()));

impl Default for MacroTable {
    fn default() -> Self {
        Self::with_system_macros(IonVersion::default())
    }
}

impl MacroTable {
    // The system macros range from address 0 to 23
    pub const NUM_SYSTEM_MACROS: usize = 24;
    // When a user defines new macros, this is the first ID that will be assigned. This value
    // is expected to change as development continues. It is currently used in several unit tests.
    pub const FIRST_USER_MACRO_ID: usize = Self::NUM_SYSTEM_MACROS;

    fn compile_system_macros() -> Vec<Arc<MacroDef>> {
        // This is wrapped in a `RefCell` in order to allow two different closures to hold
        // runtime-checked mutating references to the context. This overhead is minimal and is only
        // paid during the initialization of the singleton system macro table.
        let bootstrap_context = RefCell::new(EncodingContext::empty());

        // Creates a `Macro` from a TDL expression
        let template = |source: &str| {
            // Compile the given TDL source expression using the current context.
            let macro_ref = Arc::new(MacroDef::from_template_macro(
                TemplateCompiler::compile_from_source(
                    bootstrap_context.borrow().macro_table(),
                    source,
                )
                .unwrap(),
            ));
            // Add the new macro to the context so 'downstream' macros can invoke it.
            bootstrap_context
                .borrow_mut()
                .macro_table_mut()
                .append_macro(&macro_ref)
                .unwrap();
            macro_ref
        };

        // Creates a `Macro` whose implementation is provided by the system
        let builtin = |name: &str,
                       signature: &str,
                       kind: MacroKind,
                       expansion_analysis: ExpansionAnalysis| {
            // Construct a macro from the provided parameters using the current context.
            let macro_ref = Arc::new(MacroDef::named(
                name,
                TemplateCompiler::compile_signature(
                    bootstrap_context.borrow().get_ref(),
                    signature,
                )
                .unwrap(),
                kind,
                expansion_analysis,
            ));
            // Add the new macro to the context so 'downstream' macros can invoke it.
            bootstrap_context
                .borrow_mut()
                .macro_table_mut()
                .append_macro(&macro_ref)
                .unwrap();
            macro_ref
        };

        // Macro definitions in the system table are encoded in **Ion 1.0** because it does not
        // require the Ion 1.1 system macros to exist.
        vec![
            builtin(
                "none",
                "()",
                MacroKind::None,
                ExpansionAnalysis::application_value_stream(),
            ),
            template("(macro values (x*) (%x))"),
            template(
                "(macro default (expr* default_expr*) (.if_none (%expr) (%default_expr) (%expr) ))",
            ),
            template("(macro meta (expr*) (.none))"),
            builtin(
                "repeat",
                "(n expr*)",
                MacroKind::Repeat,
                ExpansionAnalysis::no_assertions_made(),
            ),
            builtin(
                "flatten",
                "(sequences*)",
                MacroKind::Flatten,
                ExpansionAnalysis::application_value_stream(),
            ),
            builtin(
                "delta",
                "(deltas*)",
                MacroKind::Delta,
                ExpansionAnalysis::application_value_stream(),
            ),
            builtin(
                "sum",
                "(a b)",
                MacroKind::Sum,
                ExpansionAnalysis::single_application_value(IonType::Int),
            ),
            builtin(
                "annotate",
                "(annotations* value_to_annotate)",
                MacroKind::Annotate,
                ExpansionAnalysis::possible_system_value(),
            ),
            builtin(
                "make_string",
                "(text_values*)",
                MacroKind::MakeString,
                ExpansionAnalysis::single_application_value(IonType::String),
            ),
            builtin(
                "make_symbol",
                "(text_values*)",
                MacroKind::MakeSymbol,
                ExpansionAnalysis::single_application_value(IonType::Symbol),
            ),
            builtin(
                "make_decimal",
                "(coefficient exponent)",
                MacroKind::ToDo,
                ExpansionAnalysis::single_application_value(IonType::Decimal),
            ),
            builtin(
                "make_timestamp",
                "(year month? day? hour? minute? second? offset_minutes?)",
                MacroKind::ToDo,
                ExpansionAnalysis::single_application_value(IonType::Timestamp),
            ),
            builtin(
                "make_blob",
                "(lob_values*)",
                MacroKind::ToDo,
                ExpansionAnalysis::single_application_value(IonType::Blob),
            ),
            template(
                r#"
                (macro make_list (sequences*)
                    [(.flatten (%sequences))])
            "#,
            ),
            template(
                r#"
                (macro make_sexp (sequences*)
                    ((.flatten (%sequences))))
            "#,
            ),
            builtin(
                "make_field",
                "(name value)",
                MacroKind::MakeField,
                ExpansionAnalysis::single_application_value(IonType::Struct),
            ),
            builtin(
                "make_struct",
                "(fields*)",
                MacroKind::MakeStruct,
                ExpansionAnalysis::single_application_value(IonType::Struct),
            ),
            builtin(
                "parse_ion",
                "(data*)",
                MacroKind::ToDo,
                ExpansionAnalysis::application_value_stream(),
            ),
            template(
                r#"
                        (macro set_symbols (symbols*)
                             $ion::
                             (module _
                               // Set a new symbol table
                               (symbol_table [(%symbols)])
                               // Include the active encoding module macros
                               (macro_table _)
                             )
                       )
                    "#,
            ),
            template(
                r#"
                        (macro add_symbols (symbols*)
                             $ion::
                             (module _
                               // Set a new symbol table
                               (symbol_table _ [(%symbols)])
                               // Include the active encoding module macros
                               (macro_table _)
                             )
                       )
                    "#,
            ),
            template(
                r#"
                       (macro set_macros (macro_definitions*)
                           $ion::
                           (module _
                               // Include the active encoding module symbols
                               (symbol_table _)
                               // Set a new macro table
                               (macro_table (%macro_definitions))
                           )
                       )
                    "#,
            ),
            template(
                r#"
                       (macro add_macros (macro_definitions*)
                           $ion::
                           (module _
                               // Include the active encoding module symbols
                               (symbol_table _)
                               // Set a new macro table
                               (macro_table _ (%macro_definitions))
                           )
                       )
                    "#,
            ),
            builtin(
                "use",
                "(catalog_key version)",
                MacroKind::ToDo,
                ExpansionAnalysis::directive(),
            ),
        ]
    }

    pub(crate) fn construct_system_macro_table() -> Self {
        let macros_by_id = Self::compile_system_macros();
        let mut macros_by_name =
            FxHashMap::with_capacity_and_hasher(macros_by_id.len(), FxBuildHasher);
        for (id, mac) in macros_by_id.iter().enumerate() {
            if let Some(name) = mac.name() {
                macros_by_name.insert(name.into(), id);
            }
            // Anonymous macros are not entered into the macros_by_name lookup table
        }
        Self {
            macros_by_address: macros_by_id,
            macros_by_name,
        }
    }

    // TODO: When multi-module support is added, this can be updated to avoid allocating.
    //       The 1.1 system macro table is now available as a singleton (`ION_1_1_SYSTEM_MACROS`).
    //       While its `Arc<Macro>` contents may be cloned into the user address space, there
    //       isn't a use case for creating a new instance of `MacroTable` to represent the same thing.
    pub fn with_system_macros(ion_version: IonVersion) -> Self {
        match ion_version {
            IonVersion::v1_0 => MacroTable::empty(),
            IonVersion::v1_1 => ION_1_1_SYSTEM_MACROS.clone(),
        }
    }

    pub fn empty() -> Self {
        Self {
            macros_by_address: Vec::new(),
            macros_by_name: FxHashMap::default(),
        }
    }

    pub fn len(&self) -> usize {
        self.macros_by_address.len()
    }

    pub fn is_empty(&self) -> bool {
        self.len() == 0
    }

    pub fn macro_with_id<'a, 'b, I: Into<MacroIdRef<'b>>>(&'a self, id: I) -> Option<&'a MacroDef> {
        let id = id.into();
        match id {
            MacroIdRef::LocalName(name) => self.macro_with_name(name),
            MacroIdRef::LocalAddress(address) => self.macro_at_address(address),
            MacroIdRef::SystemAddress(system_address) => {
                ION_1_1_SYSTEM_MACROS.macro_at_address(system_address.as_usize())
            }
        }
    }

    pub fn address_for_id<'a, 'b, I: Into<MacroIdRef<'b>>>(&'a self, id: I) -> Option<usize> {
        let id = id.into();
        match id {
            MacroIdRef::LocalName(name) => self.macros_by_name.get(name).copied(),
            MacroIdRef::LocalAddress(address) if address >= self.macros_by_address.len() => None,
            MacroIdRef::LocalAddress(address) => Some(address),
            // If they're asking the user table for a system address, report that we couldn't find it.
            // TODO: Replace this enum variant with a `QualifiedAddress`.
            // We cannot look the macro up in the system macro table because the meaning of the
            // returned address would be ambiguous—into which macro table does the `usize` index?
            MacroIdRef::SystemAddress(_system_address) => None,
        }
    }

    pub fn macro_at_address(&self, address: usize) -> Option<&MacroDef> {
        Some(self.macros_by_address.get(address)?)
    }

    pub fn address_for_name(&self, name: &str) -> Option<usize> {
        self.macros_by_name.get(name).copied()
    }

    pub fn macro_with_name(&self, name: &str) -> Option<&MacroDef> {
        let address = self.address_for_name(name)?;
        self.macro_at_address(address)
    }

    pub(crate) fn clone_macro_with_name(&self, name: &str) -> Option<Arc<MacroDef>> {
        let address = *self.macros_by_name.get(name)?;
        let reference = self.macros_by_address.get(address)?;
        Some(Arc::clone(reference))
    }

    pub(crate) fn clone_macro_with_address(&self, address: usize) -> Option<Arc<MacroDef>> {
        let reference = self.macros_by_address.get(address)?;
        Some(Arc::clone(reference))
    }

    pub(crate) fn clone_macro_with_id(&self, macro_id: MacroIdRef<'_>) -> Option<Arc<MacroDef>> {
        use MacroIdRef::*;
        match macro_id {
            LocalName(name) => self.clone_macro_with_name(name),
            LocalAddress(address) => self.clone_macro_with_address(address),
            SystemAddress(system_address) => {
                ION_1_1_SYSTEM_MACROS.clone_macro_with_address(system_address.as_usize())
            }
        }
    }

    pub fn add_template_macro(&mut self, template: TemplateMacro) -> IonResult<usize> {
        let id = self.macros_by_address.len();
        // If the macro has a name, make sure that name is not already in use and then add it.
        if let Some(name) = &template.name {
            if self.macros_by_name.contains_key(name.as_str()) {
                return IonResult::decoding_error(format!("macro named '{name}' already exists"));
            }
            self.macros_by_name.insert(name.clone(), id);
        }

        let new_macro = MacroDef::new(
            template.name,
            template.signature,
            MacroKind::Template(template.body),
            template.expansion_analysis,
        );

        self.macros_by_address.push(Arc::new(new_macro));
        Ok(id)
    }

    pub(crate) fn append_macro(&mut self, macro_ref: &Arc<MacroDef>) -> IonResult<()> {
        let next_id = self.len();
        if let Some(name) = macro_ref.clone_name() {
            if self.macros_by_name.contains_key(name.as_str()) {
                return IonResult::decoding_error(format!("macro named '{name}' already exists"));
            }
            self.macros_by_name.insert(name, next_id);
        }
        self.macros_by_address.push(Arc::clone(macro_ref));
        Ok(())
    }

    pub(crate) fn append_all_macros_from(&mut self, other: &MacroTable) -> IonResult<()> {
        for macro_ref in &other.macros_by_address {
            self.append_macro(macro_ref)?
        }
        Ok(())
    }

    pub(crate) fn reset_to_system_macros(&mut self) {
        self.macros_by_name.clear();
        self.macros_by_address.clear();
        self.append_all_macros_from(&ION_1_1_SYSTEM_MACROS).unwrap()
    }

    pub(crate) fn macros_tail(&self, num_tail_macros: usize) -> &[Arc<MacroDef>] {
        let num_macros = self.macros_by_address.len();
        &self.macros_by_address[num_macros - num_tail_macros..]
    }

    // This method only exists to support the `ion_tests` feature.
    // See: https://github.com/amazon-ion/ion-rust/issues/967
    pub fn iter(&self) -> impl Iterator<Item = Macro> + '_ {
        self.macros_by_address
            .iter()
            .enumerate()
            .map(move |(index, macro_def)| {
                Macro::new(
                    Arc::clone(macro_def),
                    // TODO: This currently sets the module to 'default'.
                    //       We need it to set it to whatever module this MacroTable belongs to,
                    //       which will require a different API.
                    QualifiedAddress::new(ModuleKind::Default, index),
                )
            })
    }
}

#[cfg(all(test, feature = "experimental-ion-1-1"))]
mod tests {
    use crate::lazy::expanded::template::TemplateMacroRef;
    use crate::{
        v1_1, Element, EncodingContext, IonResult, IonVersion, MacroDef, TemplateCompiler,
        WriteAsIon,
    };
    use rstest::rstest;

    fn serialization_test(macro_source: &str) -> IonResult<()> {
        // Read the macro source directly to get the expected Ion.
        let expected = Element::read_one(macro_source)?;
        // Compile the source to a `TemplateMacro`.
        let context = EncodingContext::for_ion_version(IonVersion::v1_1);
        let compiled_template =
            TemplateCompiler::compile_from_source(context.macro_table(), macro_source)?;
        let compiled_macro = MacroDef::from_template_macro(compiled_template.clone());
        let template_ref = TemplateMacroRef::new(&compiled_macro, compiled_template.body());
        // Serialize the template macro to text, then read it back.
        let encoded_text = template_ref.encode_as(v1_1::Text)?;
        let actual = Element::read_one(&encoded_text)?;
        println!("{encoded_text}");
        // Confirm the round-tripped Element is Ion-equal to the expected one.
        assert_eq!(
            actual, expected,
            "actual\n{actual:?}\nwas not equal to expected\n{expected:?}"
        );
        Ok(())
    }

    #[rstest]
    // No params, scalar body
    #[case::constant_bool(r#" (macro True () true) "#)]
    #[case::constant_str(r#" (macro pi () 3.141592654) "#)]
    #[case::constant_timestamp(r#" (macro today () 2025-03-06T) "#)]
    // No params, container body
    #[case::constant_list(r#" (macro list () [1, 2, 3]) "#)]
    #[case::constant_sexp(r#" (macro sexp () (1 2 3)) "#)]
    #[case::constant_struct(r#" (macro strukt () {a: 1, b: 2, c: 3}) "#)]
    // No params, macro invocation body
    #[case::constant_values(r#" (macro abc123 () (.values a b c 1 2 3))"#)]
    // One param, includes variable reference
    #[case::identity(r#" (macro identity (x) (%x)) "#)]
    // Multiple params, includes macro invocation and variable references.
    #[case::identitwo(r#" (macro identitwo (x y) (.values (%x) (%y))) "#)]
    #[case::identithree(r#" (macro identithree (x y z) (.values (%x) (.values (%y) (%z)))) "#)]
    // Variadic params
    #[case::zero_or_one(r#" (macro foo (x y?) {x: (%x), y: (%y)}) "#)]
    #[case::zero_or_more(r#" (macro foo (x y*) {x: (%x), y: (%y)}) "#)]
    #[case::one_or_more(r#" (macro foo (x y+) {x: (%x), y: (%y)}) "#)]
    #[case::assorted(r#" (macro foo (w x? y* z+) {w: (%w), x: (%x), y: (%y), z: (%z)}) "#)]
    // Tagless encoding
    #[case::flex_uint(r#" (macro foo (flex_uint::x) (%x))"#)]
    #[case::flex_uint(r#" (macro foo (flex_uint::x* flex_uint::y+ flex_uint::z?) (%x))"#)]
    fn serialize_template_macro(#[case] macro_source: &str) -> IonResult<()> {
        serialization_test(macro_source)
    }
}<|MERGE_RESOLUTION|>--- conflicted
+++ resolved
@@ -366,12 +366,9 @@
     IfSome,
     IfSingle,
     IfMulti,
-<<<<<<< HEAD
     Delta,
-=======
     Repeat,
     Sum,
->>>>>>> aaeb8468
     // A placeholder for not-yet-implemented macros
     ToDo,
 }
