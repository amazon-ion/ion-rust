--- conflicted
+++ resolved
@@ -179,11 +179,7 @@
     pub const NUM_SYSTEM_MACROS: usize = Self::SYSTEM_MACRO_KINDS.len();
     // When a user defines new macros, this is the first ID that will be assigned. This value
     // is expected to change as development continues. It is currently used in several unit tests.
-<<<<<<< HEAD
-    pub const FIRST_USER_MACRO_ID: usize = 4;
-=======
     pub const FIRST_USER_MACRO_ID: usize = Self::NUM_SYSTEM_MACROS;
->>>>>>> d4ad0c57
 
     pub fn new() -> Self {
         let macros_by_id = vec![
