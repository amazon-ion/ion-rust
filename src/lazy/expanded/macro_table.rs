use crate::lazy::encoder::writer::WriterMacroTable;
use crate::lazy::expanded::compiler::ExpansionAnalysis;
use crate::lazy::expanded::template::{
    MacroSignature, ParameterCardinality, ParameterEncoding, SignatureIterator, TemplateBody,
    TemplateElement, TemplateMacro, TemplateMacroRef, TemplateValue,
};
use crate::lazy::text::raw::v1_1::reader::{
    MacroAddress, MacroIdRef, ModuleKind, QualifiedAddress, SystemMacroAddress,
};
use crate::result::IonFailure;
use crate::{
    AnnotatableWriter, EncodingContext, IonResult, IonType, IonVersion, SequenceWriter,
    StructWriter, SymbolRef, TemplateBodyExpr, TemplateBodyExprKind, TemplateCompiler, ValueWriter,
    WriteAsIon,
};
use compact_str::CompactString;
use delegate::delegate;
use rustc_hash::{FxBuildHasher, FxHashMap};
use std::cell::RefCell;
use std::sync::{Arc, LazyLock};

impl From<TemplateMacro> for MacroDef {
    fn from(template: TemplateMacro) -> Self {
        MacroDef::new(
            template.name,
            template.signature,
            MacroKind::Template(template.body),
            template.expansion_analysis,
        )
    }
}

#[derive(Debug, Clone, PartialEq)]
pub struct MacroDef {
    name: Option<CompactString>,
    signature: MacroSignature,
    kind: MacroKind,
    // Compile-time heuristics that allow the reader to evaluate e-expressions lazily or using fewer
    // resources in many cases.
    //
    // For the time being, e-expressions that could produce multiple values cannot be lazily evaluated.
    // This is because the reader gives out lazy value handles for each value in the stream. If it knows
    // in advance that an expression will produce one value, it can give out a lazy value that is
    // backed by that e-expression.
    //
    // At the top level, e-expressions that both:
    // 1. Produce a single value
    //   and
    // 2. Will not produce a system value
    // can be lazily evaluated.
    //
    // At other levels of nesting, the single-value expansion is the only requirement for lazy
    // evaluation.
    expansion_analysis: ExpansionAnalysis,
}

impl MacroDef {
    pub fn named(
        name: impl Into<CompactString>,
        signature: MacroSignature,
        kind: MacroKind,
        expansion_analysis: ExpansionAnalysis,
    ) -> Self {
        Self::new(Some(name.into()), signature, kind, expansion_analysis)
    }

    pub fn anonymous(
        signature: MacroSignature,
        kind: MacroKind,
        expansion_analysis: ExpansionAnalysis,
    ) -> Self {
        Self::new(None, signature, kind, expansion_analysis)
    }

    pub fn from_template_macro(template_macro: TemplateMacro) -> Self {
        MacroDef::new(
            template_macro.name,
            template_macro.signature,
            MacroKind::Template(template_macro.body),
            template_macro.expansion_analysis,
        )
    }

    pub fn new(
        name: Option<CompactString>,
        signature: MacroSignature,
        kind: MacroKind,
        expansion_analysis: ExpansionAnalysis,
    ) -> Self {
        Self {
            name,
            signature,
            kind,
            expansion_analysis,
        }
    }

    pub fn name(&self) -> Option<&str> {
        self.name.as_deref()
    }
    pub(crate) fn clone_name(&self) -> Option<CompactString> {
        self.name.clone()
    }
    pub fn signature(&self) -> &MacroSignature {
        &self.signature
    }

    pub fn kind(&self) -> &MacroKind {
        &self.kind
    }

    pub fn require_template(&self) -> TemplateMacroRef<'_> {
        if let MacroKind::Template(body) = &self.kind() {
            return TemplateMacroRef::new(self, body);
        }
        unreachable!(
            "caller required a template macro but found {:?}",
            self.kind()
        )
    }

    pub fn expansion_analysis(&self) -> ExpansionAnalysis {
        self.expansion_analysis
    }

    pub fn can_be_lazily_evaluated_at_top_level(&self) -> bool {
        self.expansion_analysis()
            .can_be_lazily_evaluated_at_top_level()
    }

    pub fn must_produce_exactly_one_value(&self) -> bool {
        self.expansion_analysis().must_produce_exactly_one_value()
    }
}

impl WriteAsIon for TemplateMacroRef<'_> {
    fn write_as_ion<V: ValueWriter>(&self, writer: V) -> IonResult<()> {
        let mut outer_sexp = writer.sexp_writer()?;
        outer_sexp.write_symbol("macro")?;
        if let Some(name) = &self.name {
            outer_sexp.write_symbol(name.as_str())?;
        }
        // If there isn't a name, it's an anonymous macro. Move on to writing the signature.
        write_macro_signature_as_ion(outer_sexp.value_writer(), self.signature())?;
        let body = self.body();
        // The first expression on the compiled 'tape' version of the body contains all of the subexpressions.
        let root_expr = body.expressions().first().expect("empty body");
        debug_assert!(root_expr.expr_range().len() == body.expressions.len());
        write_body_expr_as_ion(outer_sexp.value_writer(), *self, root_expr)?;
        outer_sexp.close()
    }
}

fn write_macro_signature_as_ion<V: ValueWriter>(
    value_writer: V,
    macro_signature: &MacroSignature,
) -> IonResult<()> {
    let mut signature = value_writer.sexp_writer()?;
    for param in macro_signature.parameters() {
        let value_writer = signature.value_writer();
        match param.encoding() {
            ParameterEncoding::Tagged => value_writer.write_symbol(param.name())?,
            ParameterEncoding::FlexUInt => value_writer
                .with_annotations("flex_uint")?
                .write_symbol(param.name())?,
            ParameterEncoding::MacroShaped(_) => todo!(),
        };
        let cardinality_modifier = match param.cardinality() {
            ParameterCardinality::ExactlyOne => None,
            ParameterCardinality::ZeroOrOne => Some("?"),
            ParameterCardinality::ZeroOrMore => Some("*"),
            ParameterCardinality::OneOrMore => Some("+"),
        };
        if let Some(modifier) = cardinality_modifier {
            signature.write_symbol(modifier)?;
        }
    }
    signature.close()
}

fn write_body_expr_as_ion<V: ValueWriter>(
    value_writer: V,
    template_macro: TemplateMacroRef<'_>,
    body_expr: &TemplateBodyExpr,
) -> IonResult<()> {
    use TemplateBodyExprKind::*;
    let expr_range = body_expr.expr_range();
    match body_expr.kind() {
        Element(body_element) => {
            let element = TemplateElement::new(template_macro, body_element, expr_range);
            write_template_element_as_ion(value_writer, element)
        }
        Variable(variable) => {
            let mut sexp_writer = value_writer.sexp_writer()?;
            let parameter = &template_macro.signature().parameters()[variable.signature_index()];
            sexp_writer
                .write_symbol("%")?
                .write_symbol(parameter.name())?;
            sexp_writer.close()
        }
        MacroInvocation(invocation_expr) => {
            let mut sexp_writer = value_writer.sexp_writer()?;
            let Some(macro_name) = &invocation_expr.invoked_macro.name else {
                // TODO: When compiling the macro, store the address of the macro invocation in the
                //       TemplateBodyMacroInvocation along with the Arc<MacroDef>. If the macro is
                //       anonymous, we can use the address instead.
                todo!("serializing invocations of anonymous macros")
            };
            sexp_writer
                .write_symbol(".")?
                .write_symbol(macro_name.as_str())?;

            // All of the expressions after the first one are arguments to the invocation.
            let macro_args_start = expr_range.start() + 1;
            let num_arg_exprs = expr_range.len() - 1;
            let macro_args_end = macro_args_start + num_arg_exprs;
            let arg_exprs = &template_macro.body().expressions()[macro_args_start..macro_args_end];

            let mut arg_expr_index: usize = 0;
            while arg_expr_index < num_arg_exprs {
                let arg_expr = arg_exprs.get(arg_expr_index).unwrap_or_else(|| {
                    panic!(
                        "arg expr index {arg_expr_index} out of bounds, arg_exprs.len()={}",
                        arg_exprs.len()
                    )
                });
                // If this is an expression group...
                if matches!(arg_expr.kind(), ExprGroup(_))
                    // ...and it contains all of the remaining expressions...
                    && arg_expr.expr_range().end() >= macro_args_end
                {
                    // ...then we can write all of the expressions inline, taking advantage of rest syntax.
                    let nested_exprs = &arg_exprs[1..];
                    write_sequence_contents(&mut sexp_writer, template_macro, nested_exprs)?;
                    arg_expr_index += arg_expr.num_expressions();
                    continue;
                }
                write_body_expr_as_ion(sexp_writer.value_writer(), template_macro, arg_expr)?;
                arg_expr_index += arg_expr.num_expressions();
            }
            sexp_writer.close()
        }
        ExprGroup(_parameter) => {
            let nested_exprs_start = expr_range.start() + 1;
            let group_end = expr_range.end();
            let expressions = &template_macro.body().expressions()[nested_exprs_start..group_end];
            let mut sexp_writer = value_writer.sexp_writer()?;
            sexp_writer.write_symbol("..")?;
            write_sequence_contents(&mut sexp_writer, template_macro, expressions)?;
            sexp_writer.close()
        }
    }
}

fn write_template_element_as_ion<V: ValueWriter>(
    value_writer: V,
    element: TemplateElement<'_>,
) -> IonResult<()> {
    let annotations = element.annotations();
    use TemplateValue::*;
    let value_writer = value_writer.with_annotations(annotations)?;
    match element.value() {
        Null(ion_type) => value_writer.write_null(*ion_type),
        Bool(b) => value_writer.write_bool(*b),
        Int(i) => value_writer.write_int(i),
        Float(f) => value_writer.write_f64(*f),
        Decimal(d) => value_writer.write_decimal(d),
        Timestamp(t) => value_writer.write_timestamp(t),
        Symbol(s) => value_writer.write_symbol(s),
        String(s) => value_writer.write_string(s),
        Clob(c) => value_writer.write_clob(c),
        Blob(b) => value_writer.write_blob(b),
        List => write_template_sequence_element(
            value_writer.list_writer()?,
            element.template(),
            element.nested_expressions(),
        ),
        SExp => write_template_sequence_element(
            value_writer.sexp_writer()?,
            element.template(),
            element.nested_expressions(),
        ),
        Struct(_field_index) => write_template_struct_element(element, value_writer),
    }
}

fn write_template_sequence_element<S: SequenceWriter>(
    mut sequence: S,
    template_macro: TemplateMacroRef<'_>,
    expressions: &[TemplateBodyExpr],
) -> IonResult<S::Resources> {
    write_sequence_contents(&mut sequence, template_macro, expressions)?;
    sequence.close()
}

fn write_sequence_contents<S: SequenceWriter>(
    parent_writer: &mut S,
    template_macro: TemplateMacroRef<'_>,
    expressions: &[TemplateBodyExpr],
) -> IonResult<()> {
    let mut expr_index: usize = 0;
    while expr_index < expressions.len() {
        let expression = expressions
            .get(expr_index)
            .expect("expr group expr out of bounds");
        write_body_expr_as_ion(parent_writer.value_writer(), template_macro, expression)?;
        expr_index += expression.num_expressions();
    }
    Ok(())
}

fn write_template_struct_element<V: ValueWriter>(
    element: TemplateElement<'_>,
    value_writer: V,
) -> IonResult<()> {
    let mut struct_writer = value_writer.struct_writer()?;
    let mut expr_index: usize = 0;
    let nested_expressions = element.nested_expressions();
    while expr_index < nested_expressions.len() {
        let name_element = nested_expressions
            .get(expr_index)
            .expect("out of bounds")
            .kind()
            // In a template, struct field names are always literals.
            .require_element();
        let name: SymbolRef<'_> = match &name_element.value {
            TemplateValue::Symbol(s) => s.into(),
            TemplateValue::String(s) => s.text().into(),
            _ => unreachable!("template struct field had a non-text field name"),
        };
        let value_expr_address = expr_index + 1;
        let value_expr = nested_expressions
            .get(value_expr_address)
            .expect("template struct had field name with no value");

        write_body_expr_as_ion(
            struct_writer.field_writer(name),
            element.template(),
            value_expr,
        )?;

        // Move beyond the current value expression.
        expr_index = value_expr_address + value_expr.num_expressions();
    }

    struct_writer.close()
}

/// The kinds of macros supported by
/// [`MacroEvaluator`](crate::MacroEvaluator)
/// This list parallels
/// [`MacroExpansionKind`](crate::MacroExpansionKind),
/// but its variants do not hold any associated state.
#[derive(Debug, Clone, PartialEq)]
pub enum MacroKind {
    None, // `(.none)` returns the empty stream
    ExprGroup,
    MakeString,
    MakeSymbol,
    MakeField,
    MakeStruct,
    Annotate,
    Flatten,
    Template(TemplateBody),
    IfNone,
    IfSome,
    IfSingle,
    IfMulti,
<<<<<<< HEAD
    Sum,
=======
    Repeat,
>>>>>>> 98d06df8
    // A placeholder for not-yet-implemented macros
    ToDo,
}

/// A Macro reference that is guaranteed to be valid for its lifespan.
#[derive(Debug, Copy, Clone, PartialEq)]
pub struct MacroRef<'top> {
    qualified_address: QualifiedAddress,
    def: &'top MacroDef,
}

impl<'top> MacroRef<'top> {
    pub(crate) fn new(qualified_address: QualifiedAddress, def: &'top MacroDef) -> Self {
        Self {
            qualified_address,
            def,
        }
    }

    pub fn require_template(self) -> TemplateMacroRef<'top> {
        if let MacroKind::Template(body) = &self.kind() {
            return TemplateMacroRef::new(self.definition(), body);
        }
        unreachable!(
            "caller required a template macro but found {:?}",
            self.kind()
        )
    }

    pub fn module(&self) -> ModuleKind {
        self.qualified_address.module()
    }

    pub fn address(&self) -> MacroAddress {
        self.qualified_address.address()
    }

    pub fn id(&self) -> MacroIdRef<'top> {
        match self.qualified_address.module() {
            ModuleKind::Default => MacroIdRef::LocalAddress(self.qualified_address.address()),
            ModuleKind::System => MacroIdRef::SystemAddress(SystemMacroAddress::new_unchecked(
                self.qualified_address.address(),
            )),
        }
    }

    pub fn definition(&self) -> &'top MacroDef {
        self.def
    }

    pub(crate) fn iter_signature(&self) -> SignatureIterator<'top> {
        SignatureIterator::new(*self)
    }

    delegate! {
        to self.definition() {
            pub fn name(&self) -> Option<&'top str>;
            pub fn signature(self) -> &'top MacroSignature;
            pub fn kind(&self) -> &'top MacroKind;
            pub fn expansion_analysis(&self) -> ExpansionAnalysis;
            pub fn can_be_lazily_evaluated_at_top_level(&self) -> bool;
            pub fn must_produce_exactly_one_value(&self) -> bool;
        }
    }
}

/// An owned handle to a macro table entry.
/// If the encoding context changes after this handle is created, it may be invalidated.
/// In this case, creating an e-expression writer with this handle will produce an `Err`.
#[allow(dead_code)]
#[derive(Clone, Debug)]
pub struct Macro {
    // The compiled definition of the macro.
    definition: Arc<MacroDef>,
    // The `(module, address)` pair indicating where this macro was last installed
    // in the encoding context.
    path: QualifiedAddress,
}

impl Macro {
    pub(crate) fn new(definition: Arc<MacroDef>, path: QualifiedAddress) -> Self {
        Self { definition, path }
    }

    pub fn qualified_address(&self) -> QualifiedAddress {
        self.path
    }

    pub fn module(&self) -> ModuleKind {
        self.path.module()
    }

    pub fn address(&self) -> MacroAddress {
        self.path.address()
    }

    pub fn name(&self) -> Option<&str> {
        self.definition.name()
    }

    pub fn signature(&self) -> &MacroSignature {
        self.definition.signature()
    }

    pub(crate) fn definition(&self) -> &Arc<MacroDef> {
        &self.definition
    }

    pub fn as_ref(&self) -> MacroRef<'_> {
        MacroRef::new(self.qualified_address(), &self.definition)
    }
}

/// Allows callers to resolve a macro ID (that is: name or address) to a [`MacroKind`], confirming
/// its validity and allowing evaluation to begin.
#[derive(Debug, Clone)]
pub struct MacroTable {
    // Stores `Rc` references to the macro definitions to make cloning the table's contents cheaper.
    macros_by_address: Vec<Arc<MacroDef>>,
    // Maps names to an address that can be used to query the Vec above.
    macros_by_name: FxHashMap<CompactString, usize>,
}

/// A lazily initialized singleton instance of the Ion 1.1 system macro table.
///
/// This instance is shared by all readers, minimizing the number of times that macro compilation
/// and heap allocation occurs.
pub static ION_1_1_SYSTEM_MACROS: LazyLock<MacroTable> =
    LazyLock::new(MacroTable::construct_system_macro_table);

/// A lazily initialized singleton instance of an empty system macro table.
/// This is useful in places where the APIs require version-agnostic access to the macro table.
pub static EMPTY_MACRO_TABLE: LazyLock<WriterMacroTable> =
    LazyLock::new(|| WriterMacroTable::new(MacroTable::empty()));

impl Default for MacroTable {
    fn default() -> Self {
        Self::with_system_macros(IonVersion::default())
    }
}

impl MacroTable {
    // The system macros range from address 0 to 23
    pub const NUM_SYSTEM_MACROS: usize = 24;
    // When a user defines new macros, this is the first ID that will be assigned. This value
    // is expected to change as development continues. It is currently used in several unit tests.
    pub const FIRST_USER_MACRO_ID: usize = Self::NUM_SYSTEM_MACROS;

    fn compile_system_macros() -> Vec<Arc<MacroDef>> {
        // This is wrapped in a `RefCell` in order to allow two different closures to hold
        // runtime-checked mutating references to the context. This overhead is minimal and is only
        // paid during the initialization of the singleton system macro table.
        let bootstrap_context = RefCell::new(EncodingContext::empty());

        // Creates a `Macro` from a TDL expression
        let template = |source: &str| {
            // Compile the given TDL source expression using the current context.
            let macro_ref = Arc::new(MacroDef::from_template_macro(
                TemplateCompiler::compile_from_source(
                    bootstrap_context.borrow().macro_table(),
                    source,
                )
                .unwrap(),
            ));
            // Add the new macro to the context so 'downstream' macros can invoke it.
            bootstrap_context
                .borrow_mut()
                .macro_table_mut()
                .append_macro(&macro_ref)
                .unwrap();
            macro_ref
        };

        // Creates a `Macro` whose implementation is provided by the system
        let builtin = |name: &str,
                       signature: &str,
                       kind: MacroKind,
                       expansion_analysis: ExpansionAnalysis| {
            // Construct a macro from the provided parameters using the current context.
            let macro_ref = Arc::new(MacroDef::named(
                name,
                TemplateCompiler::compile_signature(
                    bootstrap_context.borrow().get_ref(),
                    signature,
                )
                .unwrap(),
                kind,
                expansion_analysis,
            ));
            // Add the new macro to the context so 'downstream' macros can invoke it.
            bootstrap_context
                .borrow_mut()
                .macro_table_mut()
                .append_macro(&macro_ref)
                .unwrap();
            macro_ref
        };

        // Macro definitions in the system table are encoded in **Ion 1.0** because it does not
        // require the Ion 1.1 system macros to exist.
        vec![
            builtin(
                "none",
                "()",
                MacroKind::None,
                ExpansionAnalysis::application_value_stream(),
            ),
            template("(macro values (x*) (%x))"),
            template(
                "(macro default (expr* default_expr*) (.if_none (%expr) (%default_expr) (%expr) ))",
            ),
            template("(macro meta (expr*) (.none))"),
            builtin(
                "repeat",
                "(n expr*)",
                MacroKind::Repeat,
                ExpansionAnalysis::no_assertions_made(),
            ),
            builtin(
                "flatten",
                "(sequences*)",
                MacroKind::Flatten,
                ExpansionAnalysis::application_value_stream(),
            ),
            builtin(
                "delta",
                "(deltas*)",
                MacroKind::ToDo,
                ExpansionAnalysis::application_value_stream(),
            ),
            builtin(
                "sum",
                "(a b)",
                MacroKind::Sum,
                ExpansionAnalysis::single_application_value(IonType::Int),
            ),
            builtin(
                "annotate",
                "(annotations* value_to_annotate)",
                MacroKind::Annotate,
                ExpansionAnalysis::possible_system_value(),
            ),
            builtin(
                "make_string",
                "(text_values*)",
                MacroKind::MakeString,
                ExpansionAnalysis::single_application_value(IonType::String),
            ),
            builtin(
                "make_symbol",
                "(text_values*)",
                MacroKind::MakeSymbol,
                ExpansionAnalysis::single_application_value(IonType::Symbol),
            ),
            builtin(
                "make_decimal",
                "(coefficient exponent)",
                MacroKind::ToDo,
                ExpansionAnalysis::single_application_value(IonType::Decimal),
            ),
            builtin(
                "make_timestamp",
                "(year month? day? hour? minute? second? offset_minutes?)",
                MacroKind::ToDo,
                ExpansionAnalysis::single_application_value(IonType::Timestamp),
            ),
            builtin(
                "make_blob",
                "(lob_values*)",
                MacroKind::ToDo,
                ExpansionAnalysis::single_application_value(IonType::Blob),
            ),
            template(
                r#"
                (macro make_list (sequences*)
                    [(.flatten (%sequences))])
            "#,
            ),
            template(
                r#"
                (macro make_sexp (sequences*)
                    ((.flatten (%sequences))))
            "#,
            ),
            builtin(
                "make_field",
                "(name value)",
                MacroKind::MakeField,
                ExpansionAnalysis::single_application_value(IonType::Struct),
            ),
            builtin(
                "make_struct",
                "(fields*)",
                MacroKind::MakeStruct,
                ExpansionAnalysis::single_application_value(IonType::Struct),
            ),
            builtin(
                "parse_ion",
                "(data*)",
                MacroKind::ToDo,
                ExpansionAnalysis::application_value_stream(),
            ),
            template(
                r#"
                        (macro set_symbols (symbols*)
                             $ion::
                             (module _
                               // Set a new symbol table
                               (symbol_table [(%symbols)])
                               // Include the active encoding module macros
                               (macro_table _)
                             )
                       )
                    "#,
            ),
            template(
                r#"
                        (macro add_symbols (symbols*)
                             $ion::
                             (module _
                               // Set a new symbol table
                               (symbol_table _ [(%symbols)])
                               // Include the active encoding module macros
                               (macro_table _)
                             )
                       )
                    "#,
            ),
            template(
                r#"
                       (macro set_macros (macro_definitions*)
                           $ion::
                           (module _
                               // Include the active encoding module symbols
                               (symbol_table _)
                               // Set a new macro table
                               (macro_table (%macro_definitions))
                           )
                       )
                    "#,
            ),
            template(
                r#"
                       (macro add_macros (macro_definitions*)
                           $ion::
                           (module _
                               // Include the active encoding module symbols
                               (symbol_table _)
                               // Set a new macro table
                               (macro_table _ (%macro_definitions))
                           )
                       )
                    "#,
            ),
            builtin(
                "use",
                "(catalog_key version)",
                MacroKind::ToDo,
                ExpansionAnalysis::directive(),
            ),
        ]
    }

    pub(crate) fn construct_system_macro_table() -> Self {
        let macros_by_id = Self::compile_system_macros();
        let mut macros_by_name =
            FxHashMap::with_capacity_and_hasher(macros_by_id.len(), FxBuildHasher);
        for (id, mac) in macros_by_id.iter().enumerate() {
            if let Some(name) = mac.name() {
                macros_by_name.insert(name.into(), id);
            }
            // Anonymous macros are not entered into the macros_by_name lookup table
        }
        Self {
            macros_by_address: macros_by_id,
            macros_by_name,
        }
    }

    // TODO: When multi-module support is added, this can be updated to avoid allocating.
    //       The 1.1 system macro table is now available as a singleton (`ION_1_1_SYSTEM_MACROS`).
    //       While its `Arc<Macro>` contents may be cloned into the user address space, there
    //       isn't a use case for creating a new instance of `MacroTable` to represent the same thing.
    pub fn with_system_macros(ion_version: IonVersion) -> Self {
        match ion_version {
            IonVersion::v1_0 => MacroTable::empty(),
            IonVersion::v1_1 => ION_1_1_SYSTEM_MACROS.clone(),
        }
    }

    pub fn empty() -> Self {
        Self {
            macros_by_address: Vec::new(),
            macros_by_name: FxHashMap::default(),
        }
    }

    pub fn len(&self) -> usize {
        self.macros_by_address.len()
    }

    pub fn is_empty(&self) -> bool {
        self.len() == 0
    }

    pub fn macro_with_id<'a, 'b, I: Into<MacroIdRef<'b>>>(&'a self, id: I) -> Option<&'a MacroDef> {
        let id = id.into();
        match id {
            MacroIdRef::LocalName(name) => self.macro_with_name(name),
            MacroIdRef::LocalAddress(address) => self.macro_at_address(address),
            MacroIdRef::SystemAddress(system_address) => {
                ION_1_1_SYSTEM_MACROS.macro_at_address(system_address.as_usize())
            }
        }
    }

    pub fn address_for_id<'a, 'b, I: Into<MacroIdRef<'b>>>(&'a self, id: I) -> Option<usize> {
        let id = id.into();
        match id {
            MacroIdRef::LocalName(name) => self.macros_by_name.get(name).copied(),
            MacroIdRef::LocalAddress(address) if address >= self.macros_by_address.len() => None,
            MacroIdRef::LocalAddress(address) => Some(address),
            // If they're asking the user table for a system address, report that we couldn't find it.
            // TODO: Replace this enum variant with a `QualifiedAddress`.
            // We cannot look the macro up in the system macro table because the meaning of the
            // returned address would be ambiguous—into which macro table does the `usize` index?
            MacroIdRef::SystemAddress(_system_address) => None,
        }
    }

    pub fn macro_at_address(&self, address: usize) -> Option<&MacroDef> {
        Some(self.macros_by_address.get(address)?)
    }

    pub fn address_for_name(&self, name: &str) -> Option<usize> {
        self.macros_by_name.get(name).copied()
    }

    pub fn macro_with_name(&self, name: &str) -> Option<&MacroDef> {
        let address = self.address_for_name(name)?;
        self.macro_at_address(address)
    }

    pub(crate) fn clone_macro_with_name(&self, name: &str) -> Option<Arc<MacroDef>> {
        let address = *self.macros_by_name.get(name)?;
        let reference = self.macros_by_address.get(address)?;
        Some(Arc::clone(reference))
    }

    pub(crate) fn clone_macro_with_address(&self, address: usize) -> Option<Arc<MacroDef>> {
        let reference = self.macros_by_address.get(address)?;
        Some(Arc::clone(reference))
    }

    pub(crate) fn clone_macro_with_id(&self, macro_id: MacroIdRef<'_>) -> Option<Arc<MacroDef>> {
        use MacroIdRef::*;
        match macro_id {
            LocalName(name) => self.clone_macro_with_name(name),
            LocalAddress(address) => self.clone_macro_with_address(address),
            SystemAddress(system_address) => {
                ION_1_1_SYSTEM_MACROS.clone_macro_with_address(system_address.as_usize())
            }
        }
    }

    pub fn add_template_macro(&mut self, template: TemplateMacro) -> IonResult<usize> {
        let id = self.macros_by_address.len();
        // If the macro has a name, make sure that name is not already in use and then add it.
        if let Some(name) = &template.name {
            if self.macros_by_name.contains_key(name.as_str()) {
                return IonResult::decoding_error(format!("macro named '{name}' already exists"));
            }
            self.macros_by_name.insert(name.clone(), id);
        }

        let new_macro = MacroDef::new(
            template.name,
            template.signature,
            MacroKind::Template(template.body),
            template.expansion_analysis,
        );

        self.macros_by_address.push(Arc::new(new_macro));
        Ok(id)
    }

    pub(crate) fn append_macro(&mut self, macro_ref: &Arc<MacroDef>) -> IonResult<()> {
        let next_id = self.len();
        if let Some(name) = macro_ref.clone_name() {
            if self.macros_by_name.contains_key(name.as_str()) {
                return IonResult::decoding_error(format!("macro named '{name}' already exists"));
            }
            self.macros_by_name.insert(name, next_id);
        }
        self.macros_by_address.push(Arc::clone(macro_ref));
        Ok(())
    }

    pub(crate) fn append_all_macros_from(&mut self, other: &MacroTable) -> IonResult<()> {
        for macro_ref in &other.macros_by_address {
            self.append_macro(macro_ref)?
        }
        Ok(())
    }

    pub(crate) fn reset_to_system_macros(&mut self) {
        self.macros_by_name.clear();
        self.macros_by_address.clear();
        self.append_all_macros_from(&ION_1_1_SYSTEM_MACROS).unwrap()
    }

    pub(crate) fn macros_tail(&self, num_tail_macros: usize) -> &[Arc<MacroDef>] {
        let num_macros = self.macros_by_address.len();
        &self.macros_by_address[num_macros - num_tail_macros..]
    }

    // This method only exists to support the `ion_tests` feature.
    // See: https://github.com/amazon-ion/ion-rust/issues/967
    pub fn iter(&self) -> impl Iterator<Item = Macro> + '_ {
        self.macros_by_address
            .iter()
            .enumerate()
            .map(move |(index, macro_def)| {
                Macro::new(
                    Arc::clone(macro_def),
                    // TODO: This currently sets the module to 'default'.
                    //       We need it to set it to whatever module this MacroTable belongs to,
                    //       which will require a different API.
                    QualifiedAddress::new(ModuleKind::Default, index),
                )
            })
    }
}

#[cfg(all(test, feature = "experimental-ion-1-1"))]
mod tests {
    use crate::lazy::expanded::template::TemplateMacroRef;
    use crate::{
        v1_1, Element, EncodingContext, IonResult, IonVersion, MacroDef, TemplateCompiler,
        WriteAsIon,
    };
    use rstest::rstest;

    fn serialization_test(macro_source: &str) -> IonResult<()> {
        // Read the macro source directly to get the expected Ion.
        let expected = Element::read_one(macro_source)?;
        // Compile the source to a `TemplateMacro`.
        let context = EncodingContext::for_ion_version(IonVersion::v1_1);
        let compiled_template =
            TemplateCompiler::compile_from_source(context.macro_table(), macro_source)?;
        let compiled_macro = MacroDef::from_template_macro(compiled_template.clone());
        let template_ref = TemplateMacroRef::new(&compiled_macro, compiled_template.body());
        // Serialize the template macro to text, then read it back.
        let encoded_text = template_ref.encode_as(v1_1::Text)?;
        let actual = Element::read_one(&encoded_text)?;
        println!("{encoded_text}");
        // Confirm the round-tripped Element is Ion-equal to the expected one.
        assert_eq!(
            actual, expected,
            "actual\n{actual:?}\nwas not equal to expected\n{expected:?}"
        );
        Ok(())
    }

    #[rstest]
    // No params, scalar body
    #[case::constant_bool(r#" (macro True () true) "#)]
    #[case::constant_str(r#" (macro pi () 3.141592654) "#)]
    #[case::constant_timestamp(r#" (macro today () 2025-03-06T) "#)]
    // No params, container body
    #[case::constant_list(r#" (macro list () [1, 2, 3]) "#)]
    #[case::constant_sexp(r#" (macro sexp () (1 2 3)) "#)]
    #[case::constant_struct(r#" (macro strukt () {a: 1, b: 2, c: 3}) "#)]
    // No params, macro invocation body
    #[case::constant_values(r#" (macro abc123 () (.values a b c 1 2 3))"#)]
    // One param, includes variable reference
    #[case::identity(r#" (macro identity (x) (%x)) "#)]
    // Multiple params, includes macro invocation and variable references.
    #[case::identitwo(r#" (macro identitwo (x y) (.values (%x) (%y))) "#)]
    #[case::identithree(r#" (macro identithree (x y z) (.values (%x) (.values (%y) (%z)))) "#)]
    // Variadic params
    #[case::zero_or_one(r#" (macro foo (x y?) {x: (%x), y: (%y)}) "#)]
    #[case::zero_or_more(r#" (macro foo (x y*) {x: (%x), y: (%y)}) "#)]
    #[case::one_or_more(r#" (macro foo (x y+) {x: (%x), y: (%y)}) "#)]
    #[case::assorted(r#" (macro foo (w x? y* z+) {w: (%w), x: (%x), y: (%y), z: (%z)}) "#)]
    // Tagless encoding
    #[case::flex_uint(r#" (macro foo (flex_uint::x) (%x))"#)]
    #[case::flex_uint(r#" (macro foo (flex_uint::x* flex_uint::y+ flex_uint::z?) (%x))"#)]
    fn serialize_template_macro(#[case] macro_source: &str) -> IonResult<()> {
        serialization_test(macro_source)
    }
}<|MERGE_RESOLUTION|>--- conflicted
+++ resolved
@@ -366,11 +366,8 @@
     IfSome,
     IfSingle,
     IfMulti,
-<<<<<<< HEAD
+    Repeat,
     Sum,
-=======
-    Repeat,
->>>>>>> 98d06df8
     // A placeholder for not-yet-implemented macros
     ToDo,
 }
