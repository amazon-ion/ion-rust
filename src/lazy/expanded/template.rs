use crate::lazy::binary::raw::v1_1::binary_buffer::ArgGroupingBitmap;
use crate::lazy::decoder::Decoder;
use crate::lazy::expanded::compiler::ExpansionAnalysis;
use crate::lazy::expanded::macro_evaluator::{
    AnnotateExpansion, ConditionalExpansion, ExprGroupExpansion, FlattenExpansion, MacroEvaluator,
    MacroExpansion, MacroExpansionKind, MacroExpr, MacroExprArgsIterator, MakeFieldExpansion,
<<<<<<< HEAD
    MakeStructExpansion, MakeTextExpansion, SumExpansion, TemplateExpansion, ValueExpr,
=======
    MakeStructExpansion, MakeTextExpansion, RepeatExpansion, TemplateExpansion, ValueExpr,
>>>>>>> 98d06df8
};
use crate::lazy::expanded::macro_table::{MacroDef, MacroKind, MacroRef};
use crate::lazy::expanded::r#struct::FieldExpr;
use crate::lazy::expanded::sequence::Environment;
use crate::lazy::expanded::{EncodingContextRef, LazyExpandedValue, TemplateVariableReference};
use crate::result::IonFailure;
use crate::{try_or_some_err, Bytes, Decimal, Int, IonError, IonResult, IonType, LazyExpandedFieldName, Str, Symbol, SymbolRef, Timestamp, Value};
use bumpalo::collections::Vec as BumpVec;
use compact_str::CompactString;
use rustc_hash::FxHashMap;
use std::fmt;
use std::fmt::{Debug, Display, Formatter};
use std::ops::{Deref, Range};
use std::sync::Arc;

/// A parameter in a user-defined macro's signature.
#[derive(Debug, Clone, PartialEq)]
pub struct Parameter {
    name: CompactString,
    encoding: ParameterEncoding,
    cardinality: ParameterCardinality,
    rest_syntax_policy: RestSyntaxPolicy,
}

impl Parameter {
    pub fn new(
        name: impl Into<CompactString>,
        encoding: ParameterEncoding,
        cardinality: ParameterCardinality,
        rest_syntax_policy: RestSyntaxPolicy,
    ) -> Self {
        Self {
            name: name.into(),
            encoding,
            cardinality,
            rest_syntax_policy,
        }
    }

    /// Creates a tagged [`Parameter`] with the given name and a cardinality of `exactly-one`.
    pub fn required(name: impl Into<CompactString>) -> Self {
        Parameter::new(
            name,
            ParameterEncoding::Tagged,
            ParameterCardinality::ExactlyOne,
            RestSyntaxPolicy::NotAllowed,
        )
    }

    /// Creates a tagged [`Parameter`] with the given name and a cardinality of `zero-or-one`.
    pub fn optional(name: impl Into<CompactString>) -> Self {
        Parameter::new(
            name,
            ParameterEncoding::Tagged,
            ParameterCardinality::ZeroOrOne,
            RestSyntaxPolicy::NotAllowed,
        )
    }

    /// Creates a tagged, tail-position [`Parameter`] with the given name, a cardinality
    /// of `zero-or-more`, and support for "rest" syntax.
    pub fn rest(name: impl Into<CompactString>) -> Self {
        Parameter::new(
            name,
            ParameterEncoding::Tagged,
            ParameterCardinality::ZeroOrMore,
            RestSyntaxPolicy::Allowed,
        )
    }

    /// Creates a tagged, [`Parameter`] with the given name and a cardinality
    /// of `zero-or-more`.
    ///
    /// This should not be used in tail position as it does not support rest syntax.
    /// See [`rest`](Self::rest) instead.
    pub fn zero_or_more(name: impl Into<CompactString>) -> Self {
        Parameter::new(
            name,
            ParameterEncoding::Tagged,
            ParameterCardinality::ZeroOrMore,
            RestSyntaxPolicy::NotAllowed,
        )
    }

    pub fn name(&self) -> &str {
        self.name.as_ref()
    }
    pub fn encoding(&self) -> &ParameterEncoding {
        &self.encoding
    }
    pub fn cardinality(&self) -> ParameterCardinality {
        self.cardinality
    }
    pub fn accepts_rest(&self) -> bool {
        self.rest_syntax_policy() == RestSyntaxPolicy::Allowed
    }
    pub fn rest_syntax_policy(&self) -> RestSyntaxPolicy {
        self.rest_syntax_policy
    }

    /// Returns `true` if this parameter is of any cardinality other than `ExactlyOne` (`!`).
    pub fn is_variadic(&self) -> bool {
        !matches!(self.cardinality, ParameterCardinality::ExactlyOne)
    }

    /// Returns `true` if this parameter accepts populated expression groups.
    pub fn accepts_multi(&self) -> bool {
        matches!(
            self.cardinality,
            ParameterCardinality::ZeroOrMore | ParameterCardinality::OneOrMore
        )
    }

    /// Returns `true` if this parameter accepts empty expression groups.
    pub fn accepts_none(&self) -> bool {
        matches!(
            self.cardinality,
            ParameterCardinality::ZeroOrOne | ParameterCardinality::ZeroOrMore
        )
    }

    /// Returns `true` if this parameter is using a tagged encoding.
    pub fn is_tagged(&self) -> bool {
        self.encoding == ParameterEncoding::Tagged
    }

    /// Returns true if a text e-expression can omit this argument.
    ///
    /// Arguments for parameters with a cardinality of zero-or-one (`?`) or zero-or-more (`*`) can
    /// be omitted if there are no other arguments being passed.
    pub fn can_be_omitted(&self) -> bool {
        matches!(
            self.cardinality,
            ParameterCardinality::ZeroOrOne | ParameterCardinality::ZeroOrMore
        )
    }

    /// If the parameter's encoding matches the provided argument, returns `Ok`.
    /// Otherwise, returns an `Err`.
    #[inline]
    pub fn expect_encoding(&self, arg_encoding: &ParameterEncoding) -> IonResult<&Self> {
        if self.encoding() != arg_encoding {
            std::convert::identity(
                #[inline(never)]
                || {
                    IonResult::encoding_error(format!(
                        "cannot write a {} argument for parameter {}; encoding {} expected",
                        arg_encoding,
                        self.name(),
                        self.encoding()
                    ))
                },
            )()
        } else {
            Ok(self)
        }
    }

    /// If the parameter is variadic (and would therefore accept an expression group as an argument),
    /// returns `Ok`. Otherwise, returns an `Err`.
    #[inline]
    pub fn expect_variadic(&self) -> IonResult<&Self> {
        if self.is_variadic() {
            return Ok(self);
        }
        std::convert::identity(
            #[inline(never)]
            || {
                IonResult::encoding_error(format!(
                    "cannot write a tagged value for parameter {}; its cardinality requires an expression group",
                    self.name
                ))
            },
        )()
    }

    /// If the parameter accepts a single expression (that is, not an expression group), returns `Ok`.
    /// Otherwise, returns an `Err`.
    #[inline]
    pub fn expect_single_expression(&self) -> IonResult<&Self> {
        if self.cardinality() == ParameterCardinality::ExactlyOne {
            return Ok(self);
        }
        std::convert::identity(
            #[inline(never)]
            || {
                IonResult::encoding_error(format!(
                    "cannot write an expression group for parameter {}; it has a cardinality of exactly-one",
                    self.name
                ))
            },
        )()
    }
}

/// The encoding used to serialize and deserialize the associated parameter.
#[derive(Debug, Clone, PartialEq)]
pub enum ParameterEncoding {
    /// A 'tagged' type is one whose binary encoding begins with an opcode (sometimes called a 'tag'.)
    Tagged,
    FlexUInt,
    // TODO: tagless types, including fixed-width types and macros
    MacroShaped(Arc<MacroDef>),
}

impl Display for ParameterEncoding {
    fn fmt(&self, f: &mut Formatter<'_>) -> fmt::Result {
        use ParameterEncoding::*;
        match self {
            Tagged => write!(f, "tagged"),
            FlexUInt => write!(f, "flex_uint"),
            MacroShaped(m) => write!(f, "{}", m.name().unwrap_or("<anonymous>")),
        }
    }
}

#[derive(Debug, Copy, Clone, PartialEq)]
pub enum ParameterCardinality {
    ExactlyOne, // !
    ZeroOrOne,  // ?
    ZeroOrMore, // *
    OneOrMore,  // +
}

#[derive(Debug, Copy, Clone, PartialEq)]
pub enum RestSyntaxPolicy {
    NotAllowed,
    Allowed,
}

/// The sequence of parameters for which callers must pass expressions when invoking the macro.
#[derive(Debug, Clone, PartialEq)]
pub struct MacroSignature {
    parameters: Vec<Parameter>,
    num_variadic_params: usize,
}

impl MacroSignature {
    pub fn with_parameter(
        mut self,
        name: impl Into<String>,
        encoding: ParameterEncoding,
        cardinality: ParameterCardinality,
    ) -> IonResult<Self> {
        // We're adding a new parameter, so the previous "final position" parameter is no longer in the final position.
        // Disable rest syntax for that parameter.
        if let Some(final_position_param) = self.parameters.last_mut() {
            final_position_param.rest_syntax_policy = RestSyntaxPolicy::NotAllowed;
        }
        let rest_syntax_policy = if cardinality == ParameterCardinality::ExactlyOne {
            RestSyntaxPolicy::NotAllowed
        } else {
            self.num_variadic_params += 1;
            if self.num_variadic_params > ArgGroupingBitmap::MAX_VARIADIC_PARAMS {
                return IonResult::decoding_error(format!(
                    "macro found with {} variadic parameters; the max supported is {}",
                    self.num_variadic_params,
                    ArgGroupingBitmap::MAX_VARIADIC_PARAMS,
                ));
            };
            RestSyntaxPolicy::Allowed
        };
        let param = Parameter::new(name.into(), encoding, cardinality, rest_syntax_policy);
        self.parameters.push(param);
        Ok(self)
    }

    /// Constructs a new instance of a signature with no arguments (the signature of a "constant" template).
    pub fn constant() -> Self {
        Self::new(Vec::new()).unwrap()
    }

    pub fn len(&self) -> usize {
        self.parameters().len()
    }
    pub fn parameters(&self) -> &[Parameter] {
        self.parameters.as_slice()
    }
    pub fn new(parameters: Vec<Parameter>) -> IonResult<Self> {
        let num_variadic_params = parameters
            .iter()
            .filter(|p| p.cardinality != ParameterCardinality::ExactlyOne)
            .count();
        if num_variadic_params > ArgGroupingBitmap::MAX_VARIADIC_PARAMS {
            return IonResult::decoding_error(format!(
                "macro found with {num_variadic_params} variadic parameters; the max supported is {}",
                ArgGroupingBitmap::MAX_VARIADIC_PARAMS
            ));
        };
        Ok(Self {
            parameters,
            num_variadic_params,
        })
    }
    pub fn num_variadic_params(&self) -> usize {
        self.num_variadic_params
    }
    pub fn bitmap_size_in_bytes(&self) -> usize {
        const BITS_PER_VARIADIC_PARAM: usize = 2;
        const BITS_PER_BYTE: usize = 8;
        ((self.num_variadic_params * BITS_PER_VARIADIC_PARAM) + 7) / BITS_PER_BYTE
    }
}

#[derive(Copy, Clone, Debug)]
pub(crate) struct SignatureIterator<'a> {
    index: usize,
    macro_def: MacroRef<'a>
}

impl<'a> SignatureIterator<'a> {
    pub fn new(macro_def: MacroRef<'a>) -> Self {
        Self { index: 0, macro_def }
    }
    
    pub fn parent_macro(&self) -> MacroRef<'_> {
        self.macro_def
    }

    pub fn signature(&self) -> &'a MacroSignature {
        self.macro_def.signature()
    }

    pub fn current_parameter(&self) -> Option<&'a Parameter> {
        self.signature()
            .parameters()
            .get(self.index)
    }

    pub fn expect_next_parameter(&mut self) -> IonResult<&Parameter> {
        self.next()
            .ok_or_else(
                #[inline(never)]
                || {
                    let macro_name = self.macro_def.name().unwrap_or("<anonymous>");
                    IonError::encoding_error(format!(
                        "cannot encode provided argument; macro '{macro_name}' takes no more parameters"
                    ))
                },
            )
    }
}

impl<'a> Iterator for SignatureIterator<'a> {
    type Item = &'a Parameter;

    fn next(&mut self) -> Option<Self::Item> {
        let param = self.current_parameter()?;
        self.index += 1;
        Some(param)
    }
}

#[cfg(test)]
mod macro_signature_tests {
    use crate::lazy::expanded::template::{
        MacroSignature, ParameterCardinality, ParameterEncoding,
    };
    use crate::IonResult;

    #[test]
    fn bitmap_sizes() -> IonResult<()> {
        let signature = MacroSignature::constant();
        assert_eq!(signature.num_variadic_params(), 0);
        assert_eq!(signature.bitmap_size_in_bytes(), 0);

        let signature = MacroSignature::new(Vec::new())?.with_parameter(
            "foo",
            ParameterEncoding::Tagged,
            ParameterCardinality::ExactlyOne,
        )?;
        assert_eq!(signature.num_variadic_params(), 0);
        assert_eq!(signature.bitmap_size_in_bytes(), 0);

        let signature = MacroSignature::new(Vec::new())?.with_parameter(
            "foo",
            ParameterEncoding::Tagged,
            ParameterCardinality::ZeroOrOne,
        )?;
        assert_eq!(signature.num_variadic_params(), 1);
        assert_eq!(signature.bitmap_size_in_bytes(), 1);

        let signature = MacroSignature::new(Vec::new())?
            .with_parameter(
                "foo",
                ParameterEncoding::Tagged,
                ParameterCardinality::ZeroOrOne,
            )?
            .with_parameter(
                "bar",
                ParameterEncoding::Tagged,
                ParameterCardinality::ZeroOrOne,
            )?;
        assert_eq!(signature.num_variadic_params(), 2);
        assert_eq!(signature.bitmap_size_in_bytes(), 1);

        let signature = MacroSignature::new(Vec::new())?
            .with_parameter(
                "foo",
                ParameterEncoding::Tagged,
                ParameterCardinality::ZeroOrOne,
            )?
            .with_parameter(
                "bar",
                ParameterEncoding::Tagged,
                ParameterCardinality::ZeroOrMore,
            )?
            .with_parameter(
                "baz",
                ParameterEncoding::Tagged,
                ParameterCardinality::OneOrMore,
            )?;
        assert_eq!(signature.num_variadic_params(), 3);
        assert_eq!(signature.bitmap_size_in_bytes(), 1);

        let signature = MacroSignature::new(Vec::new())?
            .with_parameter(
                "foo",
                ParameterEncoding::Tagged,
                ParameterCardinality::ZeroOrOne,
            )?
            .with_parameter(
                "bar",
                ParameterEncoding::Tagged,
                ParameterCardinality::ZeroOrOne,
            )?
            .with_parameter(
                "baz",
                ParameterEncoding::Tagged,
                ParameterCardinality::ZeroOrOne,
            )?
            .with_parameter(
                "quux",
                ParameterEncoding::Tagged,
                ParameterCardinality::ZeroOrOne,
            )?;
        assert_eq!(signature.num_variadic_params(), 4);
        assert_eq!(signature.bitmap_size_in_bytes(), 1);

        let signature = MacroSignature::new(Vec::new())?
            .with_parameter(
                "foo",
                ParameterEncoding::Tagged,
                ParameterCardinality::ZeroOrOne,
            )?
            .with_parameter(
                "bar",
                ParameterEncoding::Tagged,
                ParameterCardinality::ZeroOrOne,
            )?
            .with_parameter(
                "baz",
                ParameterEncoding::Tagged,
                ParameterCardinality::ZeroOrOne,
            )?
            .with_parameter(
                "quux",
                ParameterEncoding::Tagged,
                ParameterCardinality::ZeroOrOne,
            )?
            .with_parameter(
                "quuz",
                ParameterEncoding::Tagged,
                ParameterCardinality::ZeroOrOne,
            )?;
        assert_eq!(signature.num_variadic_params(), 5);
        assert_eq!(signature.bitmap_size_in_bytes(), 2);

        Ok(())
    }
}

/// A user-defined macro which expands the parameters in the signature into a series of Ion values
/// according to a template.
///
/// Macros can be made anonymous by passing `null` in the definition's name position.
/// ```ion_1_1
///     (macro null (x y z) [x, y, z])
/// ```
/// This simplifies the use of machine-authored macros, which are always invoked by their address
/// in the macro table rather than by a human-friendly name.
#[derive(Clone, PartialEq)]
pub struct TemplateMacro {
    pub(crate) name: Option<CompactString>,
    pub(crate) signature: MacroSignature,
    pub(crate) body: TemplateBody,
    pub(crate) expansion_analysis: ExpansionAnalysis,
}

impl Debug for TemplateMacro {
    fn fmt(&self, f: &mut Formatter<'_>) -> fmt::Result {
        writeln!(f, "Template {}", self.name())?;
        writeln!(f, "    signature:")?;
        // Writes each parameter in the signature on its own indented line
        for param in self.signature().parameters() {
            let name = param.name();
            let encoding = param.encoding();
            let cardinality = param.cardinality();
            writeln!(f, "        {name} ({encoding:?}, {cardinality:?})")?;
        }
        writeln!(f, "    body:")?;
        let indentation = &mut String::from("        ");
        let mut index = 0usize;
        while let Some(expr) = self.body().expressions().get(index) {
            index += TemplateBodyExprKind::fmt_expr(f, indentation, self, expr)?;
        }

        Ok(())
    }
}

impl TemplateMacro {
    pub fn name(&self) -> &str {
        self.name.as_deref().unwrap_or("<anonymous>")
    }
    pub fn signature(&self) -> &MacroSignature {
        &self.signature
    }
    pub fn body(&self) -> &TemplateBody {
        &self.body
    }
}

/// A reference to a template macro definition paired with the more general macro reference.
#[derive(Copy, Clone, Debug)]
pub struct TemplateMacroRef<'top> {
    macro_ref: &'top MacroDef,
    template_body: &'top TemplateBody,
}

impl<'top> TemplateMacroRef<'top> {
    pub fn new(macro_ref: &'top MacroDef, template_body: &'top TemplateBody) -> Self {
        Self {
            macro_ref,
            template_body,
        }
    }
    pub fn body(&self) -> &'top TemplateBody {
        self.template_body
    }

    pub fn macro_ref(&self) -> &'top MacroDef {
        self.macro_ref
    }
}

impl<'top> Deref for TemplateMacroRef<'top> {
    type Target = &'top MacroDef;

    fn deref(&self) -> &Self::Target {
        &self.macro_ref
    }
}

/// Steps over the child expressions of a list or s-expression found in the body of a template.
#[derive(Debug)]
pub struct TemplateSequenceIterator<'top, D: Decoder> {
    context: EncodingContextRef<'top>,
    template: TemplateMacroRef<'top>,
    evaluator: MacroEvaluator<'top, D>,
    value_expressions: &'top [TemplateBodyExpr],
    index: usize,
}

impl<'top, D: Decoder> TemplateSequenceIterator<'top, D> {
    pub fn new(
        context: EncodingContextRef<'top>,
        evaluator: MacroEvaluator<'top, D>,
        template: TemplateMacroRef<'top>,
        nested_expressions: &'top [TemplateBodyExpr],
    ) -> Self {
        Self {
            context,
            template,
            evaluator,
            value_expressions: nested_expressions,
            index: 0,
        }
    }

    /// Returns one of:
    /// * The next value literal from the stream (when the evaluator is empty)
    /// * The next value produced by continuing the evaluation of a macro in progress (when the evaluator is not empty)
    /// * The next macro invocation from the stream (when the evaluator is empty)
    /// * `None` when the stream and evaluator are both exhausted
    pub fn next_value_expr(&mut self) -> Option<IonResult<ValueExpr<'top, D>>> {
        // If the evaluator's stack is not empty, give it the opportunity to yield a value.
        if let Some(value) = try_or_some_err!(self.evaluator.next()) {
            return Some(Ok(ValueExpr::ValueLiteral(value)));
        }
        // The stack did not produce values and is empty, pull the next expression from `self.value_expressions`
        // and start expanding it.
        let current_expr = self.value_expressions.get(self.index)?;
        let environment = self.evaluator.environment();
        self.index += current_expr.num_expressions();

        let value_expr = current_expr.to_value_expr(self.context, environment, self.template);

        // If it's a macro invocation...
        if let ValueExpr::MacroInvocation(invocation) = value_expr {
            // ...push it onto the evaluator's stack so it begins expanding on the next call.
            let new_expansion = try_or_some_err!(invocation.expand());
            self.evaluator.push(new_expansion);
        }

        Some(Ok(value_expr))
    }
}

impl<'top, D: Decoder> Iterator for TemplateSequenceIterator<'top, D> {
    type Item = IonResult<LazyExpandedValue<'top, D>>;

    fn next(&mut self) -> Option<Self::Item> {
        loop {
            // If the evaluator's stack is not empty, give it the opportunity to yield a value.
            if let Some(value) = try_or_some_err!(self.evaluator.next()) {
                return Some(Ok(value));
            }
            // The stack did not produce values and is empty, pull the next expression from `self.value_expressions`
            // and start expanding it.
            let current_expr = self.value_expressions.get(self.index)?;
            let environment = self.evaluator.environment();
            self.index += current_expr.num_expressions();

            let value_expr = current_expr.to_value_expr(self.context, environment, self.template);
            break match value_expr {
                ValueExpr::ValueLiteral(lazy_expanded_value) => Some(Ok(lazy_expanded_value)),
                ValueExpr::MacroInvocation(invocation) => {
                    // If the macro is guaranteed to expand to exactly one value, we can evaluate it
                    // in place.
                    let new_expansion = try_or_some_err!(invocation.expand());
                    if invocation.is_singleton()
                    {
                        Some(new_expansion.expand_singleton())
                    } else {
                        // Otherwise, add it to the evaluator's stack and return to the top of the loop.
                        self.evaluator.push(new_expansion);
                        continue;
                    }
                }
            };
        }
    }
}

/// An iterator that pulls expressions from a template body and wraps them in a [`FieldExpr`] to
/// mimic reading them from input. The [`LazyExpandedStruct`](crate::lazy::expanded::struct::LazyExpandedStruct) handles
/// evaluating any macro invocations that this yields.
pub struct TemplateStructFieldExprIterator<'top, D: Decoder> {
    context: EncodingContextRef<'top>,
    environment: Environment<'top, D>,
    template: TemplateMacroRef<'top>,
    nested_expressions: &'top [TemplateBodyExpr],
    index: usize,
}

impl<'top, D: Decoder> TemplateStructFieldExprIterator<'top, D> {
    pub fn new(
        context: EncodingContextRef<'top>,
        environment: Environment<'top, D>,
        template: TemplateMacroRef<'top>,
        nested_expressions: &'top [TemplateBodyExpr],
    ) -> Self {
        Self {
            context,
            environment,
            template,
            nested_expressions,
            index: 0,
        }
    }
}

impl<'top, D: Decoder> Iterator for TemplateStructFieldExprIterator<'top, D> {
    type Item = IonResult<FieldExpr<'top, D>>;

    #[inline(always)]
    fn next(&mut self) -> Option<Self::Item> {
        let name_expr_address = self.index;
        let name_element = self
            .nested_expressions
            .get(name_expr_address)?
            .kind()
            .require_element();
        let name: SymbolRef<'_> = match &name_element.value {
            TemplateValue::Symbol(s) => s.into(),
            TemplateValue::String(s) => s.text().into(),
            _ => unreachable!("template struct field had a non-text field name"),
        };
        let value_expr_address = name_expr_address + 1;
        let field_value_tdl_expr = self
            .nested_expressions
            .get(value_expr_address)
            .expect("template struct had field name with no value");

        let field_name = LazyExpandedFieldName::TemplateName(self.template, name);
        let value_expr =
            field_value_tdl_expr.to_value_expr(self.context, self.environment, self.template);
        let unexpanded_field = match value_expr {
            ValueExpr::ValueLiteral(lazy_expanded_value) => {
                FieldExpr::NameValue(field_name, lazy_expanded_value)
            }
            ValueExpr::MacroInvocation(invocation) => FieldExpr::NameMacro(field_name, invocation),
        };
        self.index += /* name expr count -> */ 1 + field_value_tdl_expr.num_expressions();
        Some(Ok(unexpanded_field))
    }
}

/// Stores a sequence of expansion steps that need to be evaluated in turn.
///
/// See [`TemplateBodyExprKind`] for details.
#[derive(Debug, Clone, PartialEq)]
pub struct TemplateBody {
    // A vector of expressions that will be visited in turn during expansion.
    pub(crate) expressions: Vec<TemplateBodyExpr>,
    // All of the elements stored in the Vec above share the Vec below for storing their annotations.
    // This allows us to avoid allocating a `Vec<Symbol>` for every value in the template, saving
    // a small amount of time and memory during compilation. Each values hold an index range
    // into this `Vec`.
    pub(crate) annotations_storage: Vec<Symbol>,
}

impl TemplateBody {
    pub fn expressions(&self) -> &[TemplateBodyExpr] {
        self.expressions.as_slice()
    }
    pub fn annotations_storage(&self) -> &[Symbol] {
        &self.annotations_storage
    }

    pub fn push_element(&mut self, element: TemplateBodyElement, expr_range: ExprRange) {
        self.expressions
            .push(TemplateBodyExpr::element(element, expr_range))
    }

    pub fn push_variable(&mut self, signature_index: u16) {
        let index = self.expressions.len();
        self.expressions.push(TemplateBodyExpr::variable(
            signature_index,
            ExprRange::new(index..index + 1),
        ))
    }

    pub fn push_macro_invocation(&mut self, macro_ref: Arc<MacroDef>, expr_range: ExprRange) {
        self.expressions
            .push(TemplateBodyExpr::macro_invocation(macro_ref, expr_range))
    }

    pub fn push_placeholder(&mut self) {
        self.expressions.push(TemplateBodyExpr::element(
            TemplateBodyElement::with_value(TemplateValue::Bool(false)),
            ExprRange::empty(),
        ))
    }
}

#[derive(Clone, PartialEq)]
pub struct TemplateBodyExpr {
    kind: TemplateBodyExprKind,
    expr_range: ExprRange,
}

impl Debug for TemplateBodyExpr {
    fn fmt(&self, f: &mut Formatter<'_>) -> fmt::Result {
        write!(f, "tdl_expr=")?;
        match &self.kind {
            TemplateBodyExprKind::Element(e) => write!(f, "{e:?}"),
            TemplateBodyExprKind::Variable(v) => write!(f, "{v:?}"),
            TemplateBodyExprKind::MacroInvocation(i) => write!(f, "{i:?}"),
            TemplateBodyExprKind::ExprGroup(g) => write!(f, "expr_group(param={:?})", g.name()),
        }?;
        write!(f, ", expr_range={:?}", self.expr_range)
    }
}

impl TemplateBodyExpr {
    pub fn new(kind: TemplateBodyExprKind, expr_range: ExprRange) -> Self {
        Self { kind, expr_range }
    }

    pub fn element(element: TemplateBodyElement, expr_range: ExprRange) -> Self {
        Self {
            kind: TemplateBodyExprKind::Element(element),
            expr_range,
        }
    }

    pub fn variable(signature_index: u16, expr_range: ExprRange) -> Self {
        Self {
            kind: TemplateBodyExprKind::Variable(TemplateBodyVariableReference::new(
                signature_index,
            )),
            expr_range,
        }
    }

    pub fn macro_invocation(invoked_macro: Arc<MacroDef>, expr_range: ExprRange) -> Self {
        Self {
            kind: TemplateBodyExprKind::MacroInvocation(TemplateBodyMacroInvocation::new(
                invoked_macro,
            )),
            expr_range,
        }
    }

    pub fn arg_expr_group(parameter: Parameter, expr_range: ExprRange) -> Self {
        Self {
            kind: TemplateBodyExprKind::ExprGroup(parameter),
            expr_range,
        }
    }

    pub fn kind(&self) -> &TemplateBodyExprKind {
        &self.kind
    }

    pub fn num_expressions(&self) -> usize {
        self.expr_range.len()
    }

    pub fn expr_range(&self) -> ExprRange {
        self.expr_range
    }

    pub fn to_value_expr<'top, D: Decoder>(
        &'top self,
        context: EncodingContextRef<'top>,
        environment: Environment<'top, D>,
        host_template: TemplateMacroRef<'top>,
    ) -> ValueExpr<'top, D> {
        match self.kind() {
            TemplateBodyExprKind::Element(e) => {
                ValueExpr::ValueLiteral(LazyExpandedValue::from_template(
                    context,
                    environment,
                    TemplateElement::new(host_template, e, self.expr_range()),
                ))
            }
            TemplateBodyExprKind::Variable(variable_ref) => {
                let expr = environment.require_expr(variable_ref.signature_index());
                let template_variable_ref = variable_ref.resolve(host_template.macro_ref());
                // If this is a value (and therefore needs no further evaluation), tag it as having
                // come from this variable in the template body.
                expr.via_variable(Some(template_variable_ref))
            }
            TemplateBodyExprKind::ExprGroup(parameter) => {
                let template_arg_group = TemplateExprGroup::new(
                    context,
                    environment,
                    host_template,
                    ExprRange::new(self.expr_range().tail()),
                    parameter,
                );
                let macro_expr = MacroExpr::from_template_expr_group(template_arg_group);
                ValueExpr::MacroInvocation(macro_expr)
            }
            TemplateBodyExprKind::MacroInvocation(body_invocation) => {
                let invocation =
                    body_invocation.resolve(context, environment, host_template, self.expr_range());
                ValueExpr::MacroInvocation(invocation.into())
            }
        }
    }
}

/// An expression appearing in value position in a template body.
#[derive(Debug, Clone, PartialEq)]
pub enum TemplateBodyExprKind {
    /// A potentially annotated value literal.
    Element(TemplateBodyElement),
    /// A reference to a variable that needs to be expanded.
    Variable(TemplateBodyVariableReference),
    /// A macro invocation that needs to be expanded.
    MacroInvocation(TemplateBodyMacroInvocation),
    /// An expression group. In TDL, expression groups (syntax: `(.. /* exprs */)`) can only appear in macro
    /// argument position. However, the compiler reserves the right to insert them as an optimization
    /// when the resulting behavior would be equivalent. For example, substituting an invocation of
    /// `values` with the equivalent expression group avoids a stack frame during macro evaluation
    /// but yields identical output.
    ExprGroup(Parameter),
}

impl TemplateBodyExprKind {
    /// Confirms that this value expression is a value literal and panics if it is not.
    ///
    /// When this method is called, it is because the rules of the template compiler have
    /// dictated that an element in this position be a value literal.
    #[inline]
    pub fn require_element(&self) -> &TemplateBodyElement {
        if let TemplateBodyExprKind::Element(e) = self {
            return e;
        }
        unreachable!("The compiled template contained a non-element in element position");
    }

    /// This helper method is invoked by the `Debug` implementation of `TemplateMacro`, which provides
    /// a neatly indented, recursive printout of the compiled form of a template definition.
    ///
    /// `TemplateBodyValueExpr` also provides its own "shallow" implementation of `Debug` that simply
    /// prints the contents of each field in the data of its variant.
    pub(crate) fn fmt_expr(
        f: &mut Formatter<'_>,
        indentation: &mut String,
        host_template: &TemplateMacro,
        expr: &TemplateBodyExpr,
    ) -> Result<usize, fmt::Error> {
        match &expr.kind() {
            TemplateBodyExprKind::Element(e) => {
                Self::fmt_element(f, indentation, host_template, e, expr.expr_range())
            }
            TemplateBodyExprKind::Variable(v) => {
                Self::fmt_variable(f, indentation, host_template, v)
            }
            TemplateBodyExprKind::MacroInvocation(m) => {
                Self::fmt_invocation(f, indentation, host_template, m, expr.expr_range())
            }
            TemplateBodyExprKind::ExprGroup(parameter) => {
                Self::fmt_arg_group(f, indentation, host_template, parameter, expr.expr_range())
            }
        }
    }

    /// A helper method to recursively print the 'compiled' form of a `TemplateBodyValueExpr::Element(_)`.
    ///
    /// This method is transitively invoked by [`TemplateMacro`]'s `Debug` implementation.
    pub(crate) fn fmt_element(
        f: &mut Formatter<'_>,
        indentation: &mut String,
        host_template: &TemplateMacro,
        element: &TemplateBodyElement,
        expr_range: ExprRange,
    ) -> Result<usize, fmt::Error> {
        let annotations_range = element.annotations_range.ops_range();
        let annotations = host_template
            .body()
            .annotations_storage()
            .get(annotations_range)
            .unwrap();
        write!(f, "{indentation}")?;
        for annotation in annotations {
            write!(f, "{}::", annotation.text().unwrap_or("$0"))?;
        }
        use TemplateValue::*;
        match element.value() {
            List => {
                writeln!(f, "list")?;
                return Self::fmt_sequence_body(
                    f,
                    indentation,
                    host_template,
                    ExprRange::new(expr_range.tail()),
                );
            }
            SExp => {
                writeln!(f, "sexp")?;
                return Self::fmt_sequence_body(
                    f,
                    indentation,
                    host_template,
                    ExprRange::new(expr_range.tail()),
                );
            }
            Struct(_) => {
                writeln!(f, "struct")?;
                return Self::fmt_struct(
                    f,
                    indentation,
                    host_template,
                    ExprRange::new(expr_range.tail()),
                );
            }
            Null(n) => writeln!(f, "{}", Value::Null(*n)),
            Bool(b) => writeln!(f, "{b}"),
            Int(i) => writeln!(f, "{i}"),
            Float(float) => writeln!(f, "{}", *float),
            Decimal(d) => writeln!(f, "{d}"),
            Timestamp(t) => writeln!(f, "{t}"),
            String(s) => writeln!(f, "{s}"),
            Symbol(s) => writeln!(f, "{s}"),
            Blob(b) => writeln!(f, "blob {:x?}", &b.as_ref()[..16.min(b.as_ref().len())]),
            Clob(c) => writeln!(f, "clob {:x?}", &c.as_ref()[..16.min(c.as_ref().len())]),
        }?;
        Ok(1)
    }

    /// A helper method to recursively print the 'compiled' form of lists, s-expressions, and
    /// macro invocation argument sequences.
    ///
    /// This method is transitively invoked by [`TemplateMacro`]'s `Debug` implementation.
    pub(crate) fn fmt_sequence_body(
        f: &mut Formatter<'_>,
        indentation: &mut String,
        host_template: &TemplateMacro,
        expr_range: ExprRange,
    ) -> Result<usize, fmt::Error> {
        let range = expr_range.ops_range();
        let expressions = host_template.body().expressions().get(range).unwrap();
        indentation.push_str("    ");
        let mut expr_index: usize = 0;
        while expr_index < expressions.len() {
            let expr = &expressions[expr_index];
            expr_index += Self::fmt_expr(f, indentation, host_template, expr)?;
        }
        indentation.truncate(indentation.len() - 4);
        Ok(1 + expressions.len())
    }

    /// A helper method to recursively print the 'compiled' form of a struct.
    ///
    /// This method is transitively invoked by [`TemplateMacro`]'s `Debug` implementation.
    pub(crate) fn fmt_struct(
        f: &mut Formatter<'_>,
        indentation: &mut String,
        host_template: &TemplateMacro,
        expr_range: ExprRange,
    ) -> Result<usize, fmt::Error> {
        let range = expr_range.ops_range();
        let expressions = host_template.body().expressions().get(range).unwrap();
        indentation.push_str("    ");
        let mut expr_index: usize = 0;
        while expr_index < expressions.len() {
            let TemplateBodyExprKind::Element(name_element) = &expressions[expr_index].kind()
            else {
                unreachable!(
                    "non-element field name in template struct: {:?}",
                    &expressions[expr_index]
                )
            };
            let name = match name_element.value() {
                TemplateValue::String(s) => s.text(),
                TemplateValue::Symbol(s) => s.text().unwrap_or("$0"),
                unexpected => unreachable!(
                    "non-string, non-symbol field name in template struct: {:?}",
                    unexpected
                ),
            };
            let value = &expressions[expr_index + 1];
            writeln!(f, "{indentation}'{name}':")?;
            indentation.push_str("    ");
            expr_index += 1 + Self::fmt_expr(f, indentation, host_template, value)?;
            indentation.truncate(indentation.len() - 4);
        }
        indentation.truncate(indentation.len() - 4);
        Ok(1 + expressions.len())
    }

    /// A helper method to recursively print the 'compiled' form of a macro invocation within a template.
    ///
    /// This method is transitively invoked by [`TemplateMacro`]'s `Debug` implementation.
    pub(crate) fn fmt_invocation(
        f: &mut Formatter<'_>,
        indentation: &mut String,
        host_template: &TemplateMacro,
        invocation: &TemplateBodyMacroInvocation,
        expr_range: ExprRange,
    ) -> Result<usize, fmt::Error> {
        writeln!(
            f,
            "{indentation}<invoke macro '{}'>",
            invocation.invoked_macro.name().unwrap_or("<anonymous>")
        )?;

        let args = host_template
            .body
            .expressions
            .get(expr_range.tail())
            .unwrap();

        indentation.push_str("    ");
        let mut expr_index: usize = 0;
        while let Some(arg) = args.get(expr_index) {
            expr_index += Self::fmt_expr(f, indentation, host_template, arg)?;
        }
        indentation.truncate(indentation.len() - 4);
        Ok(1 + args.len())
    }

    /// A helper method to recursively print the 'compiled' form of an argument group within a template.
    ///
    /// This method is transitively invoked by [`TemplateMacro`]'s `Debug` implementation.
    pub(crate) fn fmt_arg_group(
        f: &mut Formatter<'_>,
        indentation: &mut String,
        host_template: &TemplateMacro,
        parameter: &Parameter,
        expr_range: ExprRange,
    ) -> Result<usize, fmt::Error> {
        writeln!(
            f,
            "{indentation}<arg group for param '{}'>",
            parameter.name(),
        )?;

        let args = host_template
            .body
            .expressions
            .get(expr_range.tail())
            .unwrap();

        indentation.push_str("    ");
        let mut expr_index: usize = 0;
        while let Some(arg) = args.get(expr_index) {
            expr_index += Self::fmt_expr(f, indentation, host_template, arg)?;
        }
        indentation.truncate(indentation.len() - 4);
        Ok(1 + args.len())
    }

    /// A helper method to recursively print the 'compiled' form of a variable reference in the
    /// body of a template.
    ///
    /// This method is transitively invoked by [`TemplateMacro`]'s `Debug` implementation.
    pub(crate) fn fmt_variable(
        f: &mut Formatter<'_>,
        indentation: &mut String,
        host_template: &TemplateMacro,
        variable: &TemplateBodyVariableReference,
    ) -> Result<usize, fmt::Error> {
        let index = variable.signature_index();
        let name = host_template
            .signature()
            .parameters()
            .get(index)
            .unwrap()
            .name();
        writeln!(f, "{indentation}<param {name}>")?;
        Ok(1)
    }
}

/// A macro invocation found in the body of a template.
#[derive(Debug, Clone, PartialEq)]
pub struct TemplateBodyMacroInvocation {
    pub(crate) invoked_macro: Arc<MacroDef>,
}

impl TemplateBodyMacroInvocation {
    pub fn new(invoked_macro: Arc<MacroDef>) -> Self {
        Self { invoked_macro }
    }

    /// Finds the definition of the macro being invoked in the provided `context`'s macro table.
    ///
    /// It is a logic error for this method to be called with an [`EncodingContextRef`] that does not
    /// contain the necessary information; doing so will cause this method to panic.
    pub(crate) fn resolve<'a, D: Decoder>(
        &'a self,
        context: EncodingContextRef<'a>,
        environment: Environment<'a, D>,
        host_template: TemplateMacroRef<'a>,
        expr_range: ExprRange,
    ) -> TemplateMacroInvocation<'a, D> {
        let arg_expr_range = ExprRange::new(expr_range.tail());

        TemplateMacroInvocation::new(
            context,
            environment,
            host_template,
            self.invoked_macro.as_ref(),
            arg_expr_range,
        )
    }
}

/// An expression group in the body of a macro. This behaves like the `values` macro, but is not
/// user-addressable.
#[derive(Copy, Clone)]
pub struct TemplateExprGroup<'top, D: Decoder> {
    context: EncodingContextRef<'top>,
    environment: Environment<'top, D>,
    host_template: TemplateMacroRef<'top>,
    arg_expressions_range: ExprRange,
    parameter: &'top Parameter,
}

impl<'top, D: Decoder> TemplateExprGroup<'top, D> {
    pub fn new(
        context: EncodingContextRef<'top>,
        environment: Environment<'top, D>,
        host_template: TemplateMacroRef<'top>,
        arg_expressions_range: ExprRange,
        parameter: &'top Parameter,
    ) -> Self {
        Self {
            context,
            environment,
            host_template,
            arg_expressions_range,
            parameter,
        }
    }

    // Doesn't take an environment b/c template arg groups capture their environment at creation time.
    // In contrast, template macro invocations need you to provide an environment when you begin expansion.
    pub(crate) fn expand(&self) -> IonResult<MacroExpansion<'top, D>> {
        let arguments = MacroExprArgsIterator::from_template_arg_group(self.arguments());
        let expr_group_expansion = ExprGroupExpansion::new(arguments);
        let expansion_kind = MacroExpansionKind::ExprGroup(expr_group_expansion);
        Ok(MacroExpansion::new(
            self.context(),
            self.environment,
            expansion_kind,
        ))
    }

    pub fn context(&self) -> EncodingContextRef<'top> {
        self.context
    }

    pub fn host_template(&self) -> TemplateMacroRef<'top> {
        self.host_template
    }

    pub fn arg_expressions_range(&self) -> ExprRange {
        self.arg_expressions_range
    }

    pub fn parameter(&self) -> &'top Parameter {
        self.parameter
    }

    pub fn arg_expressions(&self) -> &'top [TemplateBodyExpr] {
        self.host_template()
            .body()
            .expressions()
            .get(self.arg_expressions_range.ops_range())
            .unwrap()
    }

    pub fn arguments(&self) -> TemplateMacroInvocationArgsIterator<'top, D> {
        TemplateMacroInvocationArgsIterator::new(
            self.context,
            self.environment,
            self.arg_expressions(),
            self.host_template(),
        )
    }
}

impl<D: Decoder> Debug for TemplateExprGroup<'_, D> {
    fn fmt(&self, f: &mut Formatter<'_>) -> fmt::Result {
        write!(f, "(.. /*expr group for param={}*/", self.parameter().name())?;
        for expr in self.arg_expressions() {
            write!(f, "\n {:?}", expr)?;
        }
        write!(f, "\n)",)
    }
}

/// A resolved version of `TemplateBodyMacroInvocation`; instead of holding addresses, this type
/// holds references to the invoked macro and its argument expressions.
#[derive(Copy, Clone)]
pub struct TemplateMacroInvocation<'top, D: Decoder> {
    context: EncodingContextRef<'top>,
    host_template: TemplateMacroRef<'top>,
    environment: Environment<'top, D>,
    invoked_macro: &'top MacroDef,
    // The range of value expressions in the host template's body that are arguments to the
    // macro being invoked
    arg_expressions_range: ExprRange,
}

impl<D: Decoder> Debug for TemplateMacroInvocation<'_, D> {
    fn fmt(&self, f: &mut Formatter<'_>) -> fmt::Result {
        write!(
            f,
            "(.{}",
            self.invoked_macro().name().unwrap_or("<anonymous>")
        )?;
        for expr in self.arg_expressions() {
            write!(f, " {:?}", expr)?;
        }
        write!(f, ")")
    }
}

impl<'top, D: Decoder> TemplateMacroInvocation<'top, D> {
    pub fn new(
        context: EncodingContextRef<'top>,
        environment: Environment<'top, D>,
        host_template: TemplateMacroRef<'top>,
        invoked_macro: &'top MacroDef,
        arg_expressions_range: ExprRange,
    ) -> Self {
        Self {
            context,
            host_template,
            environment,
            invoked_macro,
            arg_expressions_range,
        }
    }

    pub fn arguments(&self) -> TemplateMacroInvocationArgsIterator<'top, D> {
        TemplateMacroInvocationArgsIterator::new(
            self.context,
            self.environment,
            self.arg_expressions(),
            self.host_template(),
        )
    }

    /// Helper method to access the definition of the host template. Useful for debugging,
    /// but not required for macro expansion.
    pub fn host_macro_ref(&self) -> &'top MacroDef {
        self.host_template.macro_ref
    }

    /// Helper method to access the definition of the host template. Useful for debugging,
    /// but not required for macro expansion.
    pub fn host_template(&self) -> TemplateMacroRef<'top> {
        self.host_template
    }

    pub fn arg_expressions(&self) -> &'top [TemplateBodyExpr] {
        self.host_template()
            .body()
            .expressions()
            .get(self.arg_expressions_range.ops_range())
            .unwrap()
    }

    pub fn invoked_macro(&self) -> &'top MacroDef {
        self.invoked_macro
    }

    pub fn context(&self) -> EncodingContextRef<'top> {
        self.context
    }

    pub fn new_evaluation_environment(&self) -> IonResult<Environment<'top, D>> {
        let arguments = self.arguments();
        let allocator = self.context().allocator();
        // Use the iterator's size hint to determine an initial capacity to aim for.
        let num_args_hint = arguments.size_hint();
        let capacity_hint = num_args_hint.1.unwrap_or(num_args_hint.0);
        let mut env_exprs = BumpVec::with_capacity_in(capacity_hint, allocator);
        for arg in arguments {
            env_exprs.push(arg?);
        }
        let new_environment = Environment::new(env_exprs.into_bump_slice());
        Ok(new_environment)
    }

    pub fn expand(&self) -> IonResult<MacroExpansion<'top, D>> {
        // Initialize a `MacroExpansionKind` with the state necessary to evaluate the requested
        // macro.
        let macro_ref = self.invoked_macro();
        let arguments = MacroExprArgsIterator::from_template_macro(self.arguments());
        let expansion_kind = match macro_ref.kind() {
            MacroKind::None => MacroExpansionKind::None,
            MacroKind::ExprGroup => {
                unreachable!("cannot invoke ExprGroup from a TemplateMacroInvocation")
            }
            MacroKind::MakeString => {
                MacroExpansionKind::MakeString(MakeTextExpansion::string_maker(arguments))
            }
            MacroKind::MakeSymbol => {
                MacroExpansionKind::MakeSymbol(MakeTextExpansion::symbol_maker(arguments))
            }
            MacroKind::MakeStruct => {
                MacroExpansionKind::MakeStruct(MakeStructExpansion::new(arguments))
            }
            MacroKind::MakeField => {
                MacroExpansionKind::MakeField(MakeFieldExpansion::new(arguments))
            }
            MacroKind::Annotate => MacroExpansionKind::Annotate(AnnotateExpansion::new(arguments)),
            MacroKind::Flatten => MacroExpansionKind::Flatten(FlattenExpansion::new(
                self.context(),
                self.environment,
                arguments,
            )),
            MacroKind::Template(template_body) => {
                let template_ref = TemplateMacroRef::new(macro_ref, template_body);
                let new_environment = self.new_evaluation_environment()?;
                let kind = MacroExpansionKind::Template(TemplateExpansion::new(template_ref));
                return Ok(MacroExpansion::new(self.context(), new_environment, kind));
            }
            MacroKind::ToDo => todo!("system macro {}", macro_ref.name().unwrap()),

            MacroKind::IfNone => {
                MacroExpansionKind::Conditional(ConditionalExpansion::if_none(arguments))
            }
            MacroKind::IfSome => {
                MacroExpansionKind::Conditional(ConditionalExpansion::if_some(arguments))
            }
            MacroKind::IfSingle => {
                MacroExpansionKind::Conditional(ConditionalExpansion::if_single(arguments))
            }
            MacroKind::IfMulti => {
                MacroExpansionKind::Conditional(ConditionalExpansion::if_multi(arguments))
            }
<<<<<<< HEAD
            MacroKind::Sum => {
                MacroExpansionKind::Sum(SumExpansion::new(arguments))
=======
            MacroKind::Repeat => {
                MacroExpansionKind::Repeat(RepeatExpansion::new(arguments))
>>>>>>> 98d06df8
            }
        };
        Ok(MacroExpansion::new(
            self.context(),
            self.environment,
            expansion_kind,
        ))
    }
}

impl<'top, D: Decoder> From<TemplateMacroInvocation<'top, D>> for MacroExpr<'top, D> {
    fn from(value: TemplateMacroInvocation<'top, D>) -> Self {
        MacroExpr::from_template_macro(value)
    }
}

/// Steps over the argument expressions passed to a macro invocation found in a template body.
#[derive(Copy, Clone, Debug)]
pub struct TemplateMacroInvocationArgsIterator<'top, D: Decoder> {
    context: EncodingContextRef<'top>,
    environment: Environment<'top, D>,
    host_template: TemplateMacroRef<'top>,
    // The range of value expressions in the host template's body that are arguments to the
    // macro being invoked
    arg_expressions: &'top [TemplateBodyExpr],
    arg_index: usize,
}

impl<'top, D: Decoder> TemplateMacroInvocationArgsIterator<'top, D> {
    pub fn new(
        context: EncodingContextRef<'top>,
        environment: Environment<'top, D>,
        arg_expressions: &'top [TemplateBodyExpr],
        host_template: TemplateMacroRef<'top>,
    ) -> Self {
        Self {
            environment,
            context,
            arg_expressions,
            host_template,
            arg_index: 0,
        }
    }

    pub fn is_exhausted(&self) -> bool {
        let current = self.arg_index;
        let max = self.arg_expressions.len();
        current == max
    }
}

impl<'top, D: Decoder> Iterator for TemplateMacroInvocationArgsIterator<'top, D> {
    type Item = IonResult<ValueExpr<'top, D>>;

    #[inline(always)]
    fn next(&mut self) -> Option<Self::Item> {
        let arg = self.arg_expressions.get(self.arg_index)?;
        let arg_expr = arg.to_value_expr(self.context, self.environment, self.host_template);
        self.arg_index += arg.num_expressions();
        Some(Ok(arg_expr))
    }

    fn size_hint(&self) -> (usize, Option<usize>) {
        let num_args = self.arg_expressions.len();
        (num_args, Some(num_args))
    }
}

/// A reference to a variable in a template body.
#[derive(Copy, Clone, PartialEq)]
pub struct TemplateBodyVariableReference {
    signature_index: u16,
}

impl Debug for TemplateBodyVariableReference {
    fn fmt(&self, f: &mut std::fmt::Formatter<'_>) -> std::fmt::Result {
        write!(f, "var_index={}", self.signature_index)
    }
}

impl TemplateBodyVariableReference {
    pub fn new(signature_index: u16) -> Self {
        Self { signature_index }
    }
    pub fn signature_index(&self) -> usize {
        self.signature_index as usize
    }
    pub fn name<'a>(&self, signature: &'a MacroSignature) -> &'a str {
        signature
            .parameters()
            .get(self.signature_index())
            .unwrap()
            .name()
    }
    /// Pairs this variable reference with the given template macro reference, allowing information
    /// about the template definition to be retrieved later.
    pub(crate) fn resolve<'top>(
        &self,
        host_macro: &'top MacroDef,
    ) -> TemplateVariableReference<'top> {
        TemplateVariableReference::new(host_macro, self.signature_index)
    }
}

/// A value literal found in the body of a template.
///
/// This type is similar to [`TemplateBodyElement`], but holds resolved references rather than
/// addresses.
#[derive(Clone, Copy, Debug)]
pub struct TemplateElement<'top> {
    // This type holds a reference to the host template macro, which contains some shared resources
    // like a `Vec` of annotation definitions.
    template: TemplateMacroRef<'top>,
    element: &'top TemplateBodyElement,
    expr_range: ExprRange,
}

impl<'top> TemplateElement<'top> {
    pub fn new(
        template: TemplateMacroRef<'top>,
        element: &'top TemplateBodyElement,
        expr_range: ExprRange,
    ) -> Self {
        Self {
            template,
            element,
            expr_range,
        }
    }
    pub fn annotations(&self) -> &'top [Symbol] {
        self.template
            .body()
            .annotations_storage()
            .get(self.element.annotations_range().ops_range())
            .unwrap()
    }
    pub fn annotations_range(&self) -> AnnotationsRange {
        self.element.annotations_range
    }
    pub fn value(&self) -> &'top TemplateValue {
        &self.element.value
    }
    pub fn template(&self) -> TemplateMacroRef<'top> {
        self.template
    }
    pub fn expr_range(&self) -> ExprRange {
        self.expr_range
    }
    pub fn nested_expressions(&self) -> &'top [TemplateBodyExpr] {
        self.template()
            .body()
            .expressions()
            .get(self.expr_range.tail())
            .unwrap()
    }
}

/// An annotated value in a template body.
#[derive(Clone, PartialEq)]
pub struct TemplateBodyElement {
    // To minimize allocations, all annotations live in a single `Vec` in the `TemplateBody`.
    // Each element holds a range pointing to its annotation sequence.
    pub(crate) annotations_range: AnnotationsRange,
    pub(crate) value: TemplateValue,
}

impl Debug for TemplateBodyElement {
    fn fmt(&self, f: &mut std::fmt::Formatter<'_>) -> std::fmt::Result {
        write!(f, "tdl_element={:?}", self.value)
    }
}

impl TemplateBodyElement {
    pub fn with_value(value: TemplateValue) -> Self {
        Self {
            annotations_range: AnnotationsRange::empty(),
            value,
        }
    }
    pub fn with_annotations(mut self, range: Range<usize>) -> Self {
        self.annotations_range = AnnotationsRange::new(range);
        self
    }

    pub fn value(&self) -> &TemplateValue {
        &self.value
    }
    pub fn annotations_range(&self) -> AnnotationsRange {
        self.annotations_range
    }

    pub fn annotations<'a>(&self, template: &'a TemplateMacro) -> &'a [Symbol] {
        template
            .body()
            .annotations_storage()
            .get(self.annotations_range().ops_range())
            // If the annotations range is invalid, that's a bug; we cannot return an error.
            .unwrap()
    }
}

/// A value literal found int he body of a template. This type is similar to [`Value`], but its
/// container types hold ranges of expression addresses rather than a materialized tree of data.
#[derive(Debug, Clone, PartialEq)]
pub enum TemplateValue {
    Null(IonType),
    Bool(bool),
    Int(Int),
    Float(f64),
    Decimal(Decimal),
    Timestamp(Timestamp),
    Symbol(Symbol),
    String(Str),
    Clob(Bytes),
    Blob(Bytes),
    // The range of ensuing `TemplateBodyValueExpr`s that belong to this container.
    List,
    SExp,
    // A 'closed' struct quasi-literal. All field names are known at compile time.
    Struct(TemplateStructIndex),
    // TODO: Implementation of a `make_struct` macro requires an 'open' struct whose fields will
    //       often not be known at compile time.
}

/// A mapping of struct field names to one or more template body addresses that have that
/// field name. This type is used to allow field lookups within a template struct to happen in
/// constant rather than linear time.
pub type TemplateStructIndex = FxHashMap<Symbol, Vec<usize>>;

impl TemplateValue {
    pub fn is_null(&self) -> bool {
        matches!(self, TemplateValue::Null(_))
    }

    pub fn ion_type(&self) -> IonType {
        // TODO: Implement this with a Rust macro instead.
        //       See: https://github.com/amazon-ion/ion-rust/issues/650
        use TemplateValue::*;
        match self {
            Null(ion_type) => *ion_type,
            Bool(_) => IonType::Bool,
            Int(_) => IonType::Int,
            Float(_) => IonType::Float,
            Decimal(_) => IonType::Decimal,
            Timestamp(_) => IonType::Timestamp,
            Symbol(_) => IonType::Symbol,
            String(_) => IonType::String,
            Clob(_) => IonType::Clob,
            Blob(_) => IonType::Blob,
            List => IonType::List,
            SExp => IonType::SExp,
            Struct(_) => IonType::Struct,
        }
    }
}

/// A slice of a [`TemplateBody`]'s sequence of `TemplateExpansionStep`. This type can be used to
/// represent containers (list, sexp, struct) or macro invocations, all of which use an evaluator
/// to iteratively evaluate a series of `TemplateExpansionStep`s. This type does not hold a reference
/// to the template definition itself.
pub type ExprRange = SmallRange;

/// A slice of a [`TemplateBody`]'s shared `Vec` of annotation definitions. Each value in the
/// template body holds an `AnnotationsRange` that indicates which annotations in the shared
/// collections apply to it.
pub type AnnotationsRange = SmallRange;

/// A range that takes 8 bytes instead of `Range<usize>`'s 16. This is useful for cases like
/// annotations where a capacity of 4 billion+ is more than enough. It also implements `Copy`,
/// making it possible for enclosing types to also implement `Copy`.
#[derive(Clone, Copy, Debug, PartialEq)]
pub struct SmallRange {
    start: u32,
    end: u32,
}

impl SmallRange {
    pub fn empty() -> Self {
        Self { start: 0, end: 0 }
    }

    pub fn new(range: Range<usize>) -> Self {
        debug_assert!(u32::try_from(range.start).is_ok());
        debug_assert!(u32::try_from(range.end).is_ok());
        Self {
            start: range.start as u32,
            end: range.end as u32,
        }
    }

    pub fn start(&self) -> usize {
        self.start as usize
    }

    pub fn end(&self) -> usize {
        self.end as usize
    }

    /// Produces an equivalent [`std::ops::Range`].
    ///
    /// `std::ops::Range` is twice as large as `SmallRange` on 64 bit machines and does not
    /// implement the `Copy` trait. This method is a convenience that allows a `SmallRange` to be
    /// used as a collection index.
    // We are not able to implement `std::ops::Index<SmallRange>` for the stdlib's collections as
    // this crate owns neither the `Index` trait nor the collections themselves.
    pub fn ops_range(&self) -> Range<usize> {
        self.start as usize..self.end as usize
    }

    pub fn tail(&self) -> Range<usize> {
        self.start as usize + 1..self.end as usize
    }

    pub fn len(&self) -> usize {
        (self.end - self.start) as usize
    }

    pub fn is_empty(&self) -> bool {
        self.len() == 0
    }
}<|MERGE_RESOLUTION|>--- conflicted
+++ resolved
@@ -4,11 +4,7 @@
 use crate::lazy::expanded::macro_evaluator::{
     AnnotateExpansion, ConditionalExpansion, ExprGroupExpansion, FlattenExpansion, MacroEvaluator,
     MacroExpansion, MacroExpansionKind, MacroExpr, MacroExprArgsIterator, MakeFieldExpansion,
-<<<<<<< HEAD
-    MakeStructExpansion, MakeTextExpansion, SumExpansion, TemplateExpansion, ValueExpr,
-=======
-    MakeStructExpansion, MakeTextExpansion, RepeatExpansion, TemplateExpansion, ValueExpr,
->>>>>>> 98d06df8
+    MakeStructExpansion, MakeTextExpansion, RepeatExpansion, SumExpansion, TemplateExpansion, ValueExpr,
 };
 use crate::lazy::expanded::macro_table::{MacroDef, MacroKind, MacroRef};
 use crate::lazy::expanded::r#struct::FieldExpr;
@@ -1402,13 +1398,11 @@
             MacroKind::IfMulti => {
                 MacroExpansionKind::Conditional(ConditionalExpansion::if_multi(arguments))
             }
-<<<<<<< HEAD
+            MacroKind::Repeat => {
+                MacroExpansionKind::Repeat(RepeatExpansion::new(arguments))
+            }
             MacroKind::Sum => {
                 MacroExpansionKind::Sum(SumExpansion::new(arguments))
-=======
-            MacroKind::Repeat => {
-                MacroExpansionKind::Repeat(RepeatExpansion::new(arguments))
->>>>>>> 98d06df8
             }
         };
         Ok(MacroExpansion::new(
