--- conflicted
+++ resolved
@@ -1398,20 +1398,17 @@
             MacroKind::IfMulti => {
                 MacroExpansionKind::Conditional(ConditionalExpansion::if_multi(arguments))
             }
-<<<<<<< HEAD
             MacroKind::Delta => MacroExpansionKind::Delta(DeltaExpansion::new(
-                    self.context(),
-                    self.environment,
-                    arguments,
-            ))
-=======
+                self.context(),
+                self.environment,
+                arguments,
+            )),
             MacroKind::Repeat => {
                 MacroExpansionKind::Repeat(RepeatExpansion::new(arguments))
             }
             MacroKind::Sum => {
                 MacroExpansionKind::Sum(SumExpansion::new(arguments))
             }
->>>>>>> aaeb8468
         };
         Ok(MacroExpansion::new(
             self.context(),
