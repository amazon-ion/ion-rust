//! Traits and types to evaluate e-expressions and template macro invocations.
//!
//! Macro invocations can appear in two different contexts:
//!   1. As an *encoding expression* (e-expression) in the data stream. In text Ion, this is written
//!      out using `(:macro_id param1 param2 [...] paramN)` syntax. E-expressions can be found
//!      anywhere that an Ion value literal can appear, including nested within containers or as
//!      arguments to other e-expressions.
//!   2. As an unquoted s-expression within the body of a template macro.
//!
//! The evaluation logic is the same for macros in both contexts, though there are differences in
//! encoding and argument handling that must be considered. For more information, see the
//! documentation for the types below.
#![allow(non_camel_case_types)]

use std::fmt::{Debug, Formatter};
use std::mem;
use std::ops::Range;

use bumpalo::collections::{String as BumpString, Vec as BumpVec};

use crate::lazy::decoder::{Decoder, HasSpan, LazyRawValueExpr};
use crate::lazy::expanded::compiler::ExpansionAnalysis;
use crate::lazy::expanded::e_expression::{
    EExpArgGroup, EExpArgGroupIterator, EExpression, EExpressionArgsIterator,
};
use crate::lazy::expanded::sequence::{Environment, ExpandedSequenceIterator};
use crate::lazy::expanded::template::{
    ParameterEncoding, TemplateExprGroup, TemplateMacroInvocation,
    TemplateMacroInvocationArgsIterator, TemplateMacroRef,
};
use crate::lazy::expanded::LazyExpandedValue;
use crate::lazy::expanded::{EncodingContextRef, TemplateVariableReference};
use crate::lazy::str_ref::StrRef;
use crate::lazy::text::raw::v1_1::arg_group::EExpArg;
use crate::lazy::text::raw::v1_1::reader::{MacroIdLike, MacroIdRef};
use crate::result::IonFailure;
use crate::{
    ExpandedValueRef, ExpandedValueSource, Int, IonError, IonResult, LazyExpandedField,
    LazyExpandedFieldName, LazyExpandedStruct, LazyStruct, LazyValue, Span, SymbolRef, ValueRef,
};

pub trait IsExhaustedIterator<'top, D: Decoder>:
    Copy + Clone + Debug + Iterator<Item = IonResult<LazyRawValueExpr<'top, D>>>
{
    /// Returns `true` if the iterator is known to be out of arguments to return.
    /// Implementations are permitted to return `false` if they are uncertain whether more arguments
    /// are available. After the iterator returns `None` for the first time, this method must return
    /// `true` when called.
    fn is_exhausted(&self) -> bool;
}

pub trait EExpressionArgGroup<'top, D: Decoder>:
    HasSpan<'top>
    + Debug
    + Copy
    + Clone
    + IntoIterator<Item = IonResult<LazyRawValueExpr<'top, D>>, IntoIter = Self::Iterator>
{
    type Iterator: IsExhaustedIterator<'top, D>;

    fn encoding(&self) -> &ParameterEncoding;
    fn resolve(self, context: EncodingContextRef<'top>) -> EExpArgGroup<'top, D>;

    fn iter(self) -> Self::Iterator {
        self.into_iter()
    }
}

/// The syntactic entity in format `D` that represents an e-expression. This expression has not
/// yet been resolved in the current encoding context.
pub trait RawEExpression<'top, D: Decoder<EExp<'top> = Self>>:
    HasSpan<'top> + Debug + Copy + Clone
where
    Self: 'top,
{
    /// An iterator that yields the macro invocation's arguments in order.
    type RawArgumentsIterator: Debug + Copy + Clone + Iterator<Item = IonResult<EExpArg<'top, D>>>;

    /// A type that represents an argument group--several expressions that form a stream
    /// passed as a single argument.
    type ArgGroup: EExpressionArgGroup<'top, D>;

    /// The macro name or address specified at the head of this macro invocation.
    fn id(self) -> MacroIdRef<'top>;

    /// The arguments that follow the macro name or address in this macro invocation.
    fn raw_arguments(&self) -> Self::RawArgumentsIterator;

    fn context(&self) -> EncodingContextRef<'top>;

    /// Looks up the macro invoked by this E-expression in the given `EncodingContext`.
    /// If the lookup is successful, returns an `Ok` containing a resolved `EExpression` that holds
    /// a reference to the macro being invoked.
    /// If the ID cannot be found in the `EncodingContext`, returns `Err`.
    #[inline]
    fn resolve(self, context: EncodingContextRef<'top>) -> IonResult<EExpression<'top, D>> {
        let invoked_macro = self.id().resolve(context.macro_table())?;
        Ok(EExpression::new(self, invoked_macro))
    }

    /// Returns an array of resolved [`ValueExpr`] instances that can be evaluated and/or passed
    /// as arguments to other macro invocations.
    fn make_evaluation_environment(
        &self,
        context: EncodingContextRef<'top>,
    ) -> IonResult<Environment<'top, D>> {
        Environment::for_eexp(context, *self)
    }
}

/// An invocation of a macro found in either the data stream or in the body of a template.
/// This invocation has been resolved in the current encoding context, and holds a reference to
/// the definition of the macro being invoked.
#[derive(Copy, Clone)]
pub struct MacroExpr<'top, D: Decoder> {
    kind: MacroExprKind<'top, D>,
    pub(crate) variable: Option<TemplateVariableReference<'top>>,
}

impl<D: Decoder> Debug for MacroExpr<'_, D> {
    fn fmt(&self, f: &mut Formatter<'_>) -> std::fmt::Result {
        write!(f, "{:?}", self.kind)
    }
}

impl<'top, D: Decoder> MacroExpr<'top, D> {
    pub fn kind(&self) -> MacroExprKind<'top, D> {
        self.kind
    }
}

impl<'top, D: Decoder> MacroExpr<'top, D> {
    pub fn new(source: MacroExprKind<'top, D>) -> Self {
        Self {
            kind: source,
            variable: None,
        }
    }

    pub fn via_variable(mut self, variable_ref: Option<TemplateVariableReference<'top>>) -> Self {
        self.variable = variable_ref;
        self
    }

    pub fn expand(&self) -> IonResult<MacroExpansion<'top, D>> {
        match self.kind {
            MacroExprKind::TemplateMacro(t) => t.expand(),
            MacroExprKind::TemplateArgGroup(g) => g.expand(),
            MacroExprKind::EExp(e) => e.expand(),
            MacroExprKind::EExpArgGroup(g) => g.expand(),
        }
        .map(|expansion| expansion.via_variable(self.variable))
    }

    pub fn range(&self) -> Option<Range<usize>> {
        self.span().as_ref().map(Span::range)
    }

    /// If this `ValueExpr` represents an entity encoded in the data stream, returns `Some(range)`.
    /// If it represents an ephemeral value produced by a macro evaluation, returns `None`.
    pub fn span(&self) -> Option<Span<'top>> {
        use MacroExprKind::*;
        match self.kind {
            TemplateMacro(_) | TemplateArgGroup(_) => None,
            EExp(eexp) => Some(eexp.span()),
            EExpArgGroup(group) => Some(group.span()),
        }
    }

    pub fn is_eexp(&self) -> bool {
        matches!(self.kind, MacroExprKind::EExp(_))
    }

    pub fn is_tdl_macro(&self) -> bool {
        matches!(self.kind, MacroExprKind::TemplateMacro(_))
    }

    pub fn is_singleton(&self) -> bool {
        match &self.kind {
            MacroExprKind::TemplateMacro(m) => m.invoked_macro().must_produce_exactly_one_value(),
            MacroExprKind::EExp(e) => e.invoked_macro().must_produce_exactly_one_value(),
            _ => false,
        }
    }
}

#[derive(Copy, Clone)]
pub enum MacroExprKind<'top, D: Decoder> {
    /// A macro invocation found in the body of a template.
    TemplateMacro(TemplateMacroInvocation<'top, D>),
    /// An argument group found in the body of a template.
    TemplateArgGroup(TemplateExprGroup<'top, D>),
    /// A macro invocation found in the data stream.
    EExp(EExpression<'top, D>),
    /// An e-expression argument group. (A `values` call with special encoding.)
    EExpArgGroup(EExpArgGroup<'top, D>),
}

impl<D: Decoder> Debug for MacroExprKind<'_, D> {
    fn fmt(&self, f: &mut Formatter<'_>) -> std::fmt::Result {
        match self {
            MacroExprKind::TemplateMacro(t) => write!(f, "{:?}", t),
            MacroExprKind::TemplateArgGroup(g) => write!(f, "{:?}", g),
            MacroExprKind::EExp(e) => write!(f, "{:?}", e),
            MacroExprKind::EExpArgGroup(g) => write!(f, "{:?}", g),
        }
    }
}

impl<'top, D: Decoder> MacroExpr<'top, D> {
    pub fn from_template_macro(invocation: TemplateMacroInvocation<'top, D>) -> Self {
        MacroExpr::new(MacroExprKind::TemplateMacro(invocation))
    }

    pub fn from_template_expr_group(template_arg_group: TemplateExprGroup<'top, D>) -> Self {
        MacroExpr::new(MacroExprKind::TemplateArgGroup(template_arg_group))
    }

    pub fn from_eexp(eexp: EExpression<'top, D>) -> Self {
        MacroExpr::new(MacroExprKind::EExp(eexp))
    }

    pub fn from_eexp_arg_group(group: EExpArgGroup<'top, D>) -> Self {
        MacroExpr::new(MacroExprKind::EExpArgGroup(group))
    }

    pub fn variable(&self) -> Option<TemplateVariableReference<'top>> {
        self.variable
    }

    pub fn source(&self) -> MacroExprKind<'top, D> {
        self.kind
    }

    pub fn arguments(&self) -> MacroExprArgsIterator<'top, D> {
        use MacroExprKind::*;
        let args_kind = match &self.kind {
            TemplateMacro(m) => MacroExprArgsKind::<'top, D>::TemplateMacro(m.arguments()),
            TemplateArgGroup(g) => MacroExprArgsKind::<'top, D>::TemplateArgGroup(g.arguments()),
            EExp(e) => MacroExprArgsKind::<'top, D>::EExp(e.arguments()),
            EExpArgGroup(group) => MacroExprArgsKind::<'top, D>::EExpArgGroup(group.expressions()),
        };
        MacroExprArgsIterator { source: args_kind }
    }

    pub(crate) fn expansion_analysis(&self) -> ExpansionAnalysis {
        use MacroExprKind::*;
        match &self.kind {
            TemplateMacro(m) => m.invoked_macro().expansion_analysis(),
            EExp(e) => e.invoked_macro().definition().expansion_analysis(),
            // Argument groups are a low-level construct; they do not invoke a proper macro.
            // They always produce the default expansion analysis.
            TemplateArgGroup(_) | EExpArgGroup(_) => ExpansionAnalysis::default(),
        }
    }

    /// Returns an [`ExpansionCardinality`] indicating whether this macro invocation will expand
    /// to a stream that is empty, a singleton, or multiple values.
    pub(crate) fn expansion_cardinality(
        &self,
        environment: Environment<'top, D>,
    ) -> IonResult<ExpansionCardinality> {
        // If we've statically determined this to produce exactly one value,
        // the expansion cardinality must be `Single`.
        if self.expansion_analysis().must_produce_exactly_one_value() {
            return Ok(ExpansionCardinality::Single);
        }
        // If it's an empty arg group, the expansion cardinality is `None`.
        let is_empty = match self.kind() {
            MacroExprKind::EExpArgGroup(group) => group.expressions().next().is_none(),
            MacroExprKind::TemplateArgGroup(group) => group.arg_expressions().is_empty(),
            _ => false,
        };
        if is_empty {
            return Ok(ExpansionCardinality::None);
        }

        // Otherwise, we need to begin expanding the invocation to see how many values it will produce.
        let mut evaluator = MacroEvaluator::new_with_environment(environment);
        evaluator.push(self.expand()?);
        if evaluator.next()?.is_none() {
            return Ok(ExpansionCardinality::None);
        }
        if evaluator.next()?.is_none() {
            return Ok(ExpansionCardinality::Single);
        }
        Ok(ExpansionCardinality::Multi)
    }
}

#[derive(Copy, Clone, Debug)]
pub enum MacroExprArgsKind<'top, D: Decoder> {
    TemplateMacro(TemplateMacroInvocationArgsIterator<'top, D>),
    TemplateArgGroup(TemplateMacroInvocationArgsIterator<'top, D>),
    EExp(EExpressionArgsIterator<'top, D>),
    EExpArgGroup(EExpArgGroupIterator<'top, D>),
}

#[derive(Copy, Clone, Debug)]
pub struct MacroExprArgsIterator<'top, D: Decoder> {
    source: MacroExprArgsKind<'top, D>,
}

impl<'top, D: Decoder> MacroExprArgsIterator<'top, D> {
    pub fn from_eexp(args: EExpressionArgsIterator<'top, D>) -> Self {
        MacroExprArgsIterator {
            source: MacroExprArgsKind::EExp(args),
        }
    }

    pub fn from_template_macro(args: TemplateMacroInvocationArgsIterator<'top, D>) -> Self {
        MacroExprArgsIterator {
            source: MacroExprArgsKind::TemplateMacro(args),
        }
    }

    pub fn from_template_arg_group(args: TemplateMacroInvocationArgsIterator<'top, D>) -> Self {
        MacroExprArgsIterator {
            source: MacroExprArgsKind::TemplateArgGroup(args),
        }
    }

    pub fn from_eexp_arg_group(args: EExpArgGroupIterator<'top, D>) -> Self {
        MacroExprArgsIterator {
            source: MacroExprArgsKind::EExpArgGroup(args),
        }
    }

    pub fn is_exhausted(&self) -> bool {
        match self.source {
            MacroExprArgsKind::TemplateMacro(ref args) => args.is_exhausted(),
            MacroExprArgsKind::TemplateArgGroup(ref args) => args.is_exhausted(),
            MacroExprArgsKind::EExp(ref args) => args.is_exhausted(),
            MacroExprArgsKind::EExpArgGroup(ref args) => args.is_exhausted(),
        }
    }
}

impl<'top, D: Decoder> Iterator for MacroExprArgsIterator<'top, D> {
    type Item = IonResult<ValueExpr<'top, D>>;

    #[inline(always)]
    fn next(&mut self) -> Option<Self::Item> {
        match &mut self.source {
            MacroExprArgsKind::TemplateMacro(m) => m.next(),
            MacroExprArgsKind::TemplateArgGroup(g) => g.next(),
            MacroExprArgsKind::EExp(e) => e.next(),
            MacroExprArgsKind::EExpArgGroup(g) => g.next(),
        }
    }

    fn size_hint(&self) -> (usize, Option<usize>) {
        match &self.source {
            MacroExprArgsKind::TemplateMacro(m) => m.size_hint(),
            MacroExprArgsKind::TemplateArgGroup(g) => g.size_hint(),
            MacroExprArgsKind::EExp(e) => e.size_hint(),
            MacroExprArgsKind::EExpArgGroup(g) => g.size_hint(),
        }
    }
}

/// A value expression (i.e. value literal or macro invocation) found in any context.
///
/// A `ValueExpr` is a resolved value. It cannot be a variable reference. If it is a macro
/// invocation, it holds a reference to the definition of the macro it invokes.
#[derive(Copy, Clone)]
pub enum ValueExpr<'top, D: Decoder> {
    /// An Ion value that requires no further evaluation.
    // `LazyExpandedValue` can be backed by either a stream value or a template value, so it covers
    // both contexts.
    ValueLiteral(LazyExpandedValue<'top, D>),
    /// A macro invocation that requires evaluation.
    MacroInvocation(MacroExpr<'top, D>),
}

impl<D: Decoder> Debug for ValueExpr<'_, D> {
    fn fmt(&self, f: &mut Formatter<'_>) -> std::fmt::Result {
        match self {
            ValueExpr::ValueLiteral(v) => write!(f, "value={:?}", v),
            ValueExpr::MacroInvocation(i) => write!(f, "invocation={:?}", i),
        }
    }
}

impl<'top, D: Decoder> ValueExpr<'top, D> {
    pub fn via_variable(
        self,
        template_variable_ref: Option<TemplateVariableReference<'top>>,
    ) -> Self {
        use ValueExpr::*;
        match self {
            ValueLiteral(value) => ValueLiteral(value.via_variable(template_variable_ref)),
            MacroInvocation(invocation) => {
                MacroInvocation(invocation.via_variable(template_variable_ref))
            }
        }
    }

    /// Like [`evaluate_singleton_in`](Self::evaluate_singleton_in), but uses an empty environment.
    pub fn evaluate_singleton(&self) -> IonResult<LazyExpandedValue<'top, D>> {
        self.evaluate_singleton_in(Environment::empty())
    }

    /// Evaluates this `ValueExpr` in the context of the provided `environment`, producing either
    /// an `Ok` containing the expansion's sole `LazyExpandedValue`, or an `Err` indicating that
    /// this expression expanded to zero or two+ values.
    pub fn evaluate_singleton_in(
        &self,
        environment: Environment<'top, D>,
    ) -> IonResult<LazyExpandedValue<'top, D>> {
        let invocation = match self {
            // If it's a single value, we're already done.
            ValueExpr::ValueLiteral(v) => return Ok(*v),
            ValueExpr::MacroInvocation(i) => *i,
        };
        let expansion = invocation.expand()?;
        // If it's a macro that we know will produce exactly one value, evaluate it without a stack.
        if invocation
            .expansion_analysis()
            .must_produce_exactly_one_value()
        {
            return expansion.expand_singleton();
        }
        // Otherwise, use the general case macro evaluator.
        let mut evaluator = MacroEvaluator::new_with_environment(environment);
        evaluator.push(expansion);
        let Some(value) = evaluator.next()? else {
            return IonResult::decoding_error(
                "expected macro to produce exactly one value but it produced none",
            );
        };
        if evaluator.next()?.is_some() {
            return IonResult::decoding_error(
                "expected macro to produce exactly one value but it produced more than one",
            );
        }
        Ok(value)
    }

    pub fn expect_value_literal(&self) -> IonResult<LazyExpandedValue<'top, D>> {
        match self {
            ValueExpr::ValueLiteral(value) => Ok(*value),
            _ => {
                IonResult::decoding_error("expected a value literal, but found a macro invocation")
            }
        }
    }

    pub fn expect_macro_invocation(&self) -> IonResult<MacroExpr<'top, D>> {
        match self {
            ValueExpr::MacroInvocation(invocation) => Ok(*invocation),
            _ => {
                IonResult::decoding_error("expected a macro invocation, but found a value literal")
            }
        }
    }

    /// Returns `true` if this expression was produced by evaluating a macro. Otherwise, returns `false`.
    pub fn is_ephemeral(&self) -> bool {
        match self {
            ValueExpr::ValueLiteral(value) => value.is_ephemeral(),
            ValueExpr::MacroInvocation(invocation) => {
                use MacroExprKind::*;
                match invocation.kind() {
                    TemplateMacro(_) | TemplateArgGroup(_) => true,
                    EExp(_) | EExpArgGroup(_) => false,
                }
            }
        }
    }

    /// If this `ValueExpr` represents an entity encoded in the data stream, returns `Some(range)`.
    /// If it represents a template value or a constructed value, returns `None`.
    pub fn range(&self) -> Option<Range<usize>> {
        self.span().as_ref().map(Span::range)
    }

    /// If this `ValueExpr` represents an entity encoded in the data stream, returns `Some(range)`.
    /// If it represents an ephemeral value produced by a macro evaluation, returns `None`.
    pub fn span(&self) -> Option<Span<'top>> {
        match self {
            ValueExpr::ValueLiteral(value) => {
                use ExpandedValueSource::*;
                match value.source {
                    SingletonEExp(eexp) => Some(eexp.span()),
                    ValueLiteral(literal) => Some(literal.span()),
                    Template(_, _) | Constructed(_, _) => None,
                }
            }
            ValueExpr::MacroInvocation(e) => {
                use MacroExprKind::*;
                match e.source() {
                    TemplateMacro(_) | TemplateArgGroup(_) => None,
                    EExp(e) => Some(e.span()),
                    EExpArgGroup(g) => Some(g.span()),
                }
            }
        }
    }
}

/// Indicates which of the supported macros this represents and stores the state necessary to
/// continue evaluating that macro.
#[derive(Debug)]
pub enum MacroExpansionKind<'top, D: Decoder> {
    None, // `(.none)` returns the empty stream
    ExprGroup(ExprGroupExpansion<'top, D>),
    MakeString(MakeTextExpansion<'top, D>),
    MakeSymbol(MakeTextExpansion<'top, D>),
    MakeStruct(MakeStructExpansion<'top, D>),
    MakeField(MakeFieldExpansion<'top, D>),
    Annotate(AnnotateExpansion<'top, D>),
    Flatten(FlattenExpansion<'top, D>),
    Template(TemplateExpansion<'top>),
    // `if_none`, `if_single`, `if_multi`
    Conditional(ConditionalExpansion<'top, D>),
<<<<<<< HEAD
    Sum(SumExpansion<'top, D>),
=======
    Repeat(RepeatExpansion<'top, D>),
>>>>>>> 98d06df8
}

pub enum ExpansionCardinality {
    None,
    Single,
    Multi,
}

/// A macro in the process of being evaluated. Stores both the state of the evaluation and the
/// syntactic element that represented the macro invocation.
pub struct MacroExpansion<'top, D: Decoder> {
    context: EncodingContextRef<'top>,
    kind: MacroExpansionKind<'top, D>,
    environment: Environment<'top, D>,
    is_complete: bool,
    variable_ref: Option<TemplateVariableReference<'top>>,
}

impl<'top, D: Decoder> MacroExpansion<'top, D> {
    pub fn via_variable(mut self, variable_ref: Option<TemplateVariableReference<'top>>) -> Self {
        self.variable_ref = variable_ref;
        self
    }

    pub fn context(&self) -> EncodingContextRef<'top> {
        self.context
    }

    /// Expands the current macro with the expectation that it will produce exactly one value.
    /// For more information about singleton macros, see
    /// [`ExpansionSingleton`](crate::lazy::expanded::compiler::ExpansionSingleton).
    #[inline(always)]
    pub(crate) fn expand_singleton(mut self) -> IonResult<LazyExpandedValue<'top, D>> {
        // We don't need to construct an evaluator because this is guaranteed to produce exactly
        // one value.
        match self.next_step()? {
            MacroExpansionStep::FinalStep(Some(ValueExpr::ValueLiteral(value))) => Ok(value),
            // If the expansion produces anything other than a final value, there's a bug.
            _ => unreachable!("expansion of {self:?} was required to produce exactly one value"),
        }
    }

    pub(crate) fn new(
        context: EncodingContextRef<'top>,
        environment: Environment<'top, D>,
        kind: MacroExpansionKind<'top, D>,
    ) -> Self {
        Self {
            environment,
            kind,
            context,
            is_complete: false,
            variable_ref: None,
        }
    }

    /// Continues evaluating this macro until it:
    ///   * produces another value.
    ///   * encounters another macro or variable that needs to be expanded.
    ///   * is completed.
    #[inline(always)]
    pub fn next_step(&mut self) -> IonResult<MacroExpansionStep<'top, D>> {
        use MacroExpansionKind::*;
        let context = self.context;
        let environment = self.environment;
        // Delegate the call to `next()` based on the macro kind.
        match &mut self.kind {
            Template(template_expansion) => template_expansion.next(context, environment),
            ExprGroup(expr_group_expansion) => expr_group_expansion.next(context, environment),
            MakeString(expansion) | MakeSymbol(expansion) => expansion.make_text_value(context),
            MakeField(make_field_expansion) => make_field_expansion.next(context, environment),
            MakeStruct(make_struct_expansion) => make_struct_expansion.next(context, environment),
            Annotate(annotate_expansion) => annotate_expansion.next(context, environment),
            Flatten(flatten_expansion) => flatten_expansion.next(),
            Conditional(cardinality_test_expansion) => cardinality_test_expansion.next(environment),
<<<<<<< HEAD
            Sum(sum_expansion) => sum_expansion.next(context, environment),
=======
            Repeat(repeat_expansion) => repeat_expansion.next(environment),
>>>>>>> 98d06df8
            // `none` is trivial and requires no delegation
            None => Ok(MacroExpansionStep::FinalStep(Option::None)),
        }
        .map(|expansion| expansion.via_variable(self.variable_ref))
    }
}

impl<D: Decoder> Debug for MacroExpansion<'_, D> {
    fn fmt(&self, f: &mut Formatter<'_>) -> std::fmt::Result {
        let name = match &self.kind {
            MacroExpansionKind::None => "none",
            MacroExpansionKind::ExprGroup(_) => "[internal] expr_group",
            MacroExpansionKind::MakeString(_) => "make_string",
            MacroExpansionKind::MakeSymbol(_) => "make_symbol",
            MacroExpansionKind::MakeField(_) => "make_field",
            MacroExpansionKind::MakeStruct(_) => "make_struct",
            MacroExpansionKind::Annotate(_) => "annotate",
            MacroExpansionKind::Flatten(_) => "flatten",
<<<<<<< HEAD
            MacroExpansionKind::Sum(_) => "sum",
=======
            MacroExpansionKind::Repeat(_) => "repeat",
>>>>>>> 98d06df8
            MacroExpansionKind::Conditional(test) => test.name(),
            MacroExpansionKind::Template(t) => {
                return if let Some(name) = t.template.name() {
                    write!(f, "<expansion of template '{}'>", name)
                } else {
                    write!(f, "<expansion of anonymous template>")
                }
            }
        };
        write!(f, "<expansion of {name}>")
    }
}

#[derive(Copy, Clone, Debug)]
pub enum MacroExpansionStep<'top, D: Decoder> {
    Step(ValueExpr<'top, D>),
    FinalStep(Option<ValueExpr<'top, D>>),
}

impl<'top, D: Decoder> MacroExpansionStep<'top, D> {
    pub fn value_expr(&self) -> Option<ValueExpr<'top, D>> {
        match self {
            MacroExpansionStep::Step(expr) => Some(*expr),
            MacroExpansionStep::FinalStep(maybe_expr) => *maybe_expr,
        }
    }

    pub fn is_final(&self) -> bool {
        matches!(self, MacroExpansionStep::FinalStep(_))
    }

    pub fn via_variable(mut self, variable_ref: Option<TemplateVariableReference<'top>>) -> Self {
        use MacroExpansionStep::*;
        match &mut self {
            Step(expr) => Step(expr.via_variable(variable_ref)),
            FinalStep(Some(expr)) => FinalStep(Some(expr.via_variable(variable_ref))),
            FinalStep(None) => FinalStep(None),
        }
    }
}

/// The internal bookkeeping representation used by a [`MacroEvaluator`].
#[derive(Debug)]
pub enum EvaluatorState<'top, D: Decoder> {
    /// The evaluator is empty; it does not currently have any expansions in progress.
    Empty,
    /// The evaluator has a single expansion in progress. It does not own any bump-allocated
    /// resources.
    Stackless(MacroExpansion<'top, D>),
    /// The evaluator has several expansions in progress. It holds a bump-allocated `MacroStack`
    /// that it pushes to and pops from.
    Stacked(StackedMacroEvaluator<'top, D>),
}

impl<D: Decoder> Default for EvaluatorState<'_, D> {
    fn default() -> Self {
        Self::Empty
    }
}

/// A general-purpose macro evaluator that waits to allocate resources until it is clear that they
/// are necessary.
#[derive(Debug, Default)]
pub struct MacroEvaluator<'top, D: Decoder> {
    root_environment: Environment<'top, D>,
    state: EvaluatorState<'top, D>,
}

impl<'top, D: Decoder> MacroEvaluator<'top, D> {
    pub fn is_empty(&self) -> bool {
        use EvaluatorState::*;
        match self.state {
            Empty => true,
            Stacked(ref evaluator) => evaluator.macro_stack_depth() == 0,
            _ => false,
        }
    }

    /// The core macro evaluation logic.
    #[inline]
    #[allow(clippy::should_implement_trait)] // Clippy complains this looks like Iterator::next
    pub fn next(&mut self) -> IonResult<Option<LazyExpandedValue<'top, D>>> {
        use EvaluatorState::*;
        // This happens in a loop in case the next item produced is another macro to evaluate.
        // In most cases, we never return to the top of the loop.
        loop {
            let expansion = match self.state {
                // If the evaluator is empty, there's nothing to do.
                Empty => return Ok(None),
                // If the evaluator is processing several expansions (not common), we delegate the
                // evaluation and bookkeeping to the `StackedMacroEvaluator` type.
                Stacked(ref mut stack_evaluator) => return stack_evaluator.next(),
                // If the evaluator is stackless, there's only one expansion in progress.
                Stackless(ref mut expansion) => expansion,
            };

            // At this point, we have a reference to the only expansion in progress.
            //
            // If the next thing it produces is another macro, we would push it onto the stack.
            // However, this would cause the stack to grow to a depth of 2 and require us to
            // bump-allocate a proper stack.
            // Instead, as an optimization, we'll get the next step in the expansion...
            let step = expansion.next_step()?;
            // ...and, if this was the _last_ step in the expansion, pop it off the stack-of-one
            // by setting the state back to `Empty`.
            if step.is_final() {
                self.state = Empty;
            }
            // Now the stack has a depth of zero or one.
            match step.value_expr() {
                // No more expressions means we're done. (It also means the stack is empty because
                // it is not possible to return a non-final step that is `None`.)
                None => return Ok(None),
                // If it's a value, then regardless of stack depth we return that value.
                Some(ValueExpr::ValueLiteral(value)) => return Ok(Some(value)),
                // If it's another macro to evaluate, then we'll push it onto the stack and continue
                // at the top of the loop looking for our next value-or-nothing.
                Some(ValueExpr::MacroInvocation(invocation)) => {
                    // If the evaluator state is `Empty`, this sets it back to `Stackless`, which
                    // is an important optimization. We avoid bump-allocating in the lion's share
                    // of evaluations.
                    // If the state is `Stackless` (i.e. there's still an expansion in progress),
                    // this will upgrade the state to `Stacked` and allocate the necessary
                    // resources.
                    self.push(invocation.expand()?)
                    // This "tail eval" optimization--eagerly popping completed expansions off the
                    // stack to keep it flat--avoids allocations in many evaluations, e.g.:
                    // (:none)
                    // (:values)
                    // (:values 1 2 3)
                    // (:values 1 2 3 /*POP*/ (:values 1 2 3))
                    // (:values 1 2 3 /*POP*/ (:values 1 2 3 /*POP*/ (:values 1 2 3)))
                    //
                    // TODO: Use `invocation.invoked_macro().must_produce_exactly_one_value()`
                    //       to see if we can avoid pushing the new invocation and instead
                    //       eagerly evaluating it.
                }
            }
        }
    }

    pub fn new() -> Self {
        Self {
            root_environment: Environment::empty(),
            state: EvaluatorState::Empty,
        }
    }

    pub fn new_with_environment(environment: Environment<'top, D>) -> Self {
        Self {
            root_environment: environment,
            state: EvaluatorState::Empty,
        }
    }

    pub fn for_eexp(eexp: EExpression<'top, D>) -> IonResult<Self> {
        let macro_expr = MacroExpr::from_eexp(eexp);
        Self::for_macro_expr(macro_expr)
    }

    pub fn for_macro_expr(macro_expr: MacroExpr<'top, D>) -> IonResult<Self> {
        let expansion = macro_expr.expand()?;
        Ok(Self::for_expansion(expansion))
    }

    fn for_expansion(expansion: MacroExpansion<'top, D>) -> Self {
        Self {
            root_environment: expansion.environment,
            state: EvaluatorState::Stackless(expansion),
        }
    }

    pub fn environment(&self) -> Environment<'top, D> {
        use EvaluatorState::*;
        match self.state {
            Empty => self.root_environment,
            Stackless(ref expansion) => expansion.environment,
            Stacked(ref stack) => stack.environment(),
        }
    }

    #[inline]
    pub fn push(&mut self, new_expansion: MacroExpansion<'top, D>) {
        if self.is_empty() {
            // Going from zero expansions to one expansion is cheap.
            self.state = EvaluatorState::Stackless(new_expansion);
        } else {
            // Going from 1 to 2 or more is more expensive and less common,
            // so we don't inline this case.
            self.push_general_case(new_expansion)
        }
    }

    #[inline(never)]
    pub fn push_general_case(&mut self, new_expansion: MacroExpansion<'top, D>) {
        match mem::take(&mut self.state) {
            // Going from zero expansions to one expansion
            EvaluatorState::Empty => self.state = EvaluatorState::Stackless(new_expansion),
            // Going from one expansion to two
            EvaluatorState::Stackless(original_expansion) => {
                let mut stacked_evaluator = StackedMacroEvaluator::new_with_environment(
                    new_expansion.context(),
                    self.root_environment,
                );
                stacked_evaluator
                    .macro_stack
                    .extend([original_expansion, new_expansion]);
                self.state = EvaluatorState::Stacked(stacked_evaluator)
            }
            // Going from 2+ up
            EvaluatorState::Stacked(ref mut stacked_evaluator) => {
                stacked_evaluator.macro_stack.push(new_expansion)
            }
        };
    }

    pub fn set_root_environment(&mut self, environment: Environment<'top, D>) {
        self.root_environment = environment;
    }
}

pub type MacroStack<'top, D> = BumpVec<'top, MacroExpansion<'top, D>>;

/// Evaluates macro invocations recursively, yielding a single expanded value at a time.
///
/// The evaluator supports the cross product of three use case dimensions:
///
///   {e-expression, template macro invocation}
///   x {text, binary}
///   x {eager, lazy}
///
/// For incremental/lazy evaluation, push a macro invocation onto the stack using
/// [`StackedMacroEvaluator::push`] and then use [`StackedMacroEvaluator::next`] to evaluate the next value.
///
/// For eager evaluation, use [`StackedMacroEvaluator::evaluate`], which returns an iterator that will
/// yield the expanded values.
#[derive(Debug)]
pub struct StackedMacroEvaluator<'top, D: Decoder> {
    // A stack with the most recent macro invocations at the top. This stack grows each time a macro
    // of any kind begins evaluation.
    macro_stack: MacroStack<'top, D>,
    root_environment: Environment<'top, D>,
}

impl<'top, D: Decoder> StackedMacroEvaluator<'top, D> {
    #[inline]
    pub fn new(context: EncodingContextRef<'top>) -> Self {
        const INITIAL_MACRO_STACK_CAPACITY: usize = 8;
        let macro_stack =
            BumpVec::with_capacity_in(INITIAL_MACRO_STACK_CAPACITY, context.allocator());
        Self {
            macro_stack,
            root_environment: Environment::empty(),
        }
    }

    pub fn new_with_environment(
        context: EncodingContextRef<'top>,
        environment: Environment<'top, D>,
    ) -> Self {
        let mut evaluator = Self::new(context);
        evaluator.root_environment = environment;
        evaluator
    }

    /// Returns the number of macros that are currently being evaluated.
    pub fn macro_stack_depth(&self) -> usize {
        self.macro_stack.len()
    }

    /// Returns the current environment (i.e. the one used by the top of the macro stack.)
    pub fn environment(&self) -> Environment<'top, D> {
        self.macro_stack
            .last()
            .map(|expansion| expansion.environment)
            .unwrap_or(self.root_environment)
    }

    /// Given a syntactic element representing a macro invocation, attempt to resolve it with the
    /// current encoding context and push the resulting `MacroExpansion` onto the stack.
    pub fn push(&mut self, invocation: impl Into<MacroExpr<'top, D>>) -> IonResult<()> {
        let macro_expr = invocation.into();
        let expansion = macro_expr.expand()?;
        self.macro_stack.push(expansion);
        Ok(())
    }

    /// Continues evaluating the macro at the top of the stack until either:
    ///   * a value is yielded
    ///   * the macro stack is empty (that is: all macro evaluations are complete)
    ///
    /// This is equivalent to calling [`next_at_or_above_depth`](Self::next_at_or_above_depth)
    /// with a `depth_to_exhaust` of `0`; see that method's documentation for more details.
    // Clippy complains that `next` will be confused for the iterator method of the same name.
    #[allow(clippy::should_implement_trait)]
    pub fn next(&mut self) -> IonResult<Option<LazyExpandedValue<'top, D>>> {
        self.next_at_or_above_depth(0)
    }

    /// Continues evaluating the macro at the top of the stack until either:
    ///   * a value is yielded
    ///   * the evaluation of the macro at stack depth `depth_to_exhaust` is completed
    ///
    /// If a macro invocation is encountered in the process of expanding the next value, that
    /// invocation will be pushed onto the stack. This means that the stack's depth can grow
    /// by any number of levels in a single call to `next()`. (Note though that macros do not
    /// support recursion, so it is not trivial to grow the stack to great depths.)
    ///
    /// If `depth_to_exhaust` is the stack's current depth, `next()` will return `None` when the
    /// macro at the top of the stack is completed/popped off the stack. If `depth_to_exhaust`
    /// is `0`, `next()` will return `None` when all macros on the stack are exhausted.
    ///
    /// The caller must verify that the stack's depth is greater than or equal to `depth_to_exhaust`
    /// before calling `next_at_or_above_depth()`.
    pub fn next_at_or_above_depth(
        &mut self,
        depth_to_exhaust: usize,
    ) -> IonResult<Option<LazyExpandedValue<'top, D>>> {
        loop {
            // Get the expansion at the top of the stack.
            let current_expansion = match self.macro_stack.last_mut() {
                None => return Ok(None),
                Some(expansion) => expansion,
            };
            // Ask that expansion to continue its evaluation by one step.
            let step = current_expansion.next_step()?;
            current_expansion.is_complete = step.is_final();
            use ValueExpr::*;
            let maybe_output_value = match step.value_expr() {
                Some(MacroInvocation(invocation)) => {
                    self.push(invocation)?;
                    continue;
                }
                Some(ValueLiteral(value)) => Some(value),
                None => None,
            };

            if current_expansion.is_complete {
                self.pop_completed_macros();
            }
            if self.macro_stack.len() < depth_to_exhaust {
                return Ok(maybe_output_value);
            }
            if maybe_output_value.is_none() && !self.macro_stack.is_empty() {
                continue;
            }
            return Ok(maybe_output_value);
        }
    }

    fn pop_completed_macros(&mut self) {
        loop {
            // Pop the top macro, which we know to be completed.
            self.macro_stack.truncate(self.macro_stack.len() - 1);
            // See if the new top macro is also complete and ready to be popped.
            match self.macro_stack.last() {
                Some(expansion) if expansion.is_complete => continue,
                _ => break,
            }
        }
    }

    /// Attempts to resolve the provided `invocation` in the specified `context`. Upon success,
    /// returns an iterator that lazily computes the expansion of the macro invocation and yields
    /// its values.
    #[allow(dead_code)]
    pub fn evaluate<'iter>(
        &'iter mut self,
        invocation: impl Into<MacroExpr<'top, D>>,
    ) -> IonResult<EvaluatingIterator<'iter, 'top, D>>
    where
        Self: Sized,
    {
        self.push(invocation)?;
        Ok(EvaluatingIterator::new(self))
    }
}

/// Yields the values produced by incrementally evaluating the macro that was at the top of the
/// evaluator's stack when the iterator was created.
#[allow(dead_code)]
pub struct EvaluatingIterator<'iter, 'top, D: Decoder> {
    evaluator: &'iter mut StackedMacroEvaluator<'top, D>,
    initial_stack_depth: usize,
}

impl<'iter, 'top, D: Decoder> EvaluatingIterator<'iter, 'top, D> {
    #[allow(dead_code)]
    pub fn new(evaluator: &'iter mut StackedMacroEvaluator<'top, D>) -> Self {
        let initial_stack_depth = evaluator.macro_stack_depth();
        Self {
            evaluator,
            initial_stack_depth,
        }
    }
}

impl<'top, D: Decoder> Iterator for EvaluatingIterator<'_, 'top, D> {
    type Item = IonResult<LazyExpandedValue<'top, D>>;

    fn next(&mut self) -> Option<Self::Item> {
        self.evaluator
            .next_at_or_above_depth(self.initial_stack_depth)
            .transpose()
    }
}

// ===== Implementation of the `values` macro =====

/// The evaluation state of the `values` macro.
///
/// `(:values ...)` expands each of its arguments in turn, yielding individual values to the caller.
///
/// This allows a writer to group several expressions' output together into a single expression.
///
/// Examples:
///   (:values 1)                 => 1
///   (:values 1 2 3)             => 1 2 3
///   (:values 1 2 (:values 3 4)) => 1 2 3 4
#[derive(Copy, Clone, Debug)]
pub struct ExprGroupExpansion<'top, D: Decoder> {
    // Which argument the macro is in the process of expanding
    arguments: MacroExprArgsIterator<'top, D>,
}

impl<'top, D: Decoder> ExprGroupExpansion<'top, D> {
    pub fn new(arguments: MacroExprArgsIterator<'top, D>) -> Self {
        Self { arguments }
    }

    /// Yields the next [`ValueExpr`] in this macro's evaluation.
    #[inline(always)]
    pub fn next(
        &mut self,
        _context: EncodingContextRef<'top>,
        _environment: Environment<'top, D>,
    ) -> IonResult<MacroExpansionStep<'top, D>> {
        let arg_result = self.arguments.next();
        let is_last_arg = self.arguments.is_exhausted();
        // We visit the argument expressions in the invocation in order from left to right.
        match arg_result {
            // This is known to be the last argument; there will be no other steps after it is returned.
            Some(Ok(expr)) if is_last_arg => Ok(MacroExpansionStep::FinalStep(Some(expr))),
            // This is not known to be the last argument--if it _is_ the last one, the iterator was not
            // able to tell that it was. We'll treat it as though it is not. False positives result
            // in a future call to `next` to get a `FinalStep(None)` and can cause the evaluator
            // to allocate more resources than necessary.
            Some(Ok(expr)) => Ok(MacroExpansionStep::Step(expr)),
            None => Ok(MacroExpansionStep::FinalStep(None)),
            Some(Err(e)) => Err(e),
        }
    }
}

// ===== Implementation of `if_none`, `if_some`, `if_single`, `if_multi` =====
#[derive(Debug)]
pub struct ConditionalExpansion<'top, D: Decoder> {
    test_kind: CardinalityTestKind,
    arguments: MacroExprArgsIterator<'top, D>,
}

#[derive(Copy, Clone, Debug, PartialEq, Eq)]
// The compiler objects to each variant having the same prefix (`If`) because this is often a sign
// that the enum name is being repeated. In this case, removing the prefix causes `None` and `Some`
// to collide with the `Option` variants that are already in the prelude.
#[allow(clippy::enum_variant_names)]
pub enum CardinalityTestKind {
    IfNone,
    IfSome,
    IfSingle,
    IfMulti,
}

impl<'top, D: Decoder> ConditionalExpansion<'top, D> {
    pub fn new(kind: CardinalityTestKind, arguments: MacroExprArgsIterator<'top, D>) -> Self {
        Self {
            test_kind: kind,
            arguments,
        }
    }

    pub fn if_none(arguments: MacroExprArgsIterator<'top, D>) -> Self {
        Self::new(CardinalityTestKind::IfNone, arguments)
    }

    pub fn if_some(arguments: MacroExprArgsIterator<'top, D>) -> Self {
        Self::new(CardinalityTestKind::IfSome, arguments)
    }

    pub fn if_single(arguments: MacroExprArgsIterator<'top, D>) -> Self {
        Self::new(CardinalityTestKind::IfSingle, arguments)
    }

    pub fn if_multi(arguments: MacroExprArgsIterator<'top, D>) -> Self {
        Self::new(CardinalityTestKind::IfMulti, arguments)
    }

    pub fn name(&self) -> &str {
        use CardinalityTestKind::*;
        match self.test_kind {
            IfNone => "if_none",
            IfSome => "if_some",
            IfSingle => "if_single",
            IfMulti => "if_multi",
        }
    }

    pub fn next(
        &mut self,
        environment: Environment<'top, D>,
    ) -> IonResult<MacroExpansionStep<'top, D>> {
        // These are errors are `unreachable!` because all three arguments are zero-or-more.
        // In text, `(.if_none)` would be passing three empty streams due to rest syntax.
        // In binary, not passing arguments at all would be invalid data. Setting the empty stream
        // bits in the bitmap would be close, but then you'd still have three empty streams.
        let expr_to_test = self.arguments.next().transpose()?.unwrap_or_else(|| {
            unreachable!(
                "macro `{}` was not given an expression to test",
                self.name()
            )
        });
        let true_expr = self.arguments.next().transpose()?.unwrap_or_else(|| {
            unreachable!("macro `{}` was not given a `true` expression", self.name())
        });
        let true_result = Ok(MacroExpansionStep::FinalStep(Some(true_expr)));

        let cardinality = match expr_to_test {
            ValueExpr::ValueLiteral(_) => ExpansionCardinality::Single,
            ValueExpr::MacroInvocation(invocation) => {
                invocation.expansion_cardinality(environment)?
            }
        };
        use CardinalityTestKind::*;
        use ExpansionCardinality as EC;
        match (self.test_kind, cardinality) {
            (IfNone, EC::None)
            | (IfSome, EC::Single | EC::Multi)
            | (IfSingle, EC::Single)
            | (IfMulti, EC::Multi) => true_result,
            _ => {
                let false_expr = self.arguments.next().transpose()?.unwrap_or_else(|| {
                    unreachable!("macro `{}` was not given a `false` expression", self.name())
                });
                Ok(MacroExpansionStep::FinalStep(Some(false_expr)))
            }
        }
    }
}

// ===== Implementation of the `make_field` macro =====

#[derive(Copy, Clone, Debug)]
pub struct MakeFieldExpansion<'top, D: Decoder> {
    arguments: MacroExprArgsIterator<'top, D>,
}

impl<'top, D: Decoder> MakeFieldExpansion<'top, D> {
    pub fn new(arguments: MacroExprArgsIterator<'top, D>) -> Self {
        Self { arguments }
    }

    fn next(
        &mut self,
        context: EncodingContextRef<'top>,
        environment: Environment<'top, D>,
    ) -> IonResult<MacroExpansionStep<'top, D>> {
        // The parser will have confirmed that two argument expressions
        // were passed in: a field name and value.
        let name_expr = self.arguments.next().unwrap()?;
        let value_expr = self.arguments.next().unwrap()?;

        let name = name_expr
            .evaluate_singleton_in(environment)?
            .read_resolved()?
            .expect_text()
            .map_err(|_| {
                IonError::decoding_error("`make_field`'s first argument must be a text value")
            })
            .map(SymbolRef::with_text)?;
        let value = value_expr.evaluate_singleton_in(environment)?;
        let field = LazyExpandedField::new(LazyExpandedFieldName::MakeField(name), value);
        let lazy_expanded_struct = LazyExpandedStruct::from_make_field(context, field);
        let lazy_struct = LazyStruct::new(lazy_expanded_struct);
        let value_ref = context
            .allocator()
            .alloc_with(|| ValueRef::Struct(lazy_struct));
        let lazy_expanded_value = LazyExpandedValue::from_constructed(context, &[], value_ref);
        Ok(MacroExpansionStep::FinalStep(Some(
            ValueExpr::ValueLiteral(lazy_expanded_value),
        )))
    }
}

// ===== Implementation of the `make_struct` macro =====
#[derive(Copy, Clone, Debug)]
pub struct MakeStructExpansion<'top, D: Decoder> {
    arguments: MacroExprArgsIterator<'top, D>,
}

impl<'top, D: Decoder> MakeStructExpansion<'top, D> {
    pub fn new(arguments: MacroExprArgsIterator<'top, D>) -> Self {
        Self { arguments }
    }

    fn next(
        &mut self,
        context: EncodingContextRef<'top>,
        environment: Environment<'top, D>,
    ) -> IonResult<MacroExpansionStep<'top, D>> {
        // The `make_struct` macro always produces a single struct value. When `next()` is called
        // to begin its evaluation, it immediately returns a lazy value representing the (not yet
        // computed) struct. If/when the application tries to iterate over its fields,
        // the iterator will evaluate the field expressions incrementally.
        let lazy_expanded_struct =
            LazyExpandedStruct::from_make_struct(context, environment, self.arguments);
        let lazy_struct = LazyStruct::new(lazy_expanded_struct);
        // Store the `Struct` in the bump so it's guaranteed to be around as long as the reader is
        // positioned on this top-level value.
        let value_ref = context
            .allocator()
            .alloc_with(|| ValueRef::Struct(lazy_struct));
        let lazy_expanded_value = LazyExpandedValue::from_constructed(context, &[], value_ref);
        Ok(MacroExpansionStep::FinalStep(Some(
            ValueExpr::ValueLiteral(lazy_expanded_value),
        )))
    }
}
// ===== Implementation of the `make_string` macro =====

#[derive(Copy, Clone, Debug)]
enum TextValueType {
    String,
    Symbol,
}

/// Evaluation logic shared by the `make_string` and `make_symbol` macros.
#[derive(Copy, Clone, Debug)]
pub struct MakeTextExpansion<'top, D: Decoder> {
    value_type: TextValueType,
    arguments: MacroExprArgsIterator<'top, D>,
}

impl<'top, D: Decoder> MakeTextExpansion<'top, D> {
    pub fn string_maker(arguments: MacroExprArgsIterator<'top, D>) -> Self {
        Self {
            value_type: TextValueType::String,
            arguments,
        }
    }

    pub fn symbol_maker(arguments: MacroExprArgsIterator<'top, D>) -> Self {
        Self {
            value_type: TextValueType::Symbol,
            arguments,
        }
    }

    /// Concatenates all of the macro's arguments into a single bump-allocated string.
    /// If any of the arguments are not text values, returns `Err`.
    fn concatenate_text_arguments(
        &mut self,
        context: EncodingContextRef<'top>,
    ) -> IonResult<&'top str> {
        // Create a bump-allocated buffer to hold our constructed string
        const INITIAL_CAPACITY: usize = 32;
        let mut buffer = BumpString::with_capacity_in(INITIAL_CAPACITY, context.allocator());

        // We need to eagerly evaluate all of the arguments to `make_string` to produce its next
        // (and only) value. However, because `&mut self` (the expansion state) lives in a stack
        // inside the evaluator, we cannot get a simultaneous mutable reference to the evaluator
        // itself. Instead, we use the bump allocator the make a transient macro evaluator
        // whose resources can be trivially reclaimed when the expansion is done.
        let mut evaluator = MacroEvaluator::<'top, D>::new();

        for arg_result in &mut self.arguments {
            let arg_expr = arg_result?;
            match arg_expr {
                ValueExpr::ValueLiteral(expanded_value) => {
                    let text = expanded_value.read_resolved()?.expect_text()?;
                    buffer.push_str(text);
                }
                ValueExpr::MacroInvocation(invocation) => {
                    evaluator.push(invocation.expand()?);
                    while let Some(value) = evaluator.next()? {
                        let text = value.read_resolved()?.expect_text()?;
                        buffer.push_str(text);
                    }
                }
            }
        }

        // Convert our BumpString<'bump> into a &'bump str and return it
        Ok(buffer.into_bump_str())
    }

    fn make_text_value(
        &mut self,
        context: EncodingContextRef<'top>,
    ) -> IonResult<MacroExpansionStep<'top, D>> {
        let constructed_text = self.concatenate_text_arguments(context)?;
        let value_ref: &'top ValueRef<'top, _> =
            context.allocator().alloc_with(|| match self.value_type {
                TextValueType::String => ValueRef::String(StrRef::from(constructed_text)),
                TextValueType::Symbol => ValueRef::Symbol(SymbolRef::from(constructed_text)),
            });
        static EMPTY_ANNOTATIONS: &[SymbolRef<'_>] = &[];

        Ok(MacroExpansionStep::FinalStep(Some(
            ValueExpr::ValueLiteral(LazyExpandedValue::from_constructed(
                context,
                EMPTY_ANNOTATIONS,
                value_ref,
            )),
        )))
    }
}

<<<<<<< HEAD
// ====== Implementation of the `sum` macro
#[derive(Debug)]
pub struct SumExpansion<'top, D: Decoder> {
    arguments: MacroExprArgsIterator<'top, D>,
}

impl <'top, D: Decoder> SumExpansion<'top, D> {
    pub fn new(
        arguments: MacroExprArgsIterator<'top, D>,
    ) -> Self {

        Self {
            arguments,
        }
    }

    /// Given a [`ValueExpr`], this function will expand it into its underlying value; An
    /// error is returned if the value does not expand to exactly one Int.
    fn get_integer(&self, env: Environment<'top, D>, value: ValueExpr<'top, D>) -> IonResult<Int> {
        match value {
            ValueExpr::ValueLiteral(value_literal) => {
                value_literal
                    .read_resolved()?
                    .expect_int()
            }
            ValueExpr::MacroInvocation(invocation) => {
                let mut evaluator = MacroEvaluator::new_with_environment(env);
                evaluator.push(invocation.expand()?);
                let int_arg = match evaluator.next()? {
                    None => IonResult::decoding_error("`sum` takes two integers as arguments; empty value found"),
                    Some(value) => value
                        .read_resolved()?
                        .expect_int(),
                };

                // Ensure that we don't have any other values in the argument's stream.
                if !evaluator.is_empty() && evaluator.next()?.is_some() {
                    return IonResult::decoding_error("`sum` takes two integers as arguments; multiple values found");
                }

                int_arg
            }
        }
    }

    fn next(
        &mut self,
        context: EncodingContextRef<'top>,
        env: Environment<'top, D>
    ) -> IonResult<MacroExpansionStep<'top, D>> {
        let mut sum = Int::new(0);
        // Walk each of our arguments..
        for value in self.arguments {
            let value = value?;
            let i = self.get_integer(env, value)?;
            sum = sum + i;
        }

        let value_ref = context
            .allocator()
            .alloc_with(|| ValueRef::Int(sum));
        let lazy_expanded_value = LazyExpandedValue::from_constructed(context, &[], value_ref);

        Ok(MacroExpansionStep::FinalStep(Some(
                ValueExpr::ValueLiteral(lazy_expanded_value)
        )))
=======
// ====== Implementation of the `repeat` macro
#[derive(Debug)]
pub struct RepeatExpansion<'top, D: Decoder> {
    arguments: MacroExprArgsIterator<'top, D>,
    repeat_iterations: Option<usize>,
    content: Option<ValueExpr<'top, D>>,
}

impl<'top, D: Decoder> RepeatExpansion<'top, D> {
    pub fn new(
        arguments: MacroExprArgsIterator<'top, D>,
    ) -> Self {
        Self {
            arguments,
            repeat_iterations: None,
            content: None,
        }
    }

    // Extracts the first argument from `arguments` and verifies that it is a single integer value
    // >= 0 that can be used as the repeat count. Any other value will return an error.
    fn get_number_to_repeat(&mut self, arguments: &mut MacroExprArgsIterator<'top, D>, environment: Environment<'top, D>) -> IonResult<usize> {
        let count_expr = arguments
            .next()
            .unwrap_or(IonResult::decoding_error("`repeat` takes 2 or more parameters"))?;

        let repeat_count = match count_expr {
            ValueExpr::ValueLiteral(value_literal) => value_literal
                .read_resolved()?
                .expect_int()?,

            ValueExpr::MacroInvocation(invocation) => {
                let mut evaluator = MacroEvaluator::new_with_environment(environment);
                evaluator.push(invocation.expand()?);
                match evaluator.next()? {
                    None => return IonResult::decoding_error("`repeat` takes a single integer value >= 0 as the first parameter; found empty value"),
                    Some(value) => {
                        let num = value
                            .read_resolved()?
                            .expect_int()?;

                        if !evaluator.is_empty() && evaluator.next()?.is_some() {
                            return IonResult::decoding_error("`repeat` takes a single integer value >= 0 as the first parameter; found multiple values");
                        }
                        num
                    }
                }
            }
        };

        if repeat_count.is_negative() {
            return IonResult::decoding_error("`repeat` takes a single integer value >= 0 as the first parameter; found negative value");
        }

        let repeat_count = repeat_count
            .as_usize().ok_or(IonError::decoding_error("`repeat` takes a single value >= 0 as the first parameter; found a value that exceeded usize"))?;

        Ok(repeat_count)
    }

    pub fn next(
        &mut self,
        environment: Environment<'top, D>,
    ) -> IonResult<MacroExpansionStep<'top, D>> {
        // If we haven't yet, evaluate the first argument, to find out how many iterations we have.
        if self.repeat_iterations.is_none() {
            let mut arguments = self.arguments;
            self.repeat_iterations = Some(self.get_number_to_repeat(&mut arguments, environment)?);
            self.content= match arguments.next() {
                None => None,
                Some(Err(e)) => return Err(e),
                Some(Ok(expr)) => Some(expr),
            };
        }

        // Check if we've reached our desired number of iterations, or if we have empty content.
        if Some(0) == self.repeat_iterations || self.content.is_none() {
            return Ok(MacroExpansionStep::FinalStep(None)) // End early.
        }

        if let Some(ref mut repeat_iterations) = self.repeat_iterations {
            *repeat_iterations = repeat_iterations.saturating_sub(1);
            match self.content {
                Some(value_arg_expr) => {
                    if *repeat_iterations == 0 {
                        Ok(MacroExpansionStep::FinalStep(Some(value_arg_expr)))
                    } else {
                        Ok(MacroExpansionStep::Step(value_arg_expr))
                    }
                }
                None => unreachable!(), // Handled above.
            }
        } else {
            unreachable!();
        }
>>>>>>> 98d06df8
    }
}

// ====== Implementation of the `flatten` macro

#[derive(Debug)]
pub struct FlattenExpansion<'top, D: Decoder> {
    arguments: MacroExprArgsIterator<'top, D>,
    evaluator: &'top mut MacroEvaluator<'top, D>,
    // This is &mut Option<_> instead of Option<&mut _> because it allows us to do a single
    // bump-allocation up front and re-use that space to hold each of the iterators we'll
    // work with over the course of evaluation.
    // In plainer terms: we _always_ have an allocated space that may or may not contain an iterator.
    // We can put iterators into that space or remove them.
    // If this were Option<&mut _>, we _might_ have a space with an iterator in it. If we set a new
    // iterator, we would have to allocate a space for that iterator.
    current_sequence: &'top mut Option<ExpandedSequenceIterator<'top, D>>,
}

impl<'top, D: Decoder> FlattenExpansion<'top, D> {
    pub fn new(
        context: EncodingContextRef<'top>,
        environment: Environment<'top, D>,
        arguments: MacroExprArgsIterator<'top, D>,
    ) -> Self {
        let allocator = context.allocator();
        let evaluator = allocator.alloc_with(|| MacroEvaluator::new_with_environment(environment));
        let current_sequence = allocator.alloc_with(|| None);
        Self {
            evaluator,
            arguments,
            current_sequence,
        }
    }

    fn set_current_sequence(&mut self, value: LazyExpandedValue<'top, D>) -> IonResult<()> {
        *self.current_sequence = match value.read()? {
            ExpandedValueRef::List(list) => Some(ExpandedSequenceIterator::List(list.iter())),
            ExpandedValueRef::SExp(sexp) => Some(ExpandedSequenceIterator::SExp(sexp.iter())),
            other => {
                return IonResult::decoding_error(format!(
                    "`flatten` only accepts sequences, received {other:?}"
                ))
            }
        };
        Ok(())
    }

    /// Yields the next [`ValueExpr`] in this `flatten` macro's evaluation.
    fn next(&mut self) -> IonResult<MacroExpansionStep<'top, D>> {
        loop {
            // If we're already flattening a sequence, get the next nested value from it.
            if let Some(current_sequence) = self.current_sequence {
                // First, get the next nested sequence value result from the iterator.
                match current_sequence.next() {
                    // If we get `Some(IonResult)`, return it even if it's an Err.
                    Some(Ok(result)) => {
                        return Ok(MacroExpansionStep::Step(ValueExpr::ValueLiteral(result)))
                    }
                    Some(Err(e)) => return Err(e),
                    // If we get `None`, the iterator is exhausted and we should continue on to the next sequence.
                    None => *self.current_sequence = None,
                }
            }

            // If we reach this point, we don't have a current sequence.
            // We've either just started evaluation and haven't set one yet or
            // we just finished flattening a sequence and need to set a new one.

            // See if the evaluator has an expansion in progress.
            let mut next_seq = self.evaluator.next()?;

            if next_seq.is_none() {
                // If we don't get anything from the evaluator, we'll get our sequence from the
                // next argument expression.
                next_seq = match self.arguments.next().transpose()? {
                    // If the expression is a value literal, that's our new sequence.
                    Some(ValueExpr::ValueLiteral(value)) => Some(value),
                    // If the expression is a macro invocation, we'll start evaluating it
                    // and return to the top of the loop.
                    Some(ValueExpr::MacroInvocation(invocation)) => {
                        self.evaluator.push(invocation.expand()?);
                        continue;
                    }
                    // If there isn't a next argument expression, then evaluation is complete.
                    None => return Ok(MacroExpansionStep::FinalStep(None)),
                }
            }

            // At this point, `next_seq` is definitely populated, so we can safely unwrap it.
            let next_seq = next_seq.unwrap();

            // Set it as our new current sequence. This step also type-checks the value to confirm
            // that it is either a list or an s-expression.
            self.set_current_sequence(next_seq)?;
        }
    }
}

// ===== Implementation of the `annotate` macro =====
#[derive(Copy, Clone, Debug)]
pub struct AnnotateExpansion<'top, D: Decoder> {
    arguments: MacroExprArgsIterator<'top, D>,
}

impl<'top, D: Decoder> AnnotateExpansion<'top, D> {
    pub fn new(arguments: MacroExprArgsIterator<'top, D>) -> Self {
        Self { arguments }
    }

    pub fn next(
        &mut self,
        context: EncodingContextRef<'top>,
        environment: Environment<'top, D>,
    ) -> IonResult<MacroExpansionStep<'top, D>> {
        let annotations_arg = match self.arguments.next() {
            None => {
                return IonResult::decoding_error("`annotate` takes two parameters, received none")
            }
            Some(Err(e)) => return Err(e),
            Some(Ok(expr)) => expr,
        };

        // Collect all of the annotations (Strings/Symbols) from the output of the first arg expr
        let mut annotations = BumpVec::new_in(context.allocator());
        match annotations_arg {
            ValueExpr::ValueLiteral(value_literal) => {
                annotations.push(value_literal.read_resolved()?.expect_text()?.into())
            }
            ValueExpr::MacroInvocation(invocation) => {
                let mut evaluator = MacroEvaluator::new_with_environment(environment);
                evaluator.push(invocation.expand()?);
                while !evaluator.is_empty() {
                    match evaluator.next()? {
                        None => {}
                        Some(value) => {
                            let symbol_text = value.read_resolved()?.expect_text()?.into();
                            annotations.push(symbol_text);
                        }
                    }
                }
            }
        }

        // Get the second argument, which represents the value to annotate
        let value_arg = match self.arguments.next() {
            None => {
                return IonResult::decoding_error("`annotate` takes two parameters, received one")
            }
            Some(Err(e)) => return Err(e),
            Some(Ok(expr)) => expr,
        };

        // If there are more arguments in the iterator, there's an arity mismatch.
        if !self.arguments.is_exhausted() {
            return IonResult::decoding_error(
                "`annotate` takes two parameters, received three or more",
            );
        }

        // Evaluate the value argument if needed to get the value we'll be annotating further.
        let expanded_value_to_annotate = match value_arg {
            ValueExpr::ValueLiteral(value_literal) => value_literal,
            ValueExpr::MacroInvocation(invocation) => invocation.expand()?.expand_singleton()?,
        };

        // If the value to annotate already has annotations, append them to the end of our vec.
        let value_to_annotate = LazyValue::new(expanded_value_to_annotate);
        for annotation in value_to_annotate.annotations() {
            annotations.push(annotation?);
        }

        // Read the value and store the resulting ValueRef in the bump.
        let data = value_to_annotate.read()?;
        let value_ref = context.allocator().alloc_with(|| data);

        // Combine our annotations vec and our value_ref to make a 'Constructed' value.
        let annotated_value =
            LazyExpandedValue::from_constructed(context, annotations.into_bump_slice(), value_ref);
        Ok(MacroExpansionStep::FinalStep(Some(
            ValueExpr::ValueLiteral(annotated_value),
        )))
    }
}

// ===== Implementation of template macro expansion =====

/// The evaluation state of a template expansion.
#[derive(Copy, Clone, Debug)]
pub struct TemplateExpansion<'top> {
    // A reference to the template definition
    template: TemplateMacroRef<'top>,
    // The current 'step' of the expansion being processed.
    step_index: usize,
}

impl<'top> TemplateExpansion<'top> {
    pub fn new(template: TemplateMacroRef<'top>) -> Self {
        Self {
            template,
            step_index: 0,
        }
    }

    #[inline]
    pub(crate) fn next<'data: 'top, D: Decoder>(
        &mut self,
        context: EncodingContextRef<'top>,
        environment: Environment<'top, D>,
    ) -> IonResult<MacroExpansionStep<'top, D>> {
        let expressions = self.template.body().expressions();
        let value_tdl_expr = match expressions.get(self.step_index) {
            None => return Ok(MacroExpansionStep::FinalStep(None)),
            Some(expr) => expr,
        };
        let value_expr = value_tdl_expr.to_value_expr(context, environment, self.template);

        self.step_index += value_tdl_expr.num_expressions();
        if self.step_index >= expressions.len() {
            Ok(MacroExpansionStep::FinalStep(Some(value_expr)))
        } else {
            Ok(MacroExpansionStep::Step(value_expr))
        }
    }
}

#[cfg(test)]
mod tests {
    use crate::{v1_1, ElementReader, Int, IonResult, MacroTable, Reader, Sequence};

    /// Reads `input` and `expected` and asserts that their output is Ion-equivalent.
    fn stream_eq<'data>(input: &'data str, expected: &'data str) -> IonResult<()> {
        let mut actual_reader = Reader::new(v1_1::Text, input)?;
        let actual = actual_reader.read_all_elements()?;

        assert_eq_expected(&actual, expected)
    }

    fn bin_stream_eq(input: &[u8], expected: &str) -> IonResult<()> {
        let mut actual_reader = Reader::new(v1_1::Binary, input)?;
        let actual = actual_reader.read_all_elements()?;

        assert_eq_expected(&actual, expected)
    }

    fn assert_eq_expected(actual: &Sequence, expected: &str) -> IonResult<()> {
        let mut expected_reader = Reader::new(v1_1::Text, expected)?;
        let expected = expected_reader.read_all_elements()?;
        assert_eq!(
            actual, &expected,
            "actual\n{:?}\nwas not equal to expected\n{:?}\n",
            actual, expected
        );
        Ok(())
    }

    /// Manually registers a macro with `template_definition` as its source, evaluates `invocation`,
    /// and confirms that its expansion produces the same Ion stream as `expected`.
    fn eval_template_invocation(
        template_definition: &str,
        invocation: &str,
        expected: &str,
    ) -> IonResult<()> {
        let mut reader = Reader::new(v1_1::Text, invocation.as_bytes())?;
        let _macro_address = reader.register_template_src(template_definition)?;
        let actual = reader.read_all_elements()?;
        let mut expected_reader = Reader::new(v1_1::Text, expected.as_bytes())?;
        let expected = expected_reader.read_all_elements()?;
        assert_eq!(actual, expected);
        assert!(matches!(expected_reader.next(), Ok(None)));

        Ok(())
    }

    #[test]
    fn read_system_eexp() -> IonResult<()> {
        bin_stream_eq(
            &[
                0xEF, // System macro, address follows as 1-byte FixedUInt
                0x09, // make_string
                0x02, // Argument group
                0x11, // FlexUInt 8: 8-byte group
                0x93, // Opcode: 3-byte string follows
                0x66, 0x6F, 0x6F, // "foo"
                0x93, // Opcode: 3-byte string follows
                0x62, 0x61, 0x72, // "bar"
            ],
            r#""foobar""#,
        )
    }

    #[test]
    fn read_system_eexp_with_delimited_tagged_arg_group() -> IonResult<()> {
        // Empty delimited argument group
        bin_stream_eq(
            &[
                0xEF, // System macro, address follows as 1-byte FixedUInt
                0x09, // make_string
                0x02, // Argument group
                0x01, // FlexUInt 0: delimited group
                0xF0, // Delimited END
            ],
            r#" "" // <-- empty string "#,
        )?;
        // Populated delimited argument group
        bin_stream_eq(
            &[
                0xEF, // System macro, address follows as 1-byte FixedUInt
                0x09, // make_string
                0x02, // Argument group
                0x01, // FlexUInt 0: delimited group
                0x93, // Opcode: 3-byte string follows
                0x66, 0x6F, 0x6F, // "foo"
                0x93, // Opcode: 3-byte string follows
                0x62, 0x61, 0x72, // "bar"
                0xF0, // Delimited END
            ],
            r#" "foobar" "#,
        )
    }

    #[test]
    fn multiple_top_level_values() -> IonResult<()> {
        eval_template_invocation(
            "(macro foo () (.values 1 2 3 4 5))",
            r#"
                (:foo)
            "#,
            r#"
                1 2 3 4 5
            "#,
        )
    }

    #[test]
    fn macros_close_over_dependencies() -> IonResult<()> {
        stream_eq(
            r#"
                // Define macro `double`
                $ion::
                (module _
                    (macro_table
                        $ion
                        (macro double (x) (.$ion::values (%x) (%x)))
                    )
                )

                // `double` exists until the *end* of the encoding directive below. Define a new
                // macro that depends on `double`.
                $ion::
                (module _
                    (macro_table
                        (macro quadruple (y)
                            (.$ion::values
                                // Because `double` is in the active encoding module, we can refer
                                // to it without qualification.
                                (.double (%y))
                                // We could also refer to it with a qualification.
                                (._::double (%y))))
                    )
                )

                // At this point, only `quadruple` is accessible/addressable, but it still works.
                (:quadruple "foo")
            "#,
            r#"
                "foo"
                "foo"
                "foo"
                "foo"
            "#,
        )
    }

    #[test]
    fn reexporting_ion_encoding_makes_macros_local() -> IonResult<()> {
        stream_eq(
            r#"
                // Define macro `double`
                $ion::
                (module _
                    (macro_table
                        _
                        (macro double (x) (.values (%x) (%x)))
                    )
                )

                $ion::
                (module _
                    (macro_table
                        _ // Re-export the active encoding module's macros
                        (macro quadruple (y)
                            (.$ion::values
                                // Because `double` has been added to the local namespace,
                                // we can refer to it without a qualified reference.
                                (.double (%y))
                                // However, we can also refer to it using a qualified reference.
                                (._::double (%y))))
                    )
                )

                // At this point, only `quadruple` is accessible/addressable, but it still works.
                (:quadruple "foo")
            "#,
            r#"
                "foo"
                "foo"
                "foo"
                "foo"
            "#,
        )
    }

    #[test]
    fn make_sexp() -> IonResult<()> {
        eval_template_invocation(
            r#"(macro foo (x) (.make_sexp [1, (%x), 3] [a, (%x), c]))"#,
            r#"
                (:foo 5)
                (:foo quuz)
                (:foo {a: 1, b: 2})
                (:foo [])
            "#,
            r#"
                (1 5 3 a 5 c)
                (1 quuz 3 a quuz c)
                (1 {a: 1, b: 2} 3 a {a: 1, b: 2} c)
                (1 [] 3 a [] c)
            "#,
        )
    }

    #[test]
    fn tdl_arg_expr_group() -> IonResult<()> {
        eval_template_invocation(
            r#"(macro abc () (.make_string (.. "a" "b" "c")))"#,
            r#"
                (:abc)
            "#,
            r#"
                "abc"
            "#,
        )
    }

    #[test]
    fn multiple_arg_expr_groups() -> IonResult<()> {
        stream_eq(
            r#"
                $ion::
                (module _
                    (macro_table
                        (macro foo (x+ y* z+)
                            (.make_string (.. (%x) "-" (%y) "-" (%z))))
                        (macro letters ()
                            (.foo
                                (.. "a" "b" "c")
                                (.. "d" "e" "f")
                                (.. "g" "h" "i")))
                    )
                )
                (:letters)
            "#,
            r#"
                "abc-def-ghi"
            "#,
        )
    }

    #[test]
    fn explicit_expr_group_arg() -> IonResult<()> {
        stream_eq(
            r#"
                (:add_macros
                    (macro greet (x) (.make_string (.. "Hello, " (%x))))
                )
                (:greet "Gary")
            "#,
            r#"
                "Hello, Gary"
            "#,
        )
    }

    #[test]
    fn built_in_set_symbols() -> IonResult<()> {
        stream_eq(
            r#"
                // Define some symbols
                (:set_symbols foo bar) // $1, $2

                // Use them
                $1
                $2
            "#,
            r#"
                foo
                bar
            "#,
        )
    }

    #[test]
    fn set_symbols_drops_prior_definitions() -> IonResult<()> {
        stream_eq(
            r#"
                // Define some symbols
                (:set_symbols foo bar) // $1, $2

                // Use them
                $1
                $2

                // Define new symbols
                (:set_symbols baz qux) // $1, $2

                // Use them
                $1
                $2
            "#,
            r#"
                foo
                bar
                baz
                qux
            "#,
        )
    }

    #[test]
    fn built_in_add_symbols() -> IonResult<()> {
        stream_eq(
            r#"
                // Define some symbols
                $ion::
                (module _
                    (symbol_table ["foo", "bar"]) // $1, $2
                )
                // Use them
                $1
                $2

                // Define new symbols
                (:add_symbols baz quux) // $3, $4
                $3
                $4
            "#,
            r#"
                foo
                bar
                baz
                quux
            "#,
        )
    }

    #[test]
    fn built_in_set_macros() -> IonResult<()> {
        stream_eq(
            r#"
                // Define a macro which calls a system macro
                (:set_macros
                    (macro greet (x) (.make_string "Hello, " (%x) ))
                )
                // Invoke it
                (:greet "Waldo")
            "#,
            r#"
                "Hello, Waldo"
            "#,
        )
    }

    #[test]
    #[should_panic]
    fn set_macros_drops_previous_macros() {
        stream_eq(
            r#"
                // Define a macro which calls a system macro
                (:set_macros
                    (macro greet (x) (.make_string "Hello, " (%x) ))
                )
                // Invoke it
                (:greet "Waldo")

                // Drop our user-defined macros
                (:set_macros)
                // This invocation should error
                (:greet "Waldo")
            "#,
            r#"
                "Hello, Waldo"
                // should raise an error
            "#,
        )
        .unwrap()
    }

    #[test]
    fn set_macros_preserves_symbols() -> IonResult<()> {
        // TODO: update symbol IDs when reading and writing system symbols are implemented
        stream_eq(
            r#"
                $ion::
                (module _
                    (symbol_table ["foo", "bar", "baz"]) // $1, $2, $3
                )
                $1
                $2
                $3

                // Define a new macro
                (:set_macros
                    (macro greet (x)
                        (.make_string "Hello, " (%x))
                    )
                    (macro greet_foo()
                        (.greet $1)
                    )
                )

                (:greet "Gary")
                (:greet_foo)
                $1
                $2
                $3
            "#,
            r#"
                foo
                bar
                baz
                "Hello, Gary"
                "Hello, foo"
                foo
                bar
                baz
            "#,
        )
    }

    #[test]
    fn built_in_add_macros() -> IonResult<()> {
        stream_eq(
            r#"
                // Define two macros that call system macros
                (:add_macros
                    (macro greet (x) (.make_string "Hello, " (%x) ))
                    (macro twice (x) (.values (%x) (%x)))
                )
                // Invoke them
                (:greet "Waldo")
                (:twice "foo")

                // Define a new macro
                (:add_macros
                    (macro greet_twice (x)
                        (.twice (.greet (%x)))
                    )
                )

                // // The original macros are still available
                (:greet "Sally")
                (:twice "bar")
                //
                // // And so is the new one
                (:greet_twice "Gary")
            "#,
            r#"
                "Hello, Waldo"
                "foo" "foo"
                "Hello, Sally"
                "bar" "bar"
                "Hello, Gary" "Hello, Gary"
            "#,
        )
    }

    #[test]
    fn add_macros_preserves_symbols() -> IonResult<()> {
        // TODO: update symbol IDs when reading and writing system symbols are implemented
        stream_eq(
            r#"
                $ion::
                (module _
                    (symbol_table ["foo", "bar", "baz"]) // $1, $2, $3
                )
                $1
                $2
                $3

                // Define a new macro
                (:add_macros
                    (macro greet (x)
                        (.make_string "Hello, " (%x))
                    )
                    (macro greet_foo()
                        (.greet $1)
                    )
                )

                (:greet "Gary")
                (:greet_foo)
                $1
                $2
                $3
            "#,
            r#"
                foo
                bar
                baz
                "Hello, Gary"
                "Hello, foo"
                foo
                bar
                baz
            "#,
        )
    }

    #[test]
    fn produce_system_value() -> IonResult<()> {
        eval_template_invocation(
            r#"
                (macro def_macros (macros*)
                    $ion::
                    (module _
                        (macro_table (%macros))
                    )
                )"#,
            r#"
                (:def_macros
                    (macro foo () 1)
                    (macro bar () 2)
                    (macro baz () 3)
                )
                (:foo)
                (:bar)
                (:baz)
            "#,
            r#"
                1 2 3
            "#,
        )
    }

    #[test]
    fn annotate() -> IonResult<()> {
        eval_template_invocation(
            r#"(macro foo (x) (.annotate (.values "bar" "baz" "quux") (%x)))"#,
            r#"
                (:foo 5)
                (:foo quuz)
                (:foo {a: 1, b: 2})
                (:foo already::annotated::5)
            "#,
            r#"
                bar::baz::quux::5
                bar::baz::quux::quuz
                bar::baz::quux::{a: 1, b: 2}
                bar::baz::quux::already::annotated::5
            "#,
        )
    }

    mod cardinality {
        mod exactly_one {
            use crate::lazy::expanded::macro_evaluator::tests::{
                eval_template_invocation, stream_eq,
            };

            #[test]
            #[should_panic]
            fn does_not_accept_empty_rest() {
                eval_template_invocation(
                    "(macro foo (x) (.make_string (%x) (%x)))",
                    r#"
                (:foo)
            "#,
                    r#"
                // should raise an error
            "#,
                )
                .unwrap()
            }

            #[test]
            #[should_panic]
            fn does_not_accept_empty_arg_group() {
                eval_template_invocation(
                    "(macro foo (x) (.make_string (%x) (%x)))",
                    r#"
                        (:foo (::))
                    "#,
                    r#"
                        // should raise an error
                    "#,
                )
                .unwrap()
            }

            #[test]
            #[should_panic]
            fn does_not_accept_empty_tdl_arg_group() {
                stream_eq(
                    r#"
                        (:add_macros
                            (macro foo (x) (.make_string x x))
                            (macro bar () (.foo (..)))
                        )
                        (:bar)
                    "#,
                    r#"
                        // should raise an error
                    "#,
                )
                .unwrap()
            }

            #[test]
            #[should_panic]
            fn does_not_accept_populated_arg_group() {
                eval_template_invocation(
                    "(macro foo (x) (.make_string x x))",
                    r#"
                (:foo (::))
            "#,
                    r#"
                // should raise an error
            "#,
                )
                .unwrap()
            }

            #[test]
            #[should_panic]
            fn does_not_accept_populated_tdl_arg_group() {
                stream_eq(
                    r#"
                        (:add_macros
                            (macro foo (x) (.make_string x x))
                            (macro bar () (.foo (:: "Hi")))
                        )
                        (:bar)
                    "#,
                    r#"
                        // should raise an error
                    "#,
                )
                .unwrap()
            }
        }

        mod zero_or_one {
            use crate::lazy::expanded::macro_evaluator::tests::{
                eval_template_invocation, stream_eq,
            };
            use crate::IonResult;

            #[test]
            fn accepts_empty_or_expr() -> IonResult<()> {
                eval_template_invocation(
                    "(macro foo (x?) (.make_string (%x) (%x)))",
                    r#"
                (:foo)           // x is implicitly empty
                (:foo (::))      // x is explicitly empty
                (:foo (::   ))   // x is explicitly empty with extra whitespace
                (:foo "a")       // x is "a"
                (:foo (:foo a))  // x is `(:foo a)`
            "#,
                    r#"
                ""
                ""
                ""
                "aa"
                "aaaa"
            "#,
                )
            }

            #[test]
            fn accepts_tdl_empty_or_expr() -> IonResult<()> {
                stream_eq(
                    r#"
                        (:add_macros
                            (macro foo (x?) (.make_string (%x) (%x)))
                            (macro  bar () (.foo (..)))    // Explicit empty group
                            (macro  baz () (.foo)    )     // Implicit empty group
                            (macro quux () (.foo "hello")) // Single expression
                        )
                        (:bar)
                        (:baz)
                        (:quux)
                    "#,
                    r#"
                        ""
                        ""
                        "hellohello"
                    "#,
                )
            }

            #[test]
            #[should_panic]
            fn does_not_accept_populated_arg_groups() {
                eval_template_invocation(
                    "(macro foo (x?) (.make_string (%x) (%x)))",
                    r#"
                (:foo (:: "a"))
            "#,
                    r#"
                // should raise an error
            "#,
                )
                .unwrap()
            }

            #[test]
            #[should_panic]
            fn does_not_accept_populated_tdl_arg_groups() {
                stream_eq(
                    r#"
                    (:add_macros
                        (macro foo (x?) (make_string (%x) (%x)))
                        (macro bar () (foo (.. "a"))))
                (:bar)
            "#,
                    r#"
                // should raise an error
            "#,
                )
                .unwrap()
            }
        }

        mod zero_or_more {
            use crate::lazy::expanded::macro_evaluator::tests::eval_template_invocation;
            use crate::IonResult;

            #[test]
            fn accepts_groups() -> IonResult<()> {
                eval_template_invocation(
                    "(macro foo (x y*) (.make_string (%x) (%y)))",
                    r#"
                (:foo "hello" (:: " there " "friend!" ))
            "#,
                    r#"
                "hello there friend!"
            "#,
                )
            }

            #[test]
            fn accepts_rest() -> IonResult<()> {
                eval_template_invocation(
                    "(macro foo (x y*) (.make_string (%x) (%y)))",
                    r#"
                //     x       y1        y2
                (:foo "hello" " there " "friend!")
            "#,
                    r#"
                "hello there friend!"
            "#,
                )
            }

            #[test]
            fn accepts_value_literal() -> IonResult<()> {
                eval_template_invocation(
                    "(macro foo (x y* z*) (.make_string (%x) (%y) (%z)))",
                    r#"
                //    x       y         z
                (:foo "hello" " there " "friend!")
            "#,
                    r#"
                "hello there friend!"
            "#,
                )
            }

            #[test]
            fn omit_trailing_star() -> IonResult<()> {
                eval_template_invocation(
                    "(macro foo (x y*) (.make_string (%x) (%y)))",
                    r#"
                (:foo "hello") // pass one arg, `y` will be an empty stream
            "#,
                    r#"
                "hello"
            "#,
                )
            }

            #[test]
            #[should_panic]
            fn omit_only_last_trailing_star() {
                eval_template_invocation(
                    "(macro foo (x y* z*) (.make_string x y))",
                    r#"
                (:foo "hello") // pass one arg, y and z cannot both be omitted
            "#,
                    r#"
                // should raise an error
            "#,
                )
                .unwrap()
            }
        }

        mod one_or_more {
            use crate::lazy::expanded::macro_evaluator::tests::{
                eval_template_invocation, stream_eq,
            };

            #[test]
            #[should_panic]
            fn does_not_accept_empty_arg_group() {
                eval_template_invocation(
                    "(macro foo (x+) (make_string (%x) (%x))",
                    r#"
                (:foo (::))
            "#,
                    r#"
                // should raise an error
            "#,
                )
                .unwrap()
            }

            #[test]
            #[should_panic]
            fn does_not_accept_empty_rest() {
                eval_template_invocation(
                    "(macro foo (x+) (make_string (%x) (%x)))",
                    r#"
                (:foo)
            "#,
                    r#"
                // should raise an error
            "#,
                )
                .unwrap()
            }

            #[test]
            #[should_panic]
            fn does_not_accept_empty_tdl_arg_group() {
                stream_eq(
                    r#"
                        (:add_macros
                            (macro foo (x+) (make_string (%x) (%x)))
                            (macro bar () (foo (..)))
                        )
                        (:bar)
                    "#,
                    r#"
                        // should raise an error
                    "#,
                )
                .unwrap()
            }

            #[test]
            #[should_panic]
            fn does_not_accept_empty_tdl_rest() {
                stream_eq(
                    r#"
                        (:add_macros
                            (macro foo (x+) (make_string (%x) (%x)))
                            (macro bar () (foo))
                        )
                        (:bar)
                    "#,
                    r#"
                        // should raise an error
                    "#,
                )
                .unwrap()
            }
        }
    }

    #[test]
    #[should_panic]
    fn too_many_args() {
        eval_template_invocation(
            "(macro foo (x y) (make_string (%x) (%y)))",
            r#"
                (:foo "a" "b" "c")
            "#,
            r#"
                // should raise an error
            "#,
        )
        .unwrap()
    }

    #[test]
    fn flex_uint_parameters() -> IonResult<()> {
        let template_definition =
            "(macro int_pair (flex_uint::x flex_uint::y) (.values (%x) (%y))))";
        let macro_id = MacroTable::FIRST_USER_MACRO_ID as u8;
        let tests: &[(&[u8], (u64, u64))] = &[
            // invocation+args, expected arg values
            (&[macro_id, 0x01, 0x01], (0, 0)),
            (&[macro_id, 0x09, 0x03], (4, 1)),
            (&[macro_id, 0x0B, 0x0D], (5, 6)), // TODO: non-required cardinalities
        ];

        for (stream, (num1, num2)) in tests.iter().copied() {
            let mut reader = Reader::new(v1_1::Binary, stream)?;
            reader.register_template_src(template_definition)?;
            assert_eq!(
                reader.next()?.unwrap().read()?.expect_int()?,
                Int::from(num1)
            );
            assert_eq!(
                reader.next()?.unwrap().read()?.expect_int()?,
                Int::from(num2)
            );
        }
        Ok(())
    }

    #[test]
    fn it_takes_all_kinds() -> IonResult<()> {
        eval_template_invocation(
            r#"(macro foo () 
                (.values
                    null 
                    true
                    1
                    1e0
                    1.0
                    2023T
                    "1"
                    '1'
                    {{MQ==}}
                    {{"1"}}
                    [1]
                    (1)
                    {'1':1}))"#,
            r#"
                (:foo)
            "#,
            r#"
                null 
                true
                1
                1e0
                1.0
                2023T
                "1"
                '1'
                {{MQ==}}
                {{"1"}}
                [1]
                (1)
                {'1':1}
            "#,
        )
    }

    #[test]
    fn emit_symbol_table() -> IonResult<()> {
        eval_template_invocation(
            r#"
                (macro lst (symbols) 
                    $ion_symbol_table::{
                        symbols: (%symbols)
                    }
                )
            "#,
            r#"
                (:lst ["foo", "bar", "baz"]) $1 $2 $3
            "#,
            r#"
                foo bar baz
            "#,
        )
    }

    #[test]
    fn context_changes_happen_between_top_level_expressions() -> IonResult<()> {
        eval_template_invocation(
            r#"
                (macro lst (symbols) 
                    (.values
                        $ion_symbol_table::{
                            symbols: (%symbols)
                        }
                    )
                )
            "#,
            r#"
                $ion_symbol_table::{
                    symbols: ["foo", "bar"]
                }

                // These symbols refer to the symtab defined above
                $1
                $2
                
                // The $10 and $11 here _also_ refer to the symtab above because the
                // new LST won't be applied until after this top-level expression.
                (:values (:lst ["baz", "quux"]) $1 $2)
                
                // These refer to the new LST
                $1 $2
            "#,
            r#"
                foo bar foo bar baz quux
            "#,
        )
    }

    #[test]
    fn swap() -> IonResult<()> {
        eval_template_invocation(
            "(macro swap (x y) (.values (%y) (%x)))",
            r#"
                [
                    (:swap 1 2),
                    (:swap foo bar),
                    (:swap (:values 1 2 3) (:values 4 5 6))
                ]
            "#,
            r#"
                [
                    2, 1,
                    bar, foo,
                    4, 5, 6, 1, 2, 3,
                ]
            "#,
        )
    }

    #[test]
    fn new_yorkers() -> IonResult<()> {
        eval_template_invocation(
            r#"
                (macro new_yorker (first last)
                    {
                        name: {
                            first: (%first),
                            last: (%last),
                        },
                        state: "New York",
                        country: "USA"
                    }
                )
            "#,
            r#"
                [
                    (:new_yorker "Aaron" "Aaronson"),
                    (:new_yorker "Bettie" "Benowitz"),
                    (:new_yorker "Carol" "Canterbury"),
                ]
                "#,
            r#"
                [
                    {
                        name: {
                            first: "Aaron",
                            last: "Aaronson",
                        },
                        state: "New York",
                        country: "USA"
                    },
                    {
                        name: {
                            first: "Bettie",
                            last: "Benowitz",
                        },
                        state: "New York",
                        country: "USA"
                    },
                    {
                        name: {
                            first: "Carol",
                            last: "Canterbury",
                        },
                        state: "New York",
                        country: "USA"
                    }
                ]    
            "#,
        )
    }

    #[test]
    fn application_log_event() -> IonResult<()> {
        eval_template_invocation(
            // Template definition
            r#"
                (macro event (timestamp thread_id thread_name client_num host_id parameters) 
                    {
                        'timestamp': (%timestamp),
                        'threadId': (%thread_id),
                        'threadName': (.make_string "scheduler-thread-" (%thread_name)),
                        'loggerName': "com.example.organization.product.component.ClassName",
                        'logLevel': INFO,
                        'format': "Request status: {} Client ID: {} Client Host: {} Client Region: {} Timestamp: {}",
                        'parameters': [
                            "SUCCESS",
                            (.make_string "example-client-" (%client_num)),
                            (.make_string "aws-us-east-5f-" (%host_id)),
                            (%parameters)
                        ]
                    }
                )
            "#,
            // Template invocation
            r#"
                (:event
                    1670446800245
                    418
                    "6"
                    "1"
                    "abc-123"
                    (:values
                        "region 4"
                        "2022-12-07T20:59:59.744000Z"))
            "#,
            // Equivalent output
            r#"
                    {
                        'timestamp': 1670446800245,
                        'threadId': 418,
                        'threadName': "scheduler-thread-6",
                        'loggerName': "com.example.organization.product.component.ClassName",
                        'logLevel': INFO,
                        'format': "Request status: {} Client ID: {} Client Host: {} Client Region: {} Timestamp: {}",
                        'parameters': [
                            "SUCCESS",
                            "example-client-1",
                            "aws-us-east-5f-abc-123",
                            "region 4",
                            "2022-12-07T20:59:59.744000Z",
                        ]
                    }
            "#,
        )
    }

    #[test]
    fn annotated_template_value() -> IonResult<()> {
        eval_template_invocation(
            "(macro foo () bar::baz::quux::5)",
            r#"
                (:foo)
            "#,
            r#"
                bar::baz::quux::5
            "#,
        )
    }

    #[test]
    fn values_tdl_macro_invocation() -> IonResult<()> {
        eval_template_invocation(
            r"(macro foo () (.values 1 2 (.values 3 4 (.values 5 6) 7 8) 9 10))",
            "(:foo)",
            "1 2 3 4 5 6 7 8 9 10",
        )
    }

    #[test]
    fn values_e_expression() -> IonResult<()> {
        stream_eq(
            r"(:values 1 2 (:values 3 4 (:values 5 6) 7 8) 9 10)",
            "1 2 3 4 5 6 7 8 9 10",
        )
    }

    #[test]
    fn none_e_expression() -> IonResult<()> {
        stream_eq(r"(:values (:none) (:none) (:none) )", "/* nothing */")
    }

    #[test]
    fn none_tdl_macro_invocation() -> IonResult<()> {
        eval_template_invocation(
            r"(macro foo () (.values (.none) (.none) (.none)))",
            "(:foo)",
            "/* nothing */",
        )
    }

    #[test]
    fn make_string_e_expression() -> IonResult<()> {
        let e_expression = r#"
        (:values
            (:make_string foo bar baz)
            (:make_string "foo" '''bar''' baz)
            (:make_string "first " $4)
            (:make_string "Hello" ", " "world!"))
        "#;
        stream_eq(
            e_expression,
            r#" "foobarbaz" "foobarbaz" "first name" "Hello, world!" "#,
        )
    }

    #[test]
    fn make_symbol_e_expression() -> IonResult<()> {
        stream_eq(
            r#"
                (:make_symbol foo bar baz)
                (:make_symbol "foo" '''bar''' baz)
                (:make_symbol (:values foo "bar" baz))
                (:make_symbol "first " $4)
                (:make_symbol "Hello" ", " "world!")
            "#,
            r#"
                foobarbaz
                foobarbaz
                foobarbaz
                'first name'
                'Hello, world!'
             "#,
        )
    }

    #[test]
    fn flatten_e_expression() -> IonResult<()> {
        stream_eq(
            r#"
                (:flatten
                    [1, 2, 3]
                    []
                    []
                    (4 5 6)
                    ()
                    ()
                    (7))
            "#,
            r#" 1 2 3 4 5 6 7 "#,
        )
    }

    #[test]
    fn make_sexp_e_expression() -> IonResult<()> {
        let e_expression = r#"
        (:make_sexp
            [1, 2, 3]
            []
            []
            (4 5 6)
            ()
            ()
            (7))
        "#;
        stream_eq(e_expression, r#" (1 2 3 4 5 6 7) "#)
    }

    #[test]
    fn make_list_e_expression() -> IonResult<()> {
        let e_expression = r#"
        (:make_list
            [1, 2, 3]
            []
            []
            (4 5 6)
            ()
            ()
            (7))
        "#;
        stream_eq(e_expression, r#" [1, 2, 3, 4, 5, 6, 7] "#)
    }

    #[test]
    fn make_list_with_nested_eexp() -> IonResult<()> {
        let e_expression = r#"
        (:make_list
            [1, 2, 3]
            []
            []
            ((:values 4 (:values 5 6)))
            ()
            ()
            (7))
        "#;
        stream_eq(e_expression, r#" [1, 2, 3, 4, 5, 6, 7] "#)
    }

    #[test]
    fn default_eexp() -> IonResult<()> {
        stream_eq(
            r#"
            (:add_macros
                (macro foo (x?)
                    (.make_string "Hello, " (.default (%x) "world!"))))
            (:foo "Gary")
            (:foo)
        "#,
            r#"
            "Hello, Gary"
            "Hello, world!"
        "#,
        )
    }

    #[test]
    fn special_form_if_none() -> IonResult<()> {
        stream_eq(
            r#"
            (:add_macros
                (macro foo (x*)
                    (.make_string "Hello, " (.if_none (%x) "world!" (%x)))))
            (:foo "Gary")
            (:foo "Gary" " and " "Susan")
            (:foo (:flatten ["Tina", " and ", "Lisa"]))
            (:foo)
        "#,
            r#"
            "Hello, Gary"
            "Hello, Gary and Susan"
            "Hello, Tina and Lisa"
            "Hello, world!"
        "#,
        )
    }

    #[test]
    fn special_form_if_some() -> IonResult<()> {
        stream_eq(
            r#"
            (:add_macros
                (macro foo (x*)
                    (.make_string "Hello, " (.if_some (%x) (%x) "world!" ))))
            (:foo "Gary")
            (:foo "Gary" " and " "Susan")
            (:foo (:flatten ["Tina", " and ", "Lisa"]))
            (:foo)
        "#,
            r#"
            "Hello, Gary"
            "Hello, Gary and Susan"
            "Hello, Tina and Lisa"
            "Hello, world!"
        "#,
        )
    }

    #[test]
    fn special_form_if_single() -> IonResult<()> {
        stream_eq(
            r#"
            (:add_macros
                (macro snack (x*)
                    {
                        fruit: (.if_single (%x) (%x) [(%x)] )
                    }))
            (:snack)
            (:snack "apple")
            (:snack "apple" "banana" "cherry")
        "#,
            r#"
            {fruit: []}
            {fruit: "apple"}
            {fruit: ["apple", "banana", "cherry"]}
        "#,
        )
    }

    #[test]
    fn special_form_if_multi() -> IonResult<()> {
        stream_eq(
            r#"
            (:add_macros
                (macro snack (x*)
                    {
                        fruit: (.if_multi (%x) [(%x)] (%x) )
                    }))
            (:snack)
            (:snack "apple")
            (:snack "apple" "banana" "cherry")
        "#,
            r#"
            {}
            {fruit: "apple"}
            {fruit: ["apple", "banana", "cherry"]}
        "#,
        )
    }

    #[test]
    fn make_struct_eexp() -> IonResult<()> {
        stream_eq(
            r#"
            (:make_struct)
            (:make_struct {a: 1})
            (:make_struct {a: 1} {})
            (:make_struct {a: 1} {b: 2})
            (:make_struct {a: 1} {b: 2} {a: 3, d: 4})
            (:make_struct {a: 1} {b: 2} {a: 3, d: 4} (:make_struct {e: 5} {f: 6}))
        "#,
            r#"
            {}
            {a: 1}
            {a: 1}
            {a: 1, b: 2}
            {a: 1, b: 2, a: 3, d: 4}
            {a: 1, b: 2, a: 3, d: 4, e: 5, f: 6}
        "#,
        )
    }

    #[test]
    fn make_field_eexp() -> IonResult<()> {
        stream_eq(
            r#"
            (:make_field a 1)
            (:make_field "a" 1)
            (:make_field "foo" [1, 2, 3])
            (:make_field "bar" (:make_field baz 4) )
        "#,
            r#"
            {a: 1}
            {a: 1}
            {foo: [1, 2, 3]}
            {bar: {baz: 4}}
        "#,
        )
    }

    #[test]
    fn sum_eexp() -> IonResult<()> {
        stream_eq(
            r#"
            (:sum 1 2)
            (:sum (:sum 1 2) 2)
            "#,
            r#"
            3
            5
            "#,
        )
    }

    #[test]
    fn sum_eexp_arg_non_int() -> IonResult<()> {
        // Test non-integer in first parameter
        let source = "(:sum foo foo)";
        let mut actual_reader = Reader::new(v1_1::Text, source)?;
        actual_reader
            .read_all_elements()
            .expect_err("Unexpected success");


        // Test non-integer in second parameter
        let source = "(:sum 1 foo)";
        let mut actual_reader = Reader::new(v1_1::Text, source)?;
        actual_reader
            .read_all_elements()
            .expect_err("Unexpected success");

        // Test no-value argument
        let source = "(:sum 1 (:none))";
        let mut actual_reader = Reader::new(v1_1::Text, source)?;
        actual_reader
            .read_all_elements()
            .expect_err("Unexpected success");

        // Test multi-value in second argument
        let source = "(:sum 1 (:values 1 3))";
        let mut actual_reader = Reader::new(v1_1::Text, source)?;
        actual_reader
            .read_all_elements()
            .expect_err("Unexpected success");

        // Test multi-value in second argument
        let source = "(:sum 1 (:values 1 3))";
        let mut actual_reader = Reader::new(v1_1::Text, source)?;
        actual_reader
            .read_all_elements()
            .expect_err("Unexpected success");

        Ok(())
    }


    #[test]
    fn combine_make_struct_with_make_field() -> IonResult<()> {
        stream_eq(
            r#"
            (:add_macros
                (macro new_yorker (name occupation)
                    (.make_struct
                        (.make_field "name" (%name))
                        (.make_field "occupation" (%occupation))
                        {city: "New York", state: NY})))
            (:new_yorker "Grace" "Author")
            (:new_yorker "Ravi" "Painter")
            (:new_yorker "Otis" "Musician")

        "#,
            r#"
            {
                name: "Grace",
                occupation: "Author",
                city: "New York",
                state: NY,
            }
            {
                name: "Ravi",
                occupation: "Painter",
                city: "New York",
                state: NY,
            }
            {
                name: "Otis",
                occupation: "Musician",
                city: "New York",
                state: NY,
            }
        "#,
        )
    }

    #[test]
    fn make_string_tdl_macro_invocation() -> IonResult<()> {
        let invocation = r#"
        (macro foo ()
          (.values
            (.make_string "foo" '''bar''' "\x62\u0061\U0000007A")
            (.make_string
                '''Hello'''
                ''', '''
                "world!"))
        )
        "#;
        eval_template_invocation(invocation, "(:foo)", r#" "foobarbaz" "Hello, world!" "#)
    }

    #[test]
    fn repeat_eexp() -> IonResult<()> {
        stream_eq(
            r#"
            (:repeat 1 )
            (:repeat 0 A)
            (:repeat 2 a)
            (:repeat 3 {foo: bar})
            (:repeat 2 (:repeat 2 a))
            "#,
            r#"

            a a
            {foo: bar} {foo: bar} {foo: bar}
            a a a a
            "#,
        )
    }

    #[test]
    fn repeat_eexp_numeric_arg() -> IonResult<()> {
        use crate::IonError;

        let source = "(:repeat foo a)";

        let mut actual_reader = Reader::new(v1_1::Text, source)?;
        let result= actual_reader.read_all_elements();

        if let Err(IonError::Decoding(_)) = result {
            Ok(())
        } else {
            panic!("unexpected success");
        }
    }


    #[test]
    fn e_expressions_inside_a_list() -> IonResult<()> {
        stream_eq(
            "[1, 2, (:values 3 4), 5, 6, (:make_string (:values foo bar) baz), 7]",
            r#"[1, 2, 3, 4, 5, 6, "foobarbaz", 7]"#,
        )?;
        Ok(())
    }

    #[test]
    fn macros_inside_a_tdl_list() -> IonResult<()> {
        eval_template_invocation(
            r#"
            (macro foo () 
                (.values [
                    1,
                    2,
                    (.values 3 4),
                    5,
                    (.none),
                    (.none),
                    6,
                    (.make_string "foo" "bar" "baz"),
                    7
                ])
            )
            "#,
            "(:foo)",
            "[1, 2, 3, 4, 5, 6, \"foobarbaz\", 7]",
        )?;
        Ok(())
    }

    #[test]
    fn e_expressions_inside_a_sexp() -> IonResult<()> {
        stream_eq(
            "(1 2 (:values 3 4) 5 6 (:make_string (:values foo bar) baz) 7)",
            r#"(1 2 3 4 5 6 "foobarbaz" 7)"#,
        )?;
        Ok(())
    }

    #[test]
    fn macros_inside_a_tdl_sexp() -> IonResult<()> {
        eval_template_invocation(
            r#"
            (macro foo ()
                (.make_sexp [
                    1,
                    2,
                    (.values 3 4),
                    5,
                    (.none),
                    (.none),
                    6,
                    (.make_string "foo" "bar" "baz"),
                    7
                ])
            )
            "#,
            "(:foo)",
            "(1 2 3 4 5 6 \"foobarbaz\" 7)",
        )?;
        Ok(())
    }

    #[test]
    fn e_expressions_inside_a_struct() -> IonResult<()> {
        stream_eq(
            r#"
            {
                a: 1,
                
                // When a macro in field value position produces more than one value,
                // a field will be emitted for each value. The same field name will be used for
                // each one.
                b: (:values 2 3),
                
                c: 4,
                
                // If the value-position-macro doesn't produce any values, the field will not
                // appear in the expansion.
                d: (:none),
                
                // If a single value is produced, a single field with that value will appear in the
                // output.
                e: (:make_string foo bar baz),
                
                f: 5,

                // If a macro appears in field name position, it MUST produce a single struct (which
                // may be empty). That struct's fields will be merged into the host struct.
                (:values {g: 6, h: 7}),
                
                g: 8
            }
            "#,
            r#"
            {
                a: 1,
                b: 2,
                b: 3,
                c: 4,
                // no 'd',
                e: "foobarbaz",
                f: 5,
                g: 6,
                h: 7,
                g: 8
            }
            "#,
        )?;
        Ok(())
    }

    #[test]
    fn macros_inside_a_tdl_struct() -> IonResult<()> {
        eval_template_invocation(
            r#"
            (macro foo () 
            (.values {
                a: 1,
                
                // When a macro in field value position produces more than one value,
                // a field will be emitted for each value. The same field name will be used for
                // each one.
                b: (.values 2 3),
                
                c: 4,
                
                // If the value-position-macro doesn't produce any values, the field will not
                // appear in the expansion.
                d: (.none),
                
                // If a single value is produced, a single field with that value will appear in the
                // output.
                e: (.make_string "foo" "bar" "baz"),
                
                // Nested struct to demonstrate recursive expansion
                f: {
                    quux: 5,
                    quuz: (.values true false),
                },
                
                g: 6
            })
            )
            "#,
            "(:foo)",
            r#"
            {
                a: 1,
                b: 2,
                b: 3,
                c: 4,
                // no 'd',
                e: "foobarbaz",
                f: {
                    quux: 5,
                    quuz: true,
                    quuz: false,
                },
                g: 6,
            }
           
            "#,
        )?;
        Ok(())
    }
}<|MERGE_RESOLUTION|>--- conflicted
+++ resolved
@@ -514,11 +514,8 @@
     Template(TemplateExpansion<'top>),
     // `if_none`, `if_single`, `if_multi`
     Conditional(ConditionalExpansion<'top, D>),
-<<<<<<< HEAD
+    Repeat(RepeatExpansion<'top, D>),
     Sum(SumExpansion<'top, D>),
-=======
-    Repeat(RepeatExpansion<'top, D>),
->>>>>>> 98d06df8
 }
 
 pub enum ExpansionCardinality {
@@ -594,11 +591,8 @@
             Annotate(annotate_expansion) => annotate_expansion.next(context, environment),
             Flatten(flatten_expansion) => flatten_expansion.next(),
             Conditional(cardinality_test_expansion) => cardinality_test_expansion.next(environment),
-<<<<<<< HEAD
+            Repeat(repeat_expansion) => repeat_expansion.next(environment),
             Sum(sum_expansion) => sum_expansion.next(context, environment),
-=======
-            Repeat(repeat_expansion) => repeat_expansion.next(environment),
->>>>>>> 98d06df8
             // `none` is trivial and requires no delegation
             None => Ok(MacroExpansionStep::FinalStep(Option::None)),
         }
@@ -617,11 +611,8 @@
             MacroExpansionKind::MakeStruct(_) => "make_struct",
             MacroExpansionKind::Annotate(_) => "annotate",
             MacroExpansionKind::Flatten(_) => "flatten",
-<<<<<<< HEAD
+            MacroExpansionKind::Repeat(_) => "repeat",
             MacroExpansionKind::Sum(_) => "sum",
-=======
-            MacroExpansionKind::Repeat(_) => "repeat",
->>>>>>> 98d06df8
             MacroExpansionKind::Conditional(test) => test.name(),
             MacroExpansionKind::Template(t) => {
                 return if let Some(name) = t.template.name() {
@@ -1339,7 +1330,6 @@
     }
 }
 
-<<<<<<< HEAD
 // ====== Implementation of the `sum` macro
 #[derive(Debug)]
 pub struct SumExpansion<'top, D: Decoder> {
@@ -1406,7 +1396,9 @@
         Ok(MacroExpansionStep::FinalStep(Some(
                 ValueExpr::ValueLiteral(lazy_expanded_value)
         )))
-=======
+    }
+}
+
 // ====== Implementation of the `repeat` macro
 #[derive(Debug)]
 pub struct RepeatExpansion<'top, D: Decoder> {
@@ -1502,7 +1494,6 @@
         } else {
             unreachable!();
         }
->>>>>>> 98d06df8
     }
 }
 
