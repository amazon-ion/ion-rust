//! Types and traits representing an e-expression in an Ion stream.
#![allow(non_camel_case_types)]

use std::fmt::{Debug, Formatter};
use std::ops::Range;

use crate::element::iterators::SymbolsIterator;
use crate::lazy::decoder::{Decoder, RawValueExpr};
use crate::lazy::expanded::compiler::{ExpansionAnalysis, ExpansionSingleton};
use crate::lazy::expanded::macro_evaluator::{
    AnnotateExpansion, ConditionalExpansion, EExpressionArgGroup, ExprGroupExpansion,
    FlattenExpansion, IsExhaustedIterator, MacroExpansion, MacroExpansionKind, MacroExpr,
    MacroExprArgsIterator, MakeFieldExpansion, MakeStructExpansion, MakeTextExpansion,
<<<<<<< HEAD
    RawEExpression, SumExpansion, TemplateExpansion, ValueExpr,
=======
    RawEExpression, RepeatExpansion, TemplateExpansion, ValueExpr,
>>>>>>> 98d06df8
};
use crate::lazy::expanded::macro_table::{MacroKind, MacroRef};
use crate::lazy::expanded::template::TemplateMacroRef;
use crate::lazy::expanded::{EncodingContextRef, LazyExpandedValue};
use crate::lazy::text::raw::v1_1::arg_group::{EExpArg, EExpArgExpr};
use crate::lazy::text::raw::v1_1::reader::MacroIdRef;
use crate::{try_next, try_or_some_err, Environment, HasRange, HasSpan, IonResult, Span};

/// An `ArgGroup` is a collection of expressions found in e-expression argument position.
/// They can only appear in positions that correspond with variadic parameters.
#[derive(Copy, Clone)]
pub struct EExpArgGroup<'top, D: Decoder> {
    context: EncodingContextRef<'top>,
    raw_arg_group: <D::EExp<'top> as RawEExpression<'top, D>>::ArgGroup,
}

impl<'top, D: Decoder> EExpArgGroup<'top, D> {
    pub fn new(
        raw_arg_group: <D::EExp<'top> as RawEExpression<'top, D>>::ArgGroup,
        context: EncodingContextRef<'top>,
    ) -> Self {
        Self {
            context,
            raw_arg_group,
        }
    }
    pub fn context(&self) -> EncodingContextRef<'top> {
        self.context
    }
    pub fn raw_arg_group(&self) -> <D::EExp<'top> as RawEExpression<'top, D>>::ArgGroup {
        self.raw_arg_group
    }
    pub fn expressions(&self) -> EExpArgGroupIterator<'top, D> {
        EExpArgGroupIterator::new(self.context, self.raw_arg_group())
    }
    pub fn expand(&self) -> IonResult<MacroExpansion<'top, D>> {
        let context = self.context();
        let arguments = MacroExprArgsIterator::from_eexp_arg_group(self.expressions());
        let expansion_kind = MacroExpansionKind::ExprGroup(ExprGroupExpansion::new(arguments));
        Ok(MacroExpansion::new(
            context,
            Environment::empty(),
            expansion_kind,
        ))
    }
}

impl<D: Decoder> HasRange for EExpArgGroup<'_, D> {
    fn range(&self) -> Range<usize> {
        self.raw_arg_group.range()
    }
}

impl<'top, D: Decoder> HasSpan<'top> for EExpArgGroup<'top, D> {
    fn span(&self) -> Span<'top> {
        self.raw_arg_group.span()
    }
}

impl<D: Decoder> Debug for EExpArgGroup<'_, D> {
    fn fmt(&self, f: &mut Formatter<'_>) -> std::fmt::Result {
        write!(f, "(: {:?}", self.raw_arg_group)?;
        for expr in self.expressions() {
            write!(f, " {:?}", expr)?;
        }
        write!(f, ")")
    }
}

/// An e-expression (in Ion format `D`) that has been resolved in the current encoding context.
#[derive(Copy, Clone)]
pub struct EExpression<'top, D: Decoder> {
    pub(crate) raw_invocation: D::EExp<'top>,
    pub(crate) invoked_macro: MacroRef<'top>,
}

impl<'top, D: Decoder> EExpression<'top, D> {
    pub fn context(&self) -> EncodingContextRef<'top> {
        self.raw_invocation().context()
    }
    pub fn raw_invocation(&self) -> D::EExp<'top> {
        self.raw_invocation
    }
    pub fn invoked_macro(&self) -> MacroRef<'top> {
        self.invoked_macro
    }

    pub(crate) fn new_evaluation_environment(&self) -> IonResult<Environment<'top, D>> {
        self.raw_invocation
            .make_evaluation_environment(self.context())
    }

    pub(crate) fn expand(&self) -> IonResult<MacroExpansion<'top, D>> {
        let invoked_macro = self.invoked_macro;
        let arguments = MacroExprArgsIterator::from_eexp(self.arguments());

        let mut environment = Environment::empty();
        // Initialize a `MacroExpansionKind` with the state necessary to evaluate the requested
        // macro.
        let expansion_kind = match invoked_macro.kind() {
            MacroKind::None => MacroExpansionKind::None,
            MacroKind::ExprGroup => {
                MacroExpansionKind::ExprGroup(ExprGroupExpansion::new(arguments))
            }
            MacroKind::MakeString => {
                MacroExpansionKind::MakeString(MakeTextExpansion::string_maker(arguments))
            }
            MacroKind::MakeSymbol => {
                MacroExpansionKind::MakeSymbol(MakeTextExpansion::symbol_maker(arguments))
            }
            MacroKind::MakeStruct => {
                MacroExpansionKind::MakeStruct(MakeStructExpansion::new(arguments))
            }
            MacroKind::MakeField => {
                MacroExpansionKind::MakeField(MakeFieldExpansion::new(arguments))
            }
            MacroKind::Annotate => MacroExpansionKind::Annotate(AnnotateExpansion::new(arguments)),
            MacroKind::Flatten => MacroExpansionKind::Flatten(FlattenExpansion::new(
                self.context(),
                environment,
                arguments,
            )),
            MacroKind::Template(template_body) => {
                let template_ref = TemplateMacroRef::new(invoked_macro.definition(), template_body);
                environment = self.new_evaluation_environment()?;
                MacroExpansionKind::Template(TemplateExpansion::new(template_ref))
            }
            MacroKind::ToDo => todo!("system macro {}", invoked_macro.name().unwrap()),
            MacroKind::IfNone => {
                MacroExpansionKind::Conditional(ConditionalExpansion::if_none(arguments))
            }
            MacroKind::IfSome => {
                MacroExpansionKind::Conditional(ConditionalExpansion::if_some(arguments))
            }
            MacroKind::IfSingle => {
                MacroExpansionKind::Conditional(ConditionalExpansion::if_single(arguments))
            }
            MacroKind::IfMulti => {
                MacroExpansionKind::Conditional(ConditionalExpansion::if_multi(arguments))
            }
<<<<<<< HEAD
            MacroKind::Sum => {
                MacroExpansionKind::Sum(SumExpansion::new(arguments))
=======
            MacroKind::Repeat => {
                MacroExpansionKind::Repeat(RepeatExpansion::new(arguments))
>>>>>>> 98d06df8
            }
        };
        Ok(MacroExpansion::new(
            self.context(),
            environment,
            expansion_kind,
        ))
    }

    pub(crate) fn expand_to_single_value(&self) -> IonResult<LazyExpandedValue<'top, D>> {
        MacroExpr::from_eexp(*self).expand()?.expand_singleton()
    }

    pub fn expansion_analysis(&self) -> ExpansionAnalysis {
        self.invoked_macro.expansion_analysis()
    }

    /// Returns `true` if this `EExpression` was statically determined to always return exactly
    /// one value. If this method returns `false`, no assertion about the expansion's cardinality
    /// is made--the evaluation may still produce one value.
    pub fn is_singleton(&self) -> bool {
        self.expansion_singleton().is_some()
    }

    pub fn expansion_singleton(&self) -> Option<ExpansionSingleton> {
        self.expansion_analysis().expansion_singleton()
    }

    /// Returns the `ExpansionSingleton` describing the template expansion information that was
    /// inferred from the macro compilation process.
    ///
    /// Caller must guarantee that this e-expression invokes a template and that the template
    /// has a `ExpansionSingleton`. If these prerequisites are not met, this method will panic.
    pub fn require_expansion_singleton(&self) -> ExpansionSingleton {
        self.expansion_singleton().unwrap()
    }

    /// Returns the annotations that this template expansion will produce, as inferred from the
    /// macro compilation process.
    ///
    /// Caller must guarantee that this e-expression invokes a template and that the template
    /// has a `ExpansionSingleton`. If these prerequisites are not met, this method will panic.
    pub fn require_singleton_annotations(&self) -> SymbolsIterator<'top> {
        let storage = self
            .invoked_macro
            .require_template()
            .body()
            .annotations_storage();
        self.expansion_singleton().unwrap().annotations(storage)
    }
}

impl<D: Decoder> Debug for EExpression<'_, D> {
    fn fmt(&self, f: &mut Formatter<'_>) -> std::fmt::Result {
        write!(
            f,
            "(:{}",
            self.invoked_macro().name().unwrap_or("<anonymous>")
        )?;
        for arg in self.arguments() {
            write!(f, " {:?}", arg?)?;
        }
        write!(f, ")")
    }
}

impl<D: Decoder> HasRange for EExpression<'_, D> {
    fn range(&self) -> Range<usize> {
        self.raw_invocation.range()
    }
}

impl<'top, D: Decoder> HasSpan<'top> for EExpression<'top, D> {
    fn span(&self) -> Span<'top> {
        self.raw_invocation.span()
    }
}

impl<'top, D: Decoder> EExpression<'top, D> {
    pub fn new(raw_invocation: D::EExp<'top>, invoked_macro: MacroRef<'top>) -> Self {
        Self {
            raw_invocation,
            invoked_macro,
        }
    }
}

impl<'top, D: Decoder> EExpression<'top, D> {
    pub fn id(&self) -> MacroIdRef<'top> {
        self.raw_invocation.id()
    }

    pub fn arguments(&self) -> EExpressionArgsIterator<'top, D> {
        EExpressionArgsIterator {
            context: self.context(),
            raw_args: self.raw_invocation.raw_arguments(),
            num_args: self.invoked_macro.signature().len() as u32,
            index: 0,
        }
    }
}

impl<'top, D: Decoder> From<EExpression<'top, D>> for MacroExpr<'top, D> {
    fn from(value: EExpression<'top, D>) -> Self {
        MacroExpr::from_eexp(value)
    }
}

#[derive(Copy, Clone, Debug)]
pub struct EExpressionArgsIterator<'top, D: Decoder> {
    context: EncodingContextRef<'top>,
    raw_args: <D::EExp<'top> as RawEExpression<'top, D>>::RawArgumentsIterator,
    // The number of argument expressions that the e-expr expects
    num_args: u32,
    // The index of the next argument to consider
    index: u32,
}

impl<D: Decoder> EExpressionArgsIterator<'_, D> {
    pub fn is_exhausted(&self) -> bool {
        self.index == self.num_args
    }
}

impl<'top, D: Decoder> Iterator for EExpressionArgsIterator<'top, D> {
    type Item = IonResult<ValueExpr<'top, D>>;

    fn next(&mut self) -> Option<Self::Item> {
        let raw_arg: EExpArg<'top, D> = match self.raw_args.next()? {
            Ok(arg) => {
                debug_assert!(self.index < self.num_args);
                arg
            }
            Err(e) => {
                debug_assert!(self.index == self.num_args);
                return Some(Err(e));
            }
        };
        self.index += 1;

        let expr = match raw_arg.expr() {
            EExpArgExpr::<D>::ValueLiteral(value) => {
                ValueExpr::ValueLiteral(LazyExpandedValue::from_literal(self.context, *value))
            }
            EExpArgExpr::<D>::EExp(raw_invocation) => {
                let invocation = match raw_invocation.resolve(self.context) {
                    Ok(invocation) => invocation,
                    Err(e) => return Some(Err(e)),
                };
                ValueExpr::MacroInvocation(invocation.into())
            }
            EExpArgExpr::<D>::ArgGroup(group) => {
                let arg_group = group.resolve(self.context);
                ValueExpr::MacroInvocation(MacroExpr::from_eexp_arg_group(arg_group))
            }
        };
        Some(Ok(expr))
    }

    fn size_hint(&self) -> (usize, Option<usize>) {
        self.raw_args.size_hint()
    }
}

#[derive(Copy, Clone, Debug)]
pub struct EExpArgGroupIterator<'top, D: Decoder> {
    context: EncodingContextRef<'top>,
    expressions: <<<D as Decoder>::EExp<'top> as RawEExpression<'top, D>>::ArgGroup as EExpressionArgGroup<'top, D>>::Iterator,
}

impl<'top, D: Decoder> EExpArgGroupIterator<'top, D> {
    pub fn new(
        context: EncodingContextRef<'top>,
        arg_group: <<D as Decoder>::EExp<'top> as RawEExpression<'top, D>>::ArgGroup,
    ) -> Self {
        Self {
            context,
            expressions: arg_group.iter(),
        }
    }

    pub fn is_exhausted(&self) -> bool {
        self.expressions.is_exhausted()
    }
}

impl<'top, D: Decoder> Iterator for EExpArgGroupIterator<'top, D> {
    type Item = IonResult<ValueExpr<'top, D>>;

    fn next(&mut self) -> Option<Self::Item> {
        let raw_expr: RawValueExpr<_, _> = try_next!(self.expressions.next());
        let expr = try_or_some_err!(raw_expr.resolve(self.context));
        Some(Ok(expr))
    }
}<|MERGE_RESOLUTION|>--- conflicted
+++ resolved
@@ -11,11 +11,7 @@
     AnnotateExpansion, ConditionalExpansion, EExpressionArgGroup, ExprGroupExpansion,
     FlattenExpansion, IsExhaustedIterator, MacroExpansion, MacroExpansionKind, MacroExpr,
     MacroExprArgsIterator, MakeFieldExpansion, MakeStructExpansion, MakeTextExpansion,
-<<<<<<< HEAD
-    RawEExpression, SumExpansion, TemplateExpansion, ValueExpr,
-=======
-    RawEExpression, RepeatExpansion, TemplateExpansion, ValueExpr,
->>>>>>> 98d06df8
+    RawEExpression, RepeatExpansion, SumExpansion, TemplateExpansion, ValueExpr,
 };
 use crate::lazy::expanded::macro_table::{MacroKind, MacroRef};
 use crate::lazy::expanded::template::TemplateMacroRef;
@@ -156,13 +152,11 @@
             MacroKind::IfMulti => {
                 MacroExpansionKind::Conditional(ConditionalExpansion::if_multi(arguments))
             }
-<<<<<<< HEAD
+            MacroKind::Repeat => {
+                MacroExpansionKind::Repeat(RepeatExpansion::new(arguments))
+            }
             MacroKind::Sum => {
                 MacroExpansionKind::Sum(SumExpansion::new(arguments))
-=======
-            MacroKind::Repeat => {
-                MacroExpansionKind::Repeat(RepeatExpansion::new(arguments))
->>>>>>> 98d06df8
             }
         };
         Ok(MacroExpansion::new(
