--- conflicted
+++ resolved
@@ -1096,19 +1096,11 @@
         // This directive defines two more.
         assert_eq!(new_macro_table.len(), 2 + MacroTable::NUM_SYSTEM_MACROS);
         assert_eq!(
-<<<<<<< HEAD
-            new_macro_table.macro_with_id(4),
-            new_macro_table.macro_with_name("seventeen")
-        );
-        assert_eq!(
-            new_macro_table.macro_with_id(5),
-=======
             new_macro_table.macro_with_id(MacroTable::FIRST_USER_MACRO_ID),
             new_macro_table.macro_with_name("seventeen")
         );
         assert_eq!(
             new_macro_table.macro_with_id(MacroTable::FIRST_USER_MACRO_ID + 1),
->>>>>>> d4ad0c57
             new_macro_table.macro_with_name("twelve")
         );
 
