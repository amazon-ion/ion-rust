--- conflicted
+++ resolved
@@ -14,11 +14,7 @@
 use crate::lazy::encoder::value_writer::{AnnotatableValueWriter, ValueWriter};
 use crate::raw_symbol_token_ref::AsRawSymbolTokenRef;
 use crate::types::integer::IntData;
-<<<<<<< HEAD
 use crate::{Decimal, FlexUInt, Int, IonResult, IonType, RawSymbolTokenRef, SymbolId, Timestamp};
-=======
-use crate::{Decimal, FlexUInt, Int, IonResult, IonType, SymbolId, Timestamp};
->>>>>>> 909ffaa4
 
 pub struct BinaryValueWriter_1_1<'value, 'top> {
     allocator: &'top BumpAllocator,
@@ -195,7 +191,7 @@
     fn write_symbol_id(&mut self, symbol_id: SymbolId) -> IonResult<()> {
         match symbol_id {
             0..=255 => {
-                self.push_bytes([0xE1, symbol_id as u8]);
+                self.push_bytes(&[0xE1, symbol_id as u8]);
             }
             // The u16::MAX range, but biased by 256.
             256..=65_791 => {
@@ -545,12 +541,8 @@
 #[cfg(test)]
 mod tests {
     use crate::lazy::encoder::binary::v1_1::writer::LazyRawBinaryWriter_1_1;
-<<<<<<< HEAD
     use crate::raw_symbol_token_ref::AsRawSymbolTokenRef;
     use crate::{IonResult, IonType, Null, SymbolId};
-=======
-    use crate::{IonResult, IonType, Null};
->>>>>>> 909ffaa4
 
     fn encoding_test(
         mut test: impl FnMut(&mut LazyRawBinaryWriter_1_1<&mut Vec<u8>>) -> IonResult<()>,
@@ -702,7 +694,6 @@
         }
         Ok(())
     }
-<<<<<<< HEAD
 
     #[test]
     fn write_strings() -> IonResult<()> {
@@ -783,6 +774,4 @@
         }
         Ok(())
     }
-=======
->>>>>>> 909ffaa4
 }