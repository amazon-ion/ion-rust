use arrayvec::ArrayVec;
use bumpalo::collections::Vec as BumpVec;
use bumpalo::Bump as BumpAllocator;
use delegate::delegate;
use num_bigint::BigInt;
use num_traits::ToPrimitive;

use crate::lazy::encoder::binary::v1_1::container_writers::{
    BinaryContainerWriter_1_1, BinaryListWriter_1_1, BinarySExpWriter_1_1, BinaryStructWriter_1_1,
};
use crate::lazy::encoder::binary::v1_1::fixed_int::FixedInt;
use crate::lazy::encoder::binary::v1_1::fixed_uint::FixedUInt;
use crate::lazy::encoder::private::Sealed;
use crate::lazy::encoder::value_writer::{AnnotatableValueWriter, ValueWriter};
use crate::raw_symbol_token_ref::AsRawSymbolTokenRef;
use crate::result::IonFailure;
use crate::types::integer::IntData;
use crate::{
    Decimal, FlexInt, FlexUInt, Int, IonResult, IonType, RawSymbolTokenRef, SymbolId, Timestamp,
};

pub struct BinaryValueWriter_1_1<'value, 'top> {
    allocator: &'top BumpAllocator,
    encoding_buffer: &'value mut BumpVec<'top, u8>,
    delimited_containers: bool,
}

impl<'value, 'top> BinaryValueWriter_1_1<'value, 'top> {
    pub fn new(
        allocator: &'top BumpAllocator,
        encoding_buffer: &'value mut BumpVec<'top, u8>,
    ) -> BinaryValueWriter_1_1<'value, 'top> {
        BinaryValueWriter_1_1 {
            allocator,
            encoding_buffer,
            delimited_containers: false,
        }
    }

    pub fn with_delimited_containers(mut self) -> Self {
        self.delimited_containers = true;
        self
    }

    #[inline]
    fn push_byte(&mut self, byte: u8) {
        self.encoding_buffer.push(byte);
    }

    #[inline]
    fn push_bytes(&mut self, bytes: &[u8]) {
        self.encoding_buffer.extend_from_slice(bytes)
    }

    pub(crate) fn buffer(&self) -> &[u8] {
        self.encoding_buffer.as_slice()
    }

    pub fn write_null(mut self, ion_type: IonType) -> IonResult<()> {
        let type_byte = match ion_type {
            IonType::Null => {
                self.push_byte(0xEA);
                // Untyped null (i.e. `null`, `null.null`) has no trailing type byte
                return Ok(());
            }
            IonType::Bool => 0,
            IonType::Int => 1,
            IonType::Float => 2,
            IonType::Decimal => 3,
            IonType::Timestamp => 4,
            IonType::String => 5,
            IonType::Symbol => 6,
            IonType::Blob => 7,
            IonType::Clob => 8,
            IonType::List => 9,
            IonType::SExp => 10,
            IonType::Struct => 11,
        };
        self.push_bytes(&[0xEB, type_byte]);
        Ok(())
    }

    pub fn write_bool(mut self, value: bool) -> IonResult<()> {
        let encoding = match value {
            true => 0x5E,
            false => 0x5F,
        };
        self.push_byte(encoding);
        Ok(())
    }

    #[inline]
    pub fn write_i64(mut self, value: i64) -> IonResult<()> {
        let mut opcode = 0x50;
        if value == 0 {
            self.push_byte(opcode);
            return Ok(());
        }
        let num_sign_bits = if value < 0 {
            value.leading_ones()
        } else {
            value.leading_zeros()
        };
        let num_magnitude_bits = 64 - num_sign_bits;
        let num_encoded_bytes = (num_magnitude_bits as usize / 8) + 1;
        opcode |= num_encoded_bytes as u8;

        let le_bytes = value.to_le_bytes();
        let encoded_bytes = &le_bytes[..num_encoded_bytes];

        self.push_byte(opcode);
        self.push_bytes(encoded_bytes);
        Ok(())
    }

    // Helper method for `write_int`.
    fn write_big_int(mut self, value: &BigInt) -> IonResult<()> {
        // Try downgrading the value to an i64 if it's small enough. This avoids a Vec allocation and handles the
        // zero case.
        if let Some(small_value) = value.to_i64() {
            return self.write_i64(small_value);
        }
        // If it's truly a big int, allocate a Vec of its little-endian bytes.
        let le_bytes = value.to_signed_bytes_le();
        let num_encoded_bytes = le_bytes.len();

        // Because we've ruled out numbers small enough to fit in an i64, its encoded length must be greater than 8.
        // Write the opcode for an integer with a FlexUInt length.
        self.push_byte(0xF5);
        // Write the length as a FlexUInt.
        FlexUInt::write_u64(self.encoding_buffer, num_encoded_bytes as u64)?;
        // Write the little endian bytes of the integer.
        self.push_bytes(le_bytes.as_slice());
        Ok(())
    }

    #[inline]
    pub fn write_int(self, value: &Int) -> IonResult<()> {
        match &value.data {
            IntData::I64(int) => self.write_i64(*int),
            IntData::BigInt(int) => self.write_big_int(int),
        }
    }

    // TODO: write_f16(...)

    pub fn write_f32(mut self, value: f32) -> IonResult<()> {
        if value == 0f32 && !value.is_sign_negative() {
            self.push_byte(0x5A);
            return Ok(());
        }
        self.push_byte(0x5C);
        // Float endianness is an open question.
        // See: https://github.com/amazon-ion/ion-docs/issues/294
        self.push_bytes(&value.to_le_bytes());
        Ok(())
    }

    pub fn write_f64(mut self, value: f64) -> IonResult<()> {
        if value == 0f64 && !value.is_sign_negative() {
            self.push_byte(0x5A);
            return Ok(());
        }
        self.push_byte(0x5D);
        // Float endianness is an open question.
        // See: https://github.com/amazon-ion/ion-docs/issues/294
        self.push_bytes(&value.to_le_bytes());
        Ok(())
    }

    pub fn write_decimal(mut self, value: &Decimal) -> IonResult<()> {
        // Insert a placeholder opcode; we'll overwrite the length nibble with the appropriate value when the encoding
        // is complete.
        let opcode_index = self.encoding_buffer.len();
        self.push_byte(0x60);

        // Whether the decimal has a positive zero coefficient (of any exponent). This value is needed in two places
        // and is non-trivial, so we compute it up front and store the result.
        let is_positive_zero = value.coefficient().is_positive_zero();

        // If the value is 0.0, then the encoding has no body. The 0x60 opcode is the complete encoding.
        if value.exponent() == 0 && is_positive_zero {
            return Ok(());
        }

        // For any value that is not 0.0, the encoding begins with a FlexInt representing the exponent.
        let encoded_exponent_size = FlexInt::write_i64(self.encoding_buffer, value.exponent())?;

        let encoded_coefficient_size = if is_positive_zero {
            // If the coefficient is zero but the exponent was non-zero, write nothing; an implicit zero is positive.
            0
        } else if value.coefficient.is_negative_zero() {
            // If the coefficient is negative zero (of any exponent), write a zero byte; an explicit zero is negative.
            self.push_byte(0x00);
            1
        } else {
            // This `TryInto` impl will only fail if the coefficient is negative zero, which we've already ruled out.
            let coefficient: Int = value.coefficient().try_into().unwrap();
            FixedInt::write(self.encoding_buffer, &coefficient)?
        };

        let Some(encoded_body_size) = encoded_exponent_size.checked_add(encoded_coefficient_size)
        else {
            // If the decimal's *length* cannot be stored in a `usize`, report an error.
            return IonResult::encoding_error(format!(
                "decimal {value} exceeds the currently supported maximum encoding size"
            ));
        };

        match encoded_body_size {
            0..=15 => {
                // In the common case, the body of a decimal will require fewer than 16 bytes to encode.
                // In this case, we can write the encoded body length in the low nibble of the opcode we already wrote.
                self.encoding_buffer[opcode_index] |= encoded_body_size as u8;
            }
            _ => {
                // If the encoded size ends up being unusually large, we will splice in a corrected header.
                // Start by overwriting our original opcode with 0xF6, which indicates a Decimal with a FlexUInt length.
                self.encoding_buffer[opcode_index] = 0xF6;
                // We'll use an `ArrayVec` as our encoding buffer because it's stack-allocated and implements `io::Write`.
                // It has a capacity of 16 bytes because it's the smallest power of two that is still large enough to
                // hold a FlexUInt encoding of usize::MAX on a 64-bit platform.
                let mut buffer: ArrayVec<u8, 16> = ArrayVec::new();
                FlexUInt::write_u64(&mut buffer, encoded_body_size as u64)?;
                let encoded_length_start = opcode_index + 1;
                // `splice` allows you to overwrite Vec elements as well as insert them.
                // This is an empty range at the desired location, indicating that we're only inserting.
                let splice_range = encoded_length_start..encoded_length_start;
                self.encoding_buffer
                    .splice(splice_range, buffer.as_slice().iter().copied());
            }
        }
        Ok(())
    }

    pub fn write_timestamp(mut self, value: &Timestamp) -> IonResult<()> {
        use crate::TimestampPrecision::*;

        const MIN_OFFSET: i32 = -14 * 60; // Western hemisphere, 14:00
        const MAX_OFFSET: i32 = 14 * 60; // Eastern hemisphere, -14:00
        const SHORT_FORM_OFFSET_RANGE: std::ops::RangeInclusive<i32> = MIN_OFFSET..=MAX_OFFSET;

        let precision = value.precision();
        let scale = value.fractional_seconds_scale().unwrap_or(0);

        // Before encoding begins, see if this timestamp is one that can be written using the compact and easy-to-parse
        // short form. To be short-form eligible, we must confirm that...
        let is_short_form_eligible =
            // ...the year can be represented as a 7 bit offset from the epoch (1970)...
            (1970..2098).contains(&value.year())
                // ...the offset is either unknown or is a quarter-hour between -14:00 and 14:00...
                && value.offset().map(|offset| {
                SHORT_FORM_OFFSET_RANGE.contains(&offset) && offset % 15 == 0
            }).unwrap_or(true)
                // ...and if present, the subsecond precision is either milliseconds, microseconds, or nanoseconds.
                && match scale {
                // TODO: Is this faster than `scale <= 9 && scale % 3 == 0`?
                0 | 3 | 6 | 9 => true,
                _ => false,
            };

        // If the timestamp does not meet the above criteria, we must instead encode it as a long-form timestamp.
        if !is_short_form_eligible {
            return self.write_long_form_timestamp(value);
        }

        // The number of bits dedicated to each time unit in a short-form timestamp
        const NUM_YEAR_BITS: u32 = 7;
        const NUM_MONTH_BITS: u32 = 4;
        const NUM_DAY_BITS: u32 = 5;
        const NUM_HOUR_BITS: u32 = 5;
        const NUM_MINUTE_BITS: u32 = 6;
        const NUM_SECOND_BITS: u32 = 6;
        // The number of bits dedicated to representing the offset (known or unknown/UTC) in a short-form timestamp
        const NUM_UNKNOWN_OR_UTC_BITS: u32 = 1;
        const NUM_KNOWN_OFFSET_BITS: u32 = 7;

        // The bit offsets of each time unit within the encoding
        const MONTH_BIT_OFFSET: u32 = NUM_YEAR_BITS;
        const DAY_BIT_OFFSET: u32 = MONTH_BIT_OFFSET + NUM_MONTH_BITS;
        const HOUR_BIT_OFFSET: u32 = DAY_BIT_OFFSET + NUM_DAY_BITS;
        const MINUTE_BIT_OFFSET: u32 = HOUR_BIT_OFFSET + NUM_HOUR_BITS;
        const OFFSET_BIT_OFFSET: u32 = MINUTE_BIT_OFFSET + NUM_MINUTE_BITS;

        // We encode all of the time unit fields regardless of the precision. This step is cheap, as it involves only
        // left shifting and bitwise ORs. Branching to avoid these operations would be more expensive than just doing
        // them.
        let mut encoding: u64 = value.year() as u64 - 1970u64;
        encoding |= (value.month() as u64) << MONTH_BIT_OFFSET;
        encoding |= (value.day() as u64) << DAY_BIT_OFFSET;
        encoding |= (value.hour() as u64) << HOUR_BIT_OFFSET;
        encoding |= (value.minute() as u64) << MINUTE_BIT_OFFSET;

        // Compute the offset, its width in bits, and how that will affect the opcode and encoded length.
        let (num_offset_bits, offset_value, opcode_adjustment, length_adjustment) =
            match value.offset() {
                None => (1, 1, 0, 0), // Unknown offset uses a single bit (1); opcode and length stay the same.
                Some(0) => (1, 0, 0, 0), // UTC uses a single bit (0); opcode and length stay the same.
                Some(offset_minutes) => {
                    // Bump the opcode to the one the corresponds to the same precision/scale but with a known offset
                    let opcode_adjustment = 5;
                    // `Seconds` is the only timestamp precision that does not change lengths when the offset is known.
                    let length_adjustment = if precision == Second && scale == 0 {
                        0
                    } else {
                        1
                    };
                    // The offset is encoded as the number of quarter-hours from offset -14:00.
                    let quarter_hours = ((offset_minutes - MIN_OFFSET) / 15) as u64;
                    // A known offset uses 7 bits; opcode increases by 5, length (often) increases by 1.
                    (7, quarter_hours, opcode_adjustment, length_adjustment)
                }
            };

        // These opcodes assume UTC or unknown offset--we adjust for known offsets afterwards.
        let (mut opcode, bits_populated, mut encoded_body_length, subseconds) =
            match (precision, scale) {
                (Year, _) => (0x70, 7, 1, 0),
                (Month, _) => (0x71, 11, 2, 0),
                (Day, _) => (0x72, 16, 2, 0),
                (HourAndMinute, _) => (0x73, 27 + num_offset_bits, 4, 0),
                // Seconds
                (Second, 0) => (0x74, 33 + num_offset_bits, 5, 0),
                // Milliseconds
                (Second, 3) => (0x75, 43 + num_offset_bits, 6, value.milliseconds()),
                // Microseconds
                (Second, 6) => (0x76, 53 + num_offset_bits, 7, value.microseconds()),
                // Nanoseconds
                (Second, 9) => (0x77, 63 + num_offset_bits, 8, value.nanoseconds()),
                _ => {
                    unreachable!("illegal precision / fractional second seconds scale encountered")
                }
            };

        // If the timestamp has a known offset, its opcode and encoded length must be adjusted.
        // If it is unknown or UTC, the adjustment values will be zero making these steps into no-ops.
        opcode += opcode_adjustment;
        encoded_body_length += length_adjustment;

        // Encode the offset
        encoding |= offset_value << OFFSET_BIT_OFFSET;

        // Because the seconds and subseconds follow the offset (which can be 1 bit or 7 bits) we need to dynamically
        // calculate their respective bit offsets.
        let seconds_bit_offset = OFFSET_BIT_OFFSET + num_offset_bits;
        encoding |= (value.second() as u64) << seconds_bit_offset;

        let subseconds_bit_offset = seconds_bit_offset + NUM_SECOND_BITS;
        encoding |= (subseconds as u64) << subseconds_bit_offset;

        // Because we eagerly (and branchless-ly) encoded all of the time units, we may have populated bits that are
        // irrelevant to the final encoding. To simplify unit testing (and in the current absence of a binary 1.1
        // reader), we calculate a mask of which bits are relevant to the current opcode and set any bits not in use
        // to `0`.
        // TODO: Remove this logic pending resolution of https://github.com/amazon-ion/ion-docs/issues/295, which
        //       suggests requiring readers to ignore bits not used by the specified opcode
        let mask = 1u64
            .checked_shl(bits_populated)
            .unwrap_or(0)
            .wrapping_sub(1);
        encoding &= mask;

        self.push_byte(opcode);

        // If the timestamp is at a known offset and uses nanosecond precision...
        if opcode == 0x7C {
            // ...then its encoding requires 70 bits. We've been using a u64 to hold the encoding, so the most
            // significant 6 bits have been lost at this point. We need to get the most significant 6 bits of the
            // nanoseconds field and write them out as a final byte. Because `subseconds` represents a number of
            // nanoseconds between 0 and 999,999,999, its most significant 2 bits are guaranteed to be `00`. We can
            // isolate the most significant 6 bits of the magnitude by isolating the most significant 8 bits of
            // `subseconds`, which is a u32.
            let high_six = (subseconds >> 24) as u8;
            self.push_bytes(&encoding.to_le_bytes()[..]);
            self.push_byte(high_six);
        } else {
            self.push_bytes(&encoding.to_le_bytes()[..encoded_body_length]);
        }

        Ok(())
    }

    fn write_long_form_timestamp(mut self, value: &Timestamp) -> IonResult<()> {
        use crate::TimestampPrecision::*;

        // The number of bits dedicated to each time unit in a long-form timestamp
        const NUM_YEAR_BITS: u32 = 14;
        const NUM_MONTH_BITS: u32 = 4;
        const NUM_DAY_BITS: u32 = 5;
        const NUM_HOUR_BITS: u32 = 5;
        const NUM_MINUTE_BITS: u32 = 6;
        const NUM_SECOND_BITS: u32 = 6;
        // The number of bits dedicated to representing the offset in a long-form timestamp
        const NUM_OFFSET_BITS: u32 = 12;
        // The bit offsets of each time unit within the encoding
        const MONTH_BIT_OFFSET: u32 = NUM_YEAR_BITS;
        const DAY_BIT_OFFSET: u32 = MONTH_BIT_OFFSET + NUM_MONTH_BITS;
        const HOUR_BIT_OFFSET: u32 = DAY_BIT_OFFSET + NUM_DAY_BITS;
        const MINUTE_BIT_OFFSET: u32 = HOUR_BIT_OFFSET + NUM_HOUR_BITS;
        const OFFSET_BIT_OFFSET: u32 = MINUTE_BIT_OFFSET + NUM_MINUTE_BITS;
        const SECOND_BIT_OFFSET: u32 = OFFSET_BIT_OFFSET + NUM_OFFSET_BITS;

        let mut encoding: u64 = value.year() as u64;
        encoding |= (value.month() as u64) << MONTH_BIT_OFFSET;
        encoding |= (value.day() as u64) << DAY_BIT_OFFSET;
        encoding |= (value.hour() as u64) << HOUR_BIT_OFFSET;
        encoding |= (value.minute() as u64) << MINUTE_BIT_OFFSET;

        const MIN_OFFSET: i32 = -24 * 60;
        const UNKNOWN_OFFSET: u64 = (1 << NUM_OFFSET_BITS) - 1;

        let offset_minutes = match value.offset() {
            Some(minutes) => (minutes - MIN_OFFSET) as u64,
            None => UNKNOWN_OFFSET,
        };
        encoding |= offset_minutes << OFFSET_BIT_OFFSET;
        encoding |= (value.second() as u64) << SECOND_BIT_OFFSET;

        let precision = value.precision();
        let scale = value.fractional_seconds_scale().unwrap_or(0);

        // The encoded bytelength of all components *except* subseconds.
        let (mut encoded_length, num_bits_in_use) = match precision {
            Year => (2, 14),
            Month => (3, MONTH_BIT_OFFSET + NUM_MONTH_BITS),
            Day => {
                let bits_in_use = DAY_BIT_OFFSET + NUM_DAY_BITS;
                // Set the "day-not-month" bit, just beyond the day bits.
                encoding |= 1 << bits_in_use;
                (3, bits_in_use + 1)
            }
            // (hour, minute, offset) are an atomic unit in the encoding--when one is present they must all be present.
            HourAndMinute => (6, OFFSET_BIT_OFFSET + NUM_OFFSET_BITS),
            Second => (7, SECOND_BIT_OFFSET + SECOND_BIT_OFFSET),
        };

        // Because we eagerly (and branchless-ly) encoded all of the time units, we may have populated bits that are
        // irrelevant to the final encoding. To simplify unit testing (and in the current absence of a binary 1.1
        // reader), we calculate a mask of which bits are relevant to the current opcode and set any bits not in use
        // to `0`.
        // TODO: Remove this logic pending resolution of https://github.com/amazon-ion/ion-docs/issues/295, which
        //       suggests requiring readers to ignore bits not used by the specified opcode
        let mask = 1u64
            .checked_shl(num_bits_in_use)
            .unwrap_or(0)
            .wrapping_sub(1);
        encoding &= mask;

        // Push 0xF7 (the opcode for a Timestamp w/FlexUInt length) and 0x01 (a placeholder 0 FlexUInt that we'll
        // overwrite when the final encoding size is known.
        self.push_bytes(&[0xF7, 0x01]);
        let length_byte_index = self.encoding_buffer.len() - 1;
        self.push_bytes(&encoding.to_le_bytes()[..encoded_length]);

        let subsecond_encoding_size = match scale {
            0 => 0,
            _ => {
                // We've confirmed that there are subseconds, so we can `unwrap()` this safely.
                let subseconds = value.fractional_seconds_as_decimal().unwrap();
                let encoded_coefficient_size =
                    FlexUInt::write(self.encoding_buffer, subseconds.coefficient().magnitude())?;
                let encoded_scale_size =
                    FixedUInt::write_u64(self.encoding_buffer, u64::try_from(scale).unwrap())?;
                encoded_coefficient_size + encoded_scale_size
            }
        };
        encoded_length += subsecond_encoding_size;

        // 127 is the largest size that can be encoded in the single FlexUInt byte that we reserved at the outset
        // of this method. This limit can be lifted if an appropriate use case arises; for the time being, 127 is
        // a very high ceiling given that a long-form timestamp with nanosecond precision is ~12 bytes.
        if encoded_length > 127 {
            return IonResult::encoding_error(
                "maximum supported long-form timestamp encoding size is 127 bytes",
            );
        }
        // Now that we know the final length, overwrite the placeholder FlexUInt from earlier.
        self.encoding_buffer[length_byte_index] = ((encoded_length as u8) << 1) + 1; // FlexUInt encoding

        Ok(())
    }

    pub fn write_string<A: AsRef<str>>(mut self, value: A) -> IonResult<()> {
        const STRING_OPCODE: u8 = 0x80;
        const STRING_FLEX_UINT_LEN_OPCODE: u8 = 0xF8;
        self.write_text(STRING_OPCODE, STRING_FLEX_UINT_LEN_OPCODE, value.as_ref())
    }

    pub fn write_symbol<A: AsRawSymbolTokenRef>(mut self, value: A) -> IonResult<()> {
        const SYMBOL_OPCODE: u8 = 0x90;
        const SYMBOL_FLEX_UINT_LEN_OPCODE: u8 = 0xF9;
        match value.as_raw_symbol_token_ref() {
            RawSymbolTokenRef::SymbolId(sid) => self.write_symbol_id(sid),
            RawSymbolTokenRef::Text(text) => {
                self.write_text(SYMBOL_OPCODE, SYMBOL_FLEX_UINT_LEN_OPCODE, text.as_ref())
            }
        }
    }

    #[inline]
    fn write_symbol_id(&mut self, symbol_id: SymbolId) -> IonResult<()> {
        match symbol_id {
            0..=255 => {
                self.push_bytes(&[0xE1, symbol_id as u8]);
            }
            // The u16::MAX range, but biased by 256.
            256..=65_791 => {
                self.push_byte(0xE2); // Two-byte biased FixedUInt follows
                let encoded_length = ((symbol_id - 256) as u16).to_le_bytes();
                self.push_bytes(encoded_length.as_slice());
            }
            // 65,792 and higher
            _ => {
                self.push_byte(0xE3); // Biased FlexUInt follows
                FlexUInt::write_u64(self.encoding_buffer, symbol_id as u64 - 65_792)?;
            }
        }
        Ok(())
    }

    /// Helper method for writing strings and symbols with inline UTF8 bytes.
    #[inline]
    fn write_text(&mut self, opcode: u8, var_len_opcode: u8, text: &str) -> IonResult<()> {
        match text.len() {
            num_utf8_bytes @ 0..=15 => {
                // The length is small enough to safely cast it to u8 and include it in the opcode.
                self.push_byte(opcode | num_utf8_bytes as u8);
            }
            num_utf8_bytes => {
                self.push_byte(var_len_opcode);
                FlexUInt::write_u64(self.encoding_buffer, num_utf8_bytes as u64)?;
            }
        };
        self.push_bytes(text.as_bytes());
        Ok(())
    }

    pub fn write_clob<A: AsRef<[u8]>>(self, value: A) -> IonResult<()> {
        self.write_lob(0xFF, value)
    }

    pub fn write_blob<A: AsRef<[u8]>>(self, value: A) -> IonResult<()> {
        self.write_lob(0xFE, value)
    }

<<<<<<< HEAD
=======
    fn write_lob<A: AsRef<[u8]>>(mut self, opcode: u8, value: A) -> IonResult<()> {
        let bytes = value.as_ref();
        self.push_byte(opcode);
        FlexUInt::write_u64(self.encoding_buffer, bytes.len() as u64)?;
        self.push_bytes(bytes);
        Ok(())
    }

>>>>>>> 9f9a494d
    pub fn write_list<
        F: for<'a> FnOnce(&mut <Self as ValueWriter>::ListWriter<'a>) -> IonResult<()>,
    >(
        self,
        list_fn: F,
    ) -> IonResult<()> {
        if self.delimited_containers {
            return self.write_delimited_list(list_fn);
        }
        self.write_length_prefixed_list(list_fn)
    }

    pub fn write_length_prefixed_list<
        F: for<'a> FnOnce(&mut <Self as ValueWriter>::ListWriter<'a>) -> IonResult<()>,
    >(
        mut self,
        list_fn: F,
    ) -> IonResult<()> {
        // We're writing a length-prefixed list, so we need to set up a space to encode the list's children.
        let child_encoding_buffer = self
            .allocator
            .alloc_with(|| BumpVec::new_in(self.allocator));
        // Create a BinaryListWriter_1_1 to pass to the user's closure.
        let container_writer =
            BinaryContainerWriter_1_1::new(self.allocator, child_encoding_buffer);
        let mut list_writer = BinaryListWriter_1_1::new(container_writer);
        // Pass it to the closure, allowing the user to encode child values.
        list_fn(&mut list_writer)?;
        // Write the appropriate opcode for a list of this length
        let encoded_length = list_writer.container_writer.buffer().len();
        match encoded_length {
            0..=15 => {
                let opcode = 0xA0 | encoded_length as u8;
                self.push_byte(opcode);
            }
            _ => {
                let opcode = 0xFA; // List w/FlexUInt length
                self.push_byte(opcode);
                FlexUInt::write_u64(self.encoding_buffer, encoded_length as u64)?;
            }
        }
        self.encoding_buffer
            .extend_from_slice(list_writer.container_writer.buffer());
        Ok(())
    }

    fn write_delimited_list<
        F: for<'a> FnOnce(&mut <Self as ValueWriter>::ListWriter<'a>) -> IonResult<()>,
    >(
        self,
        list_fn: F,
    ) -> IonResult<()> {
        let child_encoding_buffer = self.encoding_buffer;
        let container_writer =
            BinaryContainerWriter_1_1::new(self.allocator, child_encoding_buffer);
        let list_writer = &mut BinaryListWriter_1_1::new(container_writer);
        list_writer.container_writer.buffer().push(0xF1); // Start delimited list
        list_fn(list_writer)?;
        list_writer.container_writer.buffer().push(0xF0); // End delimited container
        Ok(())
    }

    fn write_sexp<
        F: for<'a> FnOnce(&mut <Self as ValueWriter>::SExpWriter<'a>) -> IonResult<()>,
    >(
        self,
        sexp_fn: F,
    ) -> IonResult<()> {
        if self.delimited_containers {
            return self.write_delimited_sexp(sexp_fn);
        }
        self.write_length_prefixed_sexp(sexp_fn)
    }

    fn write_length_prefixed_sexp<
        F: for<'a> FnOnce(&mut <Self as ValueWriter>::SExpWriter<'a>) -> IonResult<()>,
    >(
        mut self,
        sexp_fn: F,
    ) -> IonResult<()> {
<<<<<<< HEAD
        // We're writing a length-prefixed sexp, so we need to set up a space to encode the sexp's children.
=======
        // We're writing a length-prefixed sexp, so we need to set up a space to encode the list's children.
>>>>>>> 9f9a494d
        let child_encoding_buffer = self
            .allocator
            .alloc_with(|| BumpVec::new_in(self.allocator));
        // Create a BinarySExpWriter_1_1 to pass to the user's closure.
        let container_writer =
            BinaryContainerWriter_1_1::new(self.allocator, child_encoding_buffer);
        let mut sexp_writer = BinarySExpWriter_1_1::new(container_writer);
        // Pass it to the closure, allowing the user to encode child values.
        sexp_fn(&mut sexp_writer)?;
        // Write the appropriate opcode for a sexp of this length
        let encoded_length = sexp_writer.container_writer.buffer().len();
        match encoded_length {
            0..=15 => {
                let opcode = 0xB0 | encoded_length as u8;
                self.push_byte(opcode);
            }
            _ => {
                let opcode = 0xFB; // SExp w/FlexUInt length
                self.push_byte(opcode);
                FlexUInt::write_u64(self.encoding_buffer, encoded_length as u64)?;
            }
        }
        self.encoding_buffer
            .extend_from_slice(sexp_writer.container_writer.buffer());
        Ok(())
    }

    fn write_delimited_sexp<
        F: for<'a> FnOnce(&mut <Self as ValueWriter>::SExpWriter<'a>) -> IonResult<()>,
    >(
        self,
        sexp_fn: F,
    ) -> IonResult<()> {
        let child_encoding_buffer = self.encoding_buffer;
        let container_writer =
            BinaryContainerWriter_1_1::new(self.allocator, child_encoding_buffer);
        let sexp_writer = &mut BinarySExpWriter_1_1::new(container_writer);
        sexp_writer.container_writer.buffer().push(0xF2); // Start delimited sexp
        sexp_fn(sexp_writer)?;
        sexp_writer.container_writer.buffer().push(0xF0); // End delimited container
        Ok(())
    }

    fn write_struct<
        F: for<'a> FnOnce(&mut <Self as ValueWriter>::StructWriter<'a>) -> IonResult<()>,
    >(
        self,
<<<<<<< HEAD
        struct_fn: F,
    ) -> IonResult<()> {
        if self.delimited_containers {
            self.write_delimited_struct(struct_fn)
        } else {
            self.write_length_prefixed_struct(struct_fn)
        }
    }

    fn write_delimited_struct<
        F: for<'a> FnOnce(&mut <Self as ValueWriter>::StructWriter<'a>) -> IonResult<()>,
    >(
        self,
        struct_fn: F,
    ) -> IonResult<()> {
        let fields_encoding_buffer = self.encoding_buffer;
        let container_writer =
            BinaryContainerWriter_1_1::new(self.allocator, fields_encoding_buffer);
        let struct_writer = &mut BinaryStructWriter_1_1::new(container_writer);
        struct_writer.buffer().push(0xF3); // Start delimited Struct
        struct_fn(struct_writer)?;
        struct_writer.buffer().push(0xF0); // End delimited container
        Ok(())
    }

    fn write_length_prefixed_struct<
        F: for<'a> FnOnce(&mut <Self as ValueWriter>::StructWriter<'a>) -> IonResult<()>,
    >(
        mut self,
        struct_fn: F,
    ) -> IonResult<()> {
        // We're writing a length-prefixed struct, so we need to set up a space to encode the struct's fields.
        let field_encoding_buffer = self
            .allocator
            .alloc_with(|| BumpVec::new_in(self.allocator));
        // Create a BinaryStructWriter_1_1 to pass to the user's closure.
        let container_writer =
            BinaryContainerWriter_1_1::new(self.allocator, field_encoding_buffer);
        let mut struct_writer = BinaryStructWriter_1_1::new(container_writer);
        // Pass it to the closure, allowing the user to encode field names/values.
        struct_fn(&mut struct_writer)?;
        // Write the appropriate opcode for a struct of this length
        let encoded_length = struct_writer.buffer().len();
        match encoded_length {
            0..=15 => {
                let opcode = 0xC0 | encoded_length as u8;
                self.push_byte(opcode);
            }
            _ => {
                let opcode = 0xFC; // Struct w/FlexUInt length
                self.push_byte(opcode);
                FlexUInt::write_u64(self.encoding_buffer, encoded_length as u64)?;
            }
        }
        self.encoding_buffer
            .extend_from_slice(struct_writer.buffer());
        Ok(())
=======
        _struct_fn: F,
    ) -> IonResult<()> {
        todo!()
>>>>>>> 9f9a494d
    }
}

impl<'value, 'top> Sealed for BinaryValueWriter_1_1<'value, 'top> {}

impl<'value, 'top> ValueWriter for BinaryValueWriter_1_1<'value, 'top> {
    type ListWriter<'a> = BinaryListWriter_1_1<'value, 'top>;
    type SExpWriter<'a> = BinarySExpWriter_1_1<'value, 'top>;
    type StructWriter<'a> = BinaryStructWriter_1_1<'value, 'top>;

    delegate! {
        to self {
            fn write_null(self, ion_type: IonType) -> IonResult<()>;
            fn write_bool(self, value: bool) -> IonResult<()>;
            fn write_i64(self, value: i64) -> IonResult<()>;
            fn write_int(self, value: &Int) -> IonResult<()>;
            fn write_f32(self, value: f32) -> IonResult<()>;
            fn write_f64(self, value: f64) -> IonResult<()>;
            fn write_decimal(self, value: &Decimal) -> IonResult<()>;
            fn write_timestamp(self, value: &Timestamp) -> IonResult<()>;
            fn write_string(self, value: impl AsRef<str>) -> IonResult<()>;
            fn write_symbol(self, value: impl AsRawSymbolTokenRef) -> IonResult<()>;
            fn write_clob(self, value: impl AsRef<[u8]>) -> IonResult<()>;
            fn write_blob(self, value: impl AsRef<[u8]>) -> IonResult<()>;
            fn write_list<F: for<'a> FnOnce(&mut Self::ListWriter<'a>) -> IonResult<()>>(
                self,
                list_fn: F,
            ) -> IonResult<()>;
            fn write_sexp<F: for<'a> FnOnce(&mut Self::SExpWriter<'a>) -> IonResult<()>>(
                self,
                sexp_fn: F,
            ) -> IonResult<()>;
            fn write_struct<
                F: for<'a> FnOnce(&mut Self::StructWriter<'a>) -> IonResult<()>,
            >(
                self,
                struct_fn: F,
            ) -> IonResult<()>;
        }
    }
}

pub struct BinaryAnnotatableValueWriter_1_1<'value, 'top> {
    delimited_containers: bool,
    allocator: &'top BumpAllocator,
    encoding_buffer: &'value mut BumpVec<'top, u8>,
}

impl<'value, 'top> BinaryAnnotatableValueWriter_1_1<'value, 'top> {
    pub fn new(
        allocator: &'top BumpAllocator,
        encoding_buffer: &'value mut BumpVec<'top, u8>,
    ) -> BinaryAnnotatableValueWriter_1_1<'value, 'top> {
        BinaryAnnotatableValueWriter_1_1 {
            delimited_containers: false,
            allocator,
            encoding_buffer,
        }
    }

    pub fn with_delimited_containers(mut self) -> Self {
        self.delimited_containers = true;
        self
    }
}

impl<'value, 'top> AnnotatableValueWriter for BinaryAnnotatableValueWriter_1_1<'value, 'top> {
    type ValueWriter = BinaryValueWriter_1_1<'value, 'top>;
    type AnnotatedValueWriter<'a, SymbolType: AsRawSymbolTokenRef + 'a> =
    BinaryAnnotationsWrapperWriter_1_1<'a, 'top, SymbolType> where Self: 'a;
    fn with_annotations<'a, SymbolType: 'a + AsRawSymbolTokenRef>(
        self,
        _annotations: &'a [SymbolType],
    ) -> Self::AnnotatedValueWriter<'a, SymbolType>
    where
        Self: 'a,
    {
        todo!("v1.1 annotations")
    }

    #[inline(always)]
    fn without_annotations(self) -> BinaryValueWriter_1_1<'value, 'top> {
        let mut writer = BinaryValueWriter_1_1::new(self.allocator, self.encoding_buffer);
        writer.delimited_containers = self.delimited_containers;
        writer
    }
}

pub struct BinaryAnnotationsWrapperWriter_1_1<'value, 'top, SymbolType: AsRawSymbolTokenRef> {
    annotations: &'value [SymbolType],
    allocator: &'top BumpAllocator,
    output_buffer: &'value mut BumpVec<'top, u8>,
}

impl<'value, 'top, SymbolType: AsRawSymbolTokenRef>
    BinaryAnnotationsWrapperWriter_1_1<'value, 'top, SymbolType>
{
    pub fn new(
        allocator: &'top BumpAllocator,
        annotations: &'value [SymbolType],
        encoding_buffer: &'value mut BumpVec<'top, u8>,
    ) -> BinaryAnnotationsWrapperWriter_1_1<'value, 'top, SymbolType> {
        BinaryAnnotationsWrapperWriter_1_1 {
            annotations,
            allocator,
            output_buffer: encoding_buffer,
        }
    }
}

impl<'value, 'top, SymbolType: AsRawSymbolTokenRef>
    BinaryAnnotationsWrapperWriter_1_1<'value, 'top, SymbolType>
{
    fn encode_annotated<F>(self, _encode_value_fn: F) -> IonResult<()>
    where
        F: for<'a> FnOnce(BinaryAnnotatedValueWriter_1_1<'value, 'top>) -> IonResult<()>,
    {
        todo!()
    }

    fn annotate_encoded_value(self, _encoded_value: &[u8]) -> IonResult<()> {
        todo!()
    }

    fn encode_annotations_sequence(&self, _buffer: &'_ mut BumpVec<'_, u8>) -> IonResult<()> {
        todo!()
    }

    fn todo_value_writer_impl(self) -> Self {
        todo!()
    }
}

impl<'value, 'top, SymbolType: AsRawSymbolTokenRef> Sealed
    for BinaryAnnotationsWrapperWriter_1_1<'value, 'top, SymbolType>
{
    // No methods, precludes implementations outside the crate.
}

impl<'value, 'top, SymbolType: AsRawSymbolTokenRef> ValueWriter
    for BinaryAnnotationsWrapperWriter_1_1<'value, 'top, SymbolType>
{
    type ListWriter<'a> = BinaryListWriter_1_1<'value, 'top>;
    type SExpWriter<'a> = BinarySExpWriter_1_1<'value, 'top>;
    type StructWriter<'a> = BinaryStructWriter_1_1<'value, 'top>;

    fn write_null(self, _ion_type: IonType) -> IonResult<()> {
        todo!()
    }

    fn write_bool(self, _value: bool) -> IonResult<()> {
        todo!()
    }

    fn write_i64(self, _value: i64) -> IonResult<()> {
        todo!()
    }

    fn write_int(self, _value: &Int) -> IonResult<()> {
        todo!()
    }

    fn write_f32(self, _value: f32) -> IonResult<()> {
        todo!()
    }

    fn write_f64(self, _value: f64) -> IonResult<()> {
        todo!()
    }

    fn write_decimal(self, _value: &Decimal) -> IonResult<()> {
        todo!()
    }

    fn write_timestamp(self, _value: &Timestamp) -> IonResult<()> {
        todo!()
    }

    fn write_string(self, _value: impl AsRef<str>) -> IonResult<()> {
        todo!()
    }

    fn write_symbol(self, _value: impl AsRawSymbolTokenRef) -> IonResult<()> {
        todo!()
    }

    fn write_clob(self, _value: impl AsRef<[u8]>) -> IonResult<()> {
        todo!()
    }

    fn write_blob(self, _value: impl AsRef<[u8]>) -> IonResult<()> {
        todo!()
    }

    fn write_list<F: for<'a> FnOnce(&mut Self::ListWriter<'a>) -> IonResult<()>>(
        self,
        _list_fn: F,
    ) -> IonResult<()> {
        todo!()
    }

    fn write_sexp<F: for<'a> FnOnce(&mut Self::SExpWriter<'a>) -> IonResult<()>>(
        self,
        _sexp_fn: F,
    ) -> IonResult<()> {
        todo!()
    }

    fn write_struct<F: for<'a> FnOnce(&mut Self::StructWriter<'a>) -> IonResult<()>>(
        self,
        _struct_fn: F,
    ) -> IonResult<()> {
        todo!()
    }
}

pub struct BinaryAnnotatedValueWriter_1_1<'value, 'top> {
    allocator: &'top BumpAllocator,
    buffer: &'value mut BumpVec<'top, u8>,
}

impl<'value, 'top> BinaryAnnotatedValueWriter_1_1<'value, 'top> {
    pub fn new(allocator: &'top BumpAllocator, buffer: &'value mut BumpVec<'top, u8>) -> Self {
        Self { allocator, buffer }
    }
    pub(crate) fn value_writer(self) -> BinaryValueWriter_1_1<'value, 'top> {
        BinaryValueWriter_1_1::new(self.allocator, self.buffer)
    }

    pub(crate) fn buffer(&self) -> &[u8] {
        self.buffer.as_slice()
    }
}

impl<'value, 'top> Sealed for BinaryAnnotatedValueWriter_1_1<'value, 'top> {}

impl<'value, 'top> ValueWriter for BinaryAnnotatedValueWriter_1_1<'value, 'top> {
    type ListWriter<'a> = BinaryListWriter_1_1<'value, 'top>;
    type SExpWriter<'a> = BinarySExpWriter_1_1<'value, 'top>;
    type StructWriter<'a> = BinaryStructWriter_1_1<'value, 'top>;
    delegate! {
        to self.value_writer() {
            fn write_null(self, ion_type: IonType) -> IonResult<()>;
            fn write_bool(self, value: bool) -> IonResult<()>;
            fn write_i64(self, value: i64) -> IonResult<()>;
            fn write_int(self, value: &Int) -> IonResult<()>;
            fn write_f32(self, value: f32) -> IonResult<()>;
            fn write_f64(self, value: f64) -> IonResult<()>;
            fn write_decimal(self, value: &Decimal) -> IonResult<()>;
            fn write_timestamp(self, value: &Timestamp) -> IonResult<()>;
            fn write_string(self, value: impl AsRef<str>) -> IonResult<()>;
            fn write_symbol(self, value: impl AsRawSymbolTokenRef) -> IonResult<()>;
            fn write_clob(self, value: impl AsRef<[u8]>) -> IonResult<()>;
            fn write_blob(self, value: impl AsRef<[u8]>) -> IonResult<()>;
            fn write_list<F: for<'a> FnOnce(&mut Self::ListWriter<'a>) -> IonResult<()>>(
                self,
                list_fn: F,
            ) -> IonResult<()>;
            fn write_sexp<F: for<'a> FnOnce(&mut Self::SExpWriter<'a>) -> IonResult<()>>(
                self,
                sexp_fn: F,
            ) -> IonResult<()>;
            fn write_struct<
                F: for<'a> FnOnce(&mut Self::StructWriter<'a>) -> IonResult<()>,
            >(
                self,
                struct_fn: F,
            ) -> IonResult<()>;
        }
    }
}

#[cfg(test)]
mod tests {
    use std::str::FromStr;

    use num_bigint::BigInt;

    use crate::lazy::encoder::binary::v1_1::writer::LazyRawBinaryWriter_1_1;
<<<<<<< HEAD
    use crate::lazy::encoder::value_writer::{
        AnnotatableValueWriter, SequenceWriter, StructWriter, ValueWriter,
    };
    use crate::lazy::encoder::write_as_ion::{WriteAsIonValue, WriteAsSExp};
    use crate::raw_symbol_token_ref::AsRawSymbolTokenRef;
    use crate::{
        Decimal, Element, Int, IonResult, IonType, Null, RawSymbolToken, SymbolId, Timestamp,
    };
=======
    use crate::lazy::encoder::value_writer::{AnnotatableValueWriter, SequenceWriter};
    use crate::lazy::encoder::write_as_ion::WriteAsSExp;
    use crate::raw_symbol_token_ref::AsRawSymbolTokenRef;
    use crate::{Decimal, Element, Int, IonResult, IonType, Null, SymbolId, Timestamp};
>>>>>>> 9f9a494d

    fn encoding_test(
        mut test: impl FnMut(&mut LazyRawBinaryWriter_1_1<&mut Vec<u8>>) -> IonResult<()>,
        expected_encoding: &[u8],
    ) -> IonResult<()> {
        let mut buffer = Vec::new();
        let mut writer = LazyRawBinaryWriter_1_1::new(&mut buffer)?;
        test(&mut writer)?;
        writer.flush()?;
        // Make a byte array that starts with an Ion 1.1 IVM.
        let mut expected = vec![0xE0, 0x01, 0x01, 0xEA];
        expected.extend_from_slice(expected_encoding);
        let expected = expected.as_slice();
        let actual = buffer.as_slice();
        assert_eq!(
            expected, actual,
            "Actual \n    {actual:x?}\nwas not equal to\n    {expected:x?}\n"
        );
        Ok(())
    }

    #[test]
    fn write_nulls() -> IonResult<()> {
        let test_cases: &[(IonType, &[u8])] = &[
            (IonType::Null, &[0xEA]),
            (IonType::Bool, &[0xEB, 0]),
            (IonType::Int, &[0xEB, 1]),
            (IonType::Float, &[0xEB, 2]),
            (IonType::Decimal, &[0xEB, 3]),
            (IonType::Timestamp, &[0xEB, 4]),
            (IonType::String, &[0xEB, 5]),
            (IonType::Symbol, &[0xEB, 6]),
            (IonType::Blob, &[0xEB, 7]),
            (IonType::Clob, &[0xEB, 8]),
            (IonType::List, &[0xEB, 9]),
            (IonType::SExp, &[0xEB, 10]),
            (IonType::Struct, &[0xEB, 11]),
        ];
        for (ion_type, expected_encoding) in test_cases {
            encoding_test(
                |writer: &mut LazyRawBinaryWriter_1_1<&mut Vec<u8>>| {
                    writer.write(Null(*ion_type))?;
                    Ok(())
                },
                expected_encoding,
            )?;
        }
        Ok(())
    }

    #[test]
    fn write_bools() -> IonResult<()> {
        let test_cases: &[(bool, &[u8])] = &[(true, &[0x5E]), (false, &[0x5F])];
        for (value, expected_encoding) in test_cases {
            encoding_test(
                |writer: &mut LazyRawBinaryWriter_1_1<&mut Vec<u8>>| {
                    writer.write(*value)?;
                    Ok(())
                },
                expected_encoding,
            )?;
        }
        Ok(())
    }

    #[test]
    fn write_ints() -> IonResult<()> {
        let test_cases: &[(i64, &[u8])] = &[
            (0, &[0x50]),
            (-1, &[0x51, 0xFF]),
            (1, &[0x51, 0x01]),
            (100, &[0x51, 0x64]),
            (-100, &[0x51, 0x9C]),
            (127, &[0x51, 0x7F]),
            (-127, &[0x51, 0x81]),
            (128, &[0x52, 0x80, 0x00]),
            (-128, &[0x51, 0x80]),
            (
                i64::MAX,
                &[0x58, 0xFF, 0xFF, 0xFF, 0xFF, 0xFF, 0xFF, 0xFF, 0x7F],
            ),
            (
                i64::MIN,
                &[0x58, 0x00, 0x00, 0x00, 0x00, 0x00, 0x00, 0x00, 0x80],
            ),
        ];
        for (value, expected_encoding) in test_cases {
            encoding_test(
                |writer: &mut LazyRawBinaryWriter_1_1<&mut Vec<u8>>| {
                    writer.write(*value)?;
                    Ok(())
                },
                expected_encoding,
            )?;
        }
        Ok(())
    }

    #[test]
    fn write_f32s() -> IonResult<()> {
        let test_f64s: &[f32] = &[
            1.0,
            1.5,
            -1.5,
            10.0,
            10.5,
            -10.5,
            f32::INFINITY,
            f32::NEG_INFINITY,
            f32::NAN,
        ];
        for value in test_f64s {
            let mut expected_encoding = vec![0x5C];
            expected_encoding.extend_from_slice(&value.to_le_bytes()[..]);
            encoding_test(
                |writer: &mut LazyRawBinaryWriter_1_1<&mut Vec<u8>>| {
                    writer.write(value)?;
                    Ok(())
                },
                expected_encoding.as_slice(),
            )?;
        }
        Ok(())
    }

    #[test]
    fn write_f64s() -> IonResult<()> {
        let test_f64s: &[f64] = &[
            1.0,
            1.5,
            -1.5,
            10.0,
            10.5,
            -10.5,
            f64::INFINITY,
            f64::NEG_INFINITY,
            f64::NAN,
        ];
        for value in test_f64s {
            let mut expected_encoding = vec![0x5D];
            expected_encoding.extend_from_slice(&value.to_le_bytes()[..]);
            encoding_test(
                |writer: &mut LazyRawBinaryWriter_1_1<&mut Vec<u8>>| {
                    writer.write(value)?;
                    Ok(())
                },
                expected_encoding.as_slice(),
            )?;
        }
        Ok(())
    }

    #[test]
    fn write_strings() -> IonResult<()> {
        let test_cases: &[(&str, &[u8])] = &[
            ("", &[0x80]),
            //                 f     o     o
            ("foo", &[0x83, 0x66, 0x6F, 0x6F]),
            (
                "foo bar baz quux quuz",
                &[
                    0xF8, // Opcode: string with variable-width length
                    0x2B, // FlexUInt length
                    0x66, // UTF-8 text bytes
                    0x6F, 0x6F, 0x20, 0x62, 0x61, 0x72, 0x20, 0x62, 0x61, 0x7a, 0x20, 0x71, 0x75,
                    0x75, 0x78, 0x20, 0x71, 0x75, 0x75, 0x7a,
                ],
            ),
        ];
        for (value, expected_encoding) in test_cases {
            encoding_test(
                |writer: &mut LazyRawBinaryWriter_1_1<&mut Vec<u8>>| {
                    writer.write(*value)?;
                    Ok(())
                },
                expected_encoding,
            )?;
        }
        Ok(())
    }

    #[test]
    fn write_symbols_with_inline_text() -> IonResult<()> {
        let test_cases: &[(&str, &[u8])] = &[
            ("", &[0x90]),
            //                 f     o     o
            ("foo", &[0x93, 0x66, 0x6F, 0x6F]),
            (
                "foo bar baz quux quuz",
                &[
                    0xF9, // Opcode: symbol with variable-width length
                    0x2B, // FlexUInt length
                    0x66, // UTF-8 text bytes
                    0x6F, 0x6F, 0x20, 0x62, 0x61, 0x72, 0x20, 0x62, 0x61, 0x7a, 0x20, 0x71, 0x75,
                    0x75, 0x78, 0x20, 0x71, 0x75, 0x75, 0x7a,
                ],
            ),
        ];
        for (value, expected_encoding) in test_cases {
            encoding_test(
                |writer: &mut LazyRawBinaryWriter_1_1<&mut Vec<u8>>| {
                    writer.write(value.as_raw_symbol_token_ref())?;
                    Ok(())
                },
                expected_encoding,
            )?;
        }
        Ok(())
    }

    #[test]
    fn write_symbol_ids() -> IonResult<()> {
        let test_cases: &[(SymbolId, &[u8])] = &[
            (0, &[0xE1, 0x00]),
            (1, &[0xE1, 0x01]),
            (255, &[0xE1, 0xFF]),
            (256, &[0xE2, 0x00, 0x00]),
            (65_791, &[0xE2, 0xFF, 0xFF]),
            (65_792, &[0xE3, 0x01]),
        ];
        for (value, expected_encoding) in test_cases {
            encoding_test(
                |writer: &mut LazyRawBinaryWriter_1_1<&mut Vec<u8>>| {
                    writer.write(value.as_raw_symbol_token_ref())?;
                    Ok(())
                },
                expected_encoding,
            )?;
        }
        Ok(())
    }

    #[test]
    fn write_decimals() -> IonResult<()> {
        let test_cases: &[(Decimal, &[u8])] = &[
            (Decimal::new(0, 0), &[0x60]),
            (Decimal::new(0, 3), &[0x61, 0x07]),
            (Decimal::negative_zero(), &[0x62, 0x01, 0x00]),
            (Decimal::negative_zero_with_exponent(3), &[0x62, 0x07, 0x00]),
            (
                Decimal::negative_zero_with_exponent(-3),
                &[0x62, 0xFB, 0x00],
            ),
            (Decimal::new(7, 4), &[0x62, 0x09, 0x07]),
            (
                // ~Pi
                Decimal::new(3_1415926535i64, -10),
                &[0x66, 0xED, 0x07, 0xFF, 0x88, 0x50, 0x07],
            ),
            (
                // ~e
                Decimal::new(
                    Int::from(
                        BigInt::from_str("27182818284590452353602874713526624977572").unwrap(),
                    ),
                    -40,
                ),
                &[
                    0xF6, 0x25, 0xB1, 0xA4, 0x2, 0x7E, 0xFA, 0x42, 0x46, 0x53, 0x50, 0xEF, 0x56,
                    0x73, 0xB, 0xE7, 0x5E, 0x14, 0xE2, 0x4F,
                ],
            ),
        ];
        for (value, expected_encoding) in test_cases {
            encoding_test(
                |writer: &mut LazyRawBinaryWriter_1_1<&mut Vec<u8>>| {
                    writer.write(value)?;
                    Ok(())
                },
                expected_encoding,
            )?;
        }
        Ok(())
    }

    #[test]
    fn write_timestamps() -> IonResult<()> {
        let test_cases: &[(&str, &[u8])] = &[
            // === Year ===
            //                  .YYY_YYYY
            ("1970T", &[0x70, 0b0000_0000]),
            ("2097T", &[0x70, 0b0111_1111]),
            ("2024T", &[0x70, 0b0011_0110]),
            //
            // === Month ===
            //                     MYYY_YYYY    ...._.MMM
            ("2024-01T", &[0x71, 0b1011_0110, 0b0000_0000]),
            ("2024-10T", &[0x71, 0b0011_0110, 0b0000_0101]),
            ("2024-11T", &[0x71, 0b1011_0110, 0b0000_0101]),
            ("2024-12T", &[0x71, 0b0011_0110, 0b0000_0110]),
            //
            // === Day ===
            //                       MYYY_YYYY    DDDD_DMMM
            ("2024-06-01", &[0x72, 0b0011_0110, 0b0000_1011]),
            ("2024-06-15", &[0x72, 0b0011_0110, 0b0111_1011]),
            ("2024-06-30", &[0x72, 0b0011_0110, 0b1111_0011]),
            //
            // === Hour & Minute @ UTC ===
            //
            (
                "2024-06-01T08:00Z",
                //        MYYY_YYYY    DDDD_DMMM    mmmH_HHHH    ...._Ummm
                &[0x73, 0b0011_0110, 0b0000_1011, 0b0000_1000, 0b0000_0000],
            ),
            (
                "2024-06-15T12:30Z",
                //        MYYY_YYYY    DDDD_DMMM    mmmH_HHHH    ...._Ummm
                &[0x73, 0b0011_0110, 0b0111_1011, 0b1100_1100, 0b0000_0011],
            ),
            (
                "2024-06-30T16:45Z",
                //        MYYY_YYYY    DDDD_DMMM    mmmH_HHHH    ...._Ummm
                &[0x73, 0b0011_0110, 0b1111_0011, 0b1011_0000, 0b0000_0101],
            ),
            //
            // === Hour & Minute @ Unknown Offset ===
            //
            (
                "2024-06-01T08:00-00:00",
                //        MYYY_YYYY    DDDD_DMMM    mmmH_HHHH    ...._Ummm
                &[0x73, 0b0011_0110, 0b0000_1011, 0b0000_1000, 0b0000_1000],
            ),
            (
                "2024-06-15T12:30-00:00",
                //        MYYY_YYYY    DDDD_DMMM    mmmH_HHHH    ...._Ummm
                &[0x73, 0b0011_0110, 0b0111_1011, 0b1100_1100, 0b0000_1011],
            ),
            (
                "2024-06-30T16:45-00:00",
                //        MYYY_YYYY    DDDD_DMMM    mmmH_HHHH    ...._Ummm
                &[0x73, 0b0011_0110, 0b1111_0011, 0b1011_0000, 0b0000_1101],
            ),
            //
            // === Second @ UTC ===
            //
            (
                "2024-06-01T08:00:00Z",
                &[
                    0x74,
                    0b0011_0110, // MYYY_YYYY
                    0b0000_1011, // DDDD_DMMM
                    0b0000_1000, // mmmH_HHHH
                    0b0000_0000, // ssss_Ummm
                    0b0000_0000, // ...._..ss
                ],
            ),
            (
                "2024-06-15T12:30:30Z",
                &[
                    0x74,
                    0b0011_0110, // MYYY_YYYY
                    0b0111_1011, // DDDD_DMMM
                    0b1100_1100, // mmmH_HHHH
                    0b1110_0011, // ssss_Ummm
                    0b0000_0001, // ...._..ss
                ],
            ),
            (
                "2024-06-30T16:45:45Z",
                &[
                    0x74,
                    0b0011_0110, // MYYY_YYYY
                    0b1111_0011, // DDDD_DMMM
                    0b1011_0000, // mmmH_HHHH
                    0b1101_0101, // ssss_Ummm
                    0b0000_0010, // ...._..ss
                ],
            ),
            //
            // === Second @ Unknown Offset ===
            //
            (
                "2024-06-01T08:00:00-00:00",
                &[
                    0x74,
                    0b0011_0110, // MYYY_YYYY
                    0b0000_1011, // DDDD_DMMM
                    0b0000_1000, // mmmH_HHHH
                    0b0000_1000, // ssss_Ummm
                    0b0000_0000, // ...._..ss
                ],
            ),
            (
                "2024-06-15T12:30:30-00:00",
                &[
                    0x74,
                    0b0011_0110, // MYYY_YYYY
                    0b0111_1011, // DDDD_DMMM
                    0b1100_1100, // mmmH_HHHH
                    0b1110_1011, // ssss_Ummm
                    0b0000_0001, // ...._..ss
                ],
            ),
            (
                "2024-06-30T16:45:45-00:00",
                &[
                    0x74,
                    0b0011_0110, // MYYY_YYYY
                    0b1111_0011, // DDDD_DMMM
                    0b1011_0000, // mmmH_HHHH
                    0b1101_1101, // ssss_Ummm
                    0b0000_0010, // ...._..ss
                ],
            ),
            //
            // === Milliseconds @ UTC ===
            //
            (
                "2024-06-01T08:00:00.000Z",
                &[
                    0x75,
                    0b0011_0110, // MYYY_YYYY
                    0b0000_1011, // DDDD_DMMM
                    0b0000_1000, // mmmH_HHHH
                    0b0000_0000, // ssss_Ummm
                    0b0000_0000, // ffff_ffss
                    0b0000_0000, // ...._ffff
                ],
            ),
            (
                "2024-06-15T12:30:30.030Z",
                &[
                    0x75,
                    0b0011_0110, // MYYY_YYYY
                    0b0111_1011, // DDDD_DMMM
                    0b1100_1100, // mmmH_HHHH
                    0b1110_0011, // ssss_Ummm
                    0b0111_1001, // ffff_ffss
                    0b0000_0000, // ...._ffff
                ],
            ),
            (
                "2024-06-30T16:45:45.045Z",
                &[
                    0x75,
                    0b0011_0110, // MYYY_YYYY
                    0b1111_0011, // DDDD_DMMM
                    0b1011_0000, // mmmH_HHHH
                    0b1101_0101, // ssss_Ummm
                    0b1011_0110, // ffff_ffss
                    0b0000_0000, // ...._ffff
                ],
            ),
            //
            // === Milliseconds @ Unknown Offset ===
            //
            (
                "2024-06-01T08:00:00.000-00:00",
                &[
                    0x75,
                    0b0011_0110, // MYYY_YYYY
                    0b0000_1011, // DDDD_DMMM
                    0b0000_1000, // mmmH_HHHH
                    0b0000_1000, // ssss_Ummm
                    0b0000_0000, // ffff_ffss
                    0b0000_0000, // ...._ffff
                ],
            ),
            (
                "2024-06-15T12:30:30.030-00:00",
                &[
                    0x75,
                    0b0011_0110, // MYYY_YYYY
                    0b0111_1011, // DDDD_DMMM
                    0b1100_1100, // mmmH_HHHH
                    0b1110_1011, // ssss_Ummm
                    0b0111_1001, // ffff_ffss
                    0b0000_0000, // ...._ffff
                ],
            ),
            (
                "2024-06-30T16:45:45.045-00:00",
                &[
                    0x75,
                    0b0011_0110, // MYYY_YYYY
                    0b1111_0011, // DDDD_DMMM
                    0b1011_0000, // mmmH_HHHH
                    0b1101_1101, // ssss_Ummm
                    0b1011_0110, // ffff_ffss
                    0b0000_0000, // ...._ffff
                ],
            ),
            //
            // === Microseconds @ UTC ===
            //
            (
                "2024-06-01T08:00:00.000000Z",
                &[
                    0x76,
                    0b0011_0110, // MYYY_YYYY
                    0b0000_1011, // DDDD_DMMM
                    0b0000_1000, // mmmH_HHHH
                    0b0000_0000, // ssss_Ummm
                    0b0000_0000, // ffff_ffss
                    0b0000_0000, // ffff_ffff
                    0b0000_0000, // ..ff_ffff
                ],
            ),
            (
                "2024-06-15T12:30:30.000030Z",
                &[
                    0x76,
                    0b0011_0110, // MYYY_YYYY
                    0b0111_1011, // DDDD_DMMM
                    0b1100_1100, // mmmH_HHHH
                    0b1110_0011, // ssss_Ummm
                    0b0111_1001, // ffff_ffss
                    0b0000_0000, // ffff_ffff
                    0b0000_0000, // ..ff_ffff
                ],
            ),
            (
                "2024-06-30T16:45:45.000045Z",
                &[
                    0x76,
                    0b0011_0110, // MYYY_YYYY
                    0b1111_0011, // DDDD_DMMM
                    0b1011_0000, // mmmH_HHHH
                    0b1101_0101, // ssss_Ummm
                    0b1011_0110, // ffff_ffss
                    0b0000_0000, // ffff_ffff
                    0b0000_0000, // ..ff_ffff
                ],
            ),
            //
            // === Microseconds @ Unknown Offset ===
            //
            (
                "2024-06-01T08:00:00.000000-00:00",
                &[
                    0x76,
                    0b0011_0110, // MYYY_YYYY
                    0b0000_1011, // DDDD_DMMM
                    0b0000_1000, // mmmH_HHHH
                    0b0000_1000, // ssss_Ummm
                    0b0000_0000, // ffff_ffss
                    0b0000_0000, // ffff_ffff
                    0b0000_0000, // ..ff_ffff
                ],
            ),
            (
                "2024-06-15T12:30:30.000030-00:00",
                &[
                    0x76,
                    0b0011_0110, // MYYY_YYYY
                    0b0111_1011, // DDDD_DMMM
                    0b1100_1100, // mmmH_HHHH
                    0b1110_1011, // ssss_Ummm
                    0b0111_1001, // ffff_ffss
                    0b0000_0000, // ffff_ffff
                    0b0000_0000, // ..ff_ffff
                ],
            ),
            (
                "2024-06-30T16:45:45.000045-00:00",
                &[
                    0x76,
                    0b0011_0110, // MYYY_YYYY
                    0b1111_0011, // DDDD_DMMM
                    0b1011_0000, // mmmH_HHHH
                    0b1101_1101, // ssss_Ummm
                    0b1011_0110, // ffff_ffss
                    0b0000_0000, // ffff_ffff
                    0b0000_0000, // ..ff_ffff
                ],
            ),
            //
            // === Nanoseconds @ UTC ===
            //
            (
                "2024-06-01T08:00:00.000000000Z",
                &[
                    0x77,
                    0b0011_0110, // MYYY_YYYY
                    0b0000_1011, // DDDD_DMMM
                    0b0000_1000, // mmmH_HHHH
                    0b0000_0000, // ssss_Ummm
                    0b0000_0000, // ffff_ffss
                    0b0000_0000, // ffff_ffff
                    0b0000_0000, // ffff_ffff
                    0b0000_0000, // ffff_ffff
                ],
            ),
            (
                "2024-06-15T12:30:30.000000030Z",
                &[
                    0x77,
                    0b0011_0110, // MYYY_YYYY
                    0b0111_1011, // DDDD_DMMM
                    0b1100_1100, // mmmH_HHHH
                    0b1110_0011, // ssss_Ummm
                    0b0111_1001, // ffff_ffss
                    0b0000_0000, // ffff_ffff
                    0b0000_0000, // ffff_ffff
                    0b0000_0000, // ffff_ffff
                ],
            ),
            (
                "2024-06-30T16:45:45.000000045Z",
                &[
                    0x77,
                    0b0011_0110, // MYYY_YYYY
                    0b1111_0011, // DDDD_DMMM
                    0b1011_0000, // mmmH_HHHH
                    0b1101_0101, // ssss_Ummm
                    0b1011_0110, // ffff_ffss
                    0b0000_0000, // ffff_ffff
                    0b0000_0000, // ffff_ffff
                    0b0000_0000, // ffff_ffff
                ],
            ),
            //
            // === Nanoseconds @ Unknown Offset ===
            //
            (
                "2024-06-01T08:00:00.000000000-00:00",
                &[
                    0x77,
                    0b0011_0110, // MYYY_YYYY
                    0b0000_1011, // DDDD_DMMM
                    0b0000_1000, // mmmH_HHHH
                    0b0000_1000, // ssss_Ummm
                    0b0000_0000, // ffff_ffss
                    0b0000_0000, // ffff_ffff
                    0b0000_0000, // ffff_ffff
                    0b0000_0000, // ffff_ffff
                ],
            ),
            (
                "2024-06-15T12:30:30.000000030-00:00",
                &[
                    0x77,
                    0b0011_0110, // MYYY_YYYY
                    0b0111_1011, // DDDD_DMMM
                    0b1100_1100, // mmmH_HHHH
                    0b1110_1011, // ssss_Ummm
                    0b0111_1001, // ffff_ffss
                    0b0000_0000, // ffff_ffff
                    0b0000_0000, // ffff_ffff
                    0b0000_0000, // ffff_ffff
                ],
            ),
            (
                "2024-06-30T16:45:45.000000045-00:00",
                &[
                    0x77,
                    0b0011_0110, // MYYY_YYYY
                    0b1111_0011, // DDDD_DMMM
                    0b1011_0000, // mmmH_HHHH
                    0b1101_1101, // ssss_Ummm
                    0b1011_0110, // ffff_ffss
                    0b0000_0000, // ffff_ffff
                    0b0000_0000, // ffff_ffff
                    0b0000_0000, // ffff_ffff
                ],
            ),
            //
            // === Hour & Minute @ Known offset ===
            //
            // Offset `-05:00` is 36 quarter-hours beyond the short form's minimum `-14:00` offset.
            (
                "2024-06-01T08:00-05:00",
                &[
                    0x78,
                    0b0011_0110, // MYYY_YYYY
                    0b0000_1011, // DDDD_DMMM
                    0b0000_1000, // mmmH_HHHH
                    0b0010_0000, // oooo_ommm
                    0b0000_0001, // ...._..oo
                ],
            ),
            (
                "2024-06-15T12:30-05:00",
                &[
                    0x78,
                    0b0011_0110, // MYYY_YYYY
                    0b0111_1011, // DDDD_DMMM
                    0b1100_1100, // mmmH_HHHH
                    0b0010_0011, // oooo_ommm
                    0b0000_0001, // ...._..oo
                ],
            ),
            (
                "2024-06-30T16:45-05:00",
                &[
                    0x78,
                    0b0011_0110, // MYYY_YYYY
                    0b1111_0011, // DDDD_DMMM
                    0b1011_0000, // mmmH_HHHH
                    0b0010_0101, // oooo_ommm
                    0b0000_0001, // ...._..oo
                ],
            ),
            //
            // === Second @ Known offset ===
            //
            (
                "2024-06-01T08:00:00-05:00",
                &[
                    0x79,
                    0b0011_0110, // MYYY_YYYY
                    0b0000_1011, // DDDD_DMMM
                    0b0000_1000, // mmmH_HHHH
                    0b0010_0000, // oooo_ommm
                    0b0000_0001, // ssss_ssoo
                ],
            ),
            (
                "2024-06-15T12:30:30-05:00",
                &[
                    0x79,
                    0b0011_0110, // MYYY_YYYY
                    0b0111_1011, // DDDD_DMMM
                    0b1100_1100, // mmmH_HHHH
                    0b0010_0011, // oooo_ommm
                    0b0111_1001, // ssss_ssoo
                ],
            ),
            (
                "2024-06-30T16:45:45-05:00",
                &[
                    0x79,
                    0b0011_0110, // MYYY_YYYY
                    0b1111_0011, // DDDD_DMMM
                    0b1011_0000, // mmmH_HHHH
                    0b0010_0101, // oooo_ommm
                    0b1011_0101, // ssss_ssoo
                ],
            ),
            //
            // === Milliseconds @ Known offset ===
            //
            (
                "2024-06-01T08:00:00.000-05:00",
                &[
                    0x7A,
                    0b0011_0110, // MYYY_YYYY
                    0b0000_1011, // DDDD_DMMM
                    0b0000_1000, // mmmH_HHHH
                    0b0010_0000, // oooo_ommm
                    0b0000_0001, // ssss_ssoo
                    0b0000_0000, // ffff_ffff
                    0b0000_0000, // ...._..ff
                ],
            ),
            (
                "2024-06-15T12:30:30.030-05:00",
                &[
                    0x7A,
                    0b0011_0110, // MYYY_YYYY
                    0b0111_1011, // DDDD_DMMM
                    0b1100_1100, // mmmH_HHHH
                    0b0010_0011, // oooo_ommm
                    0b0111_1001, // ssss_ssoo
                    0b0001_1110, // ffff_ffff
                    0b0000_0000, // ...._..ff
                ],
            ),
            (
                "2024-06-30T16:45:45.045-05:00",
                &[
                    0x7A,
                    0b0011_0110, // MYYY_YYYY
                    0b1111_0011, // DDDD_DMMM
                    0b1011_0000, // mmmH_HHHH
                    0b0010_0101, // oooo_ommm
                    0b1011_0101, // ssss_ssoo
                    0b0010_1101, // ffff_ffff
                    0b0000_0000, // ...._..ff
                ],
            ),
            //
            // === Microseconds @ Known offset ===
            //
            (
                "2024-06-01T08:00:00.000000-05:00",
                &[
                    0x7B,
                    0b0011_0110, // MYYY_YYYY
                    0b0000_1011, // DDDD_DMMM
                    0b0000_1000, // mmmH_HHHH
                    0b0010_0000, // oooo_ommm
                    0b0000_0001, // ssss_ssoo
                    0b0000_0000, // ffff_ffff
                    0b0000_0000, // ffff_ffff
                    0b0000_0000, // ...._ffff
                ],
            ),
            (
                "2024-06-15T12:30:30.000030-05:00",
                &[
                    0x7B,
                    0b0011_0110, // MYYY_YYYY
                    0b0111_1011, // DDDD_DMMM
                    0b1100_1100, // mmmH_HHHH
                    0b0010_0011, // oooo_ommm
                    0b0111_1001, // ssss_ssoo
                    0b0001_1110, // ffff_ffff
                    0b0000_0000, // ffff_ffff
                    0b0000_0000, // ...._ffff
                ],
            ),
            (
                "2024-06-30T16:45:45.000045-05:00",
                &[
                    0x7B,
                    0b0011_0110, // MYYY_YYYY
                    0b1111_0011, // DDDD_DMMM
                    0b1011_0000, // mmmH_HHHH
                    0b0010_0101, // oooo_ommm
                    0b1011_0101, // ssss_ssoo
                    0b0010_1101, // ffff_ffff
                    0b0000_0000, // ffff_ffff
                    0b0000_0000, // ...._ffff
                ],
            ),
            //
            // === Nanoseconds @ Known offset ===
            //
            (
                "2024-06-01T08:00:00.000000000-05:00",
                &[
                    0x7C,
                    0b0011_0110, // MYYY_YYYY
                    0b0000_1011, // DDDD_DMMM
                    0b0000_1000, // mmmH_HHHH
                    0b0010_0000, // oooo_ommm
                    0b0000_0001, // ssss_ssoo
                    0b0000_0000, // ffff_ffff
                    0b0000_0000, // ffff_ffff
                    0b0000_0000, // ffff_ffff
                    0b0000_0000, // ..ff_ffff
                ],
            ),
            (
                "2024-06-15T12:30:30.000000030-05:00",
                &[
                    0x7C,
                    0b0011_0110, // MYYY_YYYY
                    0b0111_1011, // DDDD_DMMM
                    0b1100_1100, // mmmH_HHHH
                    0b0010_0011, // oooo_ommm
                    0b0111_1001, // ssss_ssoo
                    0b0001_1110, // ffff_ffff
                    0b0000_0000, // ffff_ffff
                    0b0000_0000, // ffff_ffff
                    0b0000_0000, // ..ff_ffff
                ],
            ),
            (
                "2024-06-30T16:45:45.000000045-05:00",
                &[
                    0x7C,
                    0b0011_0110, // MYYY_YYYY
                    0b1111_0011, // DDDD_DMMM
                    0b1011_0000, // mmmH_HHHH
                    0b0010_0101, // oooo_ommm
                    0b1011_0101, // ssss_ssoo
                    0b0010_1101, // ffff_ffff
                    0b0000_0000, // ffff_ffff
                    0b0000_0000, // ffff_ffff
                    0b0000_0000, // ..ff_ffff
                ],
            ),
            //
            // === Long-form year ===
            //
            (
                "1969T",
                &[
                    0xF7,        // Timestamp w/FlexUInt length
                    0x05,        // FlexUInt length 2
                    0b1011_0001, // YYYY_YYYY
                    0b0000_0111, // ..YY_YYYY
                ],
            ),
            (
                "0001T",
                &[
                    0xF7,        // Timestamp w/FlexUInt length
                    0x05,        // FlexUInt length 2
                    0b0000_0001, // YYYY_YYYY
                    0b0000_0000, // ..YY_YYYY
                ],
            ),
            (
                "9999T",
                &[
                    0xF7,        // Timestamp w/FlexUInt length
                    0x05,        // FlexUInt length 2
                    0b0000_1111, // YYYY_YYYY
                    0b0010_0111, // ..YY_YYYY
                ],
            ),
            //
            // === Long-form month ===
            //
            (
                "1969-01T",
                &[
                    0xF7,        // Timestamp w/FlexUInt length
                    0x07,        // FlexUInt length 3
                    0b1011_0001, // YYYY_YYYY
                    0b0100_0111, // MMYY_YYYY
                    0b0000_0000, // h..._..MM
                ],
            ),
            (
                "1969-06T",
                &[
                    0xF7,        // Timestamp w/FlexUInt length
                    0x07,        // FlexUInt length 3
                    0b1011_0001, // YYYY_YYYY
                    0b1000_0111, // MMYY_YYYY
                    0b0000_0001, // h..._..MM
                ],
            ),
            (
                "1969-12T",
                &[
                    0xF7,        // Timestamp w/FlexUInt length
                    0x07,        // FlexUInt length 3
                    0b1011_0001, // YYYY_YYYY
                    0b0000_0111, // MMYY_YYYY
                    0b0000_0011, // h..._..MM
                ],
            ),
            //
            // === Long-form day ===
            //
            (
                "1969-01-01T",
                &[
                    0xF7,        // Timestamp w/FlexUInt length
                    0x07,        // FlexUInt length 3
                    0b1011_0001, // YYYY_YYYY
                    0b0100_0111, // MMYY_YYYY
                    0b1000_0100, // hDDD_DDMM
                ],
            ),
            (
                "1969-06-15T",
                &[
                    0xF7,        // Timestamp w/FlexUInt length
                    0x07,        // FlexUInt length 3
                    0b1011_0001, // YYYY_YYYY
                    0b1000_0111, // MMYY_YYYY
                    0b1011_1101, // hDDD_DDMM
                ],
            ),
            (
                "1969-12-31T",
                &[
                    0xF7,        // Timestamp w/FlexUInt length
                    0x07,        // FlexUInt length 3
                    0b1011_0001, // YYYY_YYYY
                    0b0000_0111, // MMYY_YYYY
                    0b1111_1111, // hDD_DDMM
                ],
            ),
            //
            // === Long-form hour & minute ===
            //
            (
                "1969-01-01T00:00Z",
                &[
                    0xF7,        // Timestamp w/FlexUInt length
                    0x0D,        // FlexUInt length 6
                    0b1011_0001, // YYYY_YYYY
                    0b0100_0111, // MMYY_YYYY
                    0b0000_0100, // hDDD_DDMM
                    0b0000_0000, // mmmm_HHHH
                    0b1000_0000, // oooo_oomm
                    0b0001_0110, // ..oo_oooo
                ],
            ),
            (
                "1969-06-15T12:30Z",
                &[
                    0xF7,        // Timestamp w/FlexUInt length
                    0x0D,        // FlexUInt length 6
                    0b1011_0001, // YYYY_YYYY
                    0b1000_0111, // MMYY_YYYY
                    0b0011_1101, // hDDD_DDMM
                    0b1110_0110, // mmmm_HHHH
                    0b1000_0001, // oooo_oomm
                    0b0001_0110, // ..oo_oooo
                ],
            ),
            (
                "1969-12-31T18:45Z",
                &[
                    0xF7,        // Timestamp w/FlexUInt length
                    0x0D,        // FlexUInt length 6
                    0b1011_0001, // YYYY_YYYY
                    0b0000_0111, // MMYY_YYYY
                    0b0111_1111, // hDDD_DDMM
                    0b1101_1001, // mmmm_HHHH
                    0b1000_0010, // oooo_oomm
                    0b0001_0110, // ..oo_oooo
                ],
            ),
            (
                "1969-12-31T18:45-00:00", // Unknown offset
                &[
                    0xF7,        // Timestamp w/FlexUInt length
                    0x0D,        // FlexUInt length 6
                    0b1011_0001, // YYYY_YYYY
                    0b0000_0111, // MMYY_YYYY
                    0b0111_1111, // hDDD_DDMM
                    0b1101_1001, // mmmm_HHHH
                    0b1111_1110, // oooo_oomm
                    0b0011_1111, // ..oo_oooo
                ],
            ),
            //
            // === Long-form seconds ===
            //
            (
                "1969-01-01T00:00:00Z",
                &[
                    0xF7,        // Timestamp w/FlexUInt length
                    0x0F,        // FlexUInt length 7
                    0b1011_0001, // YYYY_YYYY
                    0b0100_0111, // MMYY_YYYY
                    0b0000_0100, // hDDD_DDMM
                    0b0000_0000, // mmmm_HHHH
                    0b1000_0000, // oooo_oomm
                    0b0001_0110, // ssoo_oooo
                    0b0000_0000, // ...._ssss
                ],
            ),
            (
                "1969-06-15T12:30:30Z",
                &[
                    0xF7,        // Timestamp w/FlexUInt length
                    0x0F,        // FlexUInt length 7
                    0b1011_0001, // YYYY_YYYY
                    0b1000_0111, // MMYY_YYYY
                    0b0011_1101, // hDDD_DDMM
                    0b1110_0110, // mmmm_HHHH
                    0b1000_0001, // oooo_oomm
                    0b1001_0110, // ssoo_oooo
                    0b0000_0111, // ...._ssss
                ],
            ),
            (
                "1969-12-31T18:45:45Z",
                &[
                    0xF7,        // Timestamp w/FlexUInt length
                    0x0F,        // FlexUInt length 7
                    0b1011_0001, // YYYY_YYYY
                    0b0000_0111, // MMYY_YYYY
                    0b0111_1111, // hDDD_DDMM
                    0b1101_1001, // mmmm_HHHH
                    0b1000_0010, // oooo_oomm
                    0b0101_0110, // ssoo_oooo
                    0b0000_1011, // ...._ssss
                ],
            ),
            (
                "1969-12-31T18:45:45-00:00", // Unknown offset
                &[
                    0xF7,        // Timestamp w/FlexUInt length
                    0x0F,        // FlexUInt length 7
                    0b1011_0001, // YYYY_YYYY
                    0b0000_0111, // MMYY_YYYY
                    0b0111_1111, // hDDD_DDMM
                    0b1101_1001, // mmmm_HHHH
                    0b1111_1110, // oooo_oomm
                    0b0111_1111, // ssoo_oooo
                    0b0000_1011, // ...._ssss
                ],
            ),
            //
            // === Long-form subseconds ===
            //
            (
                "1969-01-01T00:00:00.000Z",
                &[
                    0xF7,        // Timestamp w/FlexUInt length
                    0x13,        // FlexUInt length 9
                    0b1011_0001, // YYYY_YYYY
                    0b0100_0111, // MMYY_YYYY
                    0b0000_0100, // hDDD_DDMM
                    0b0000_0000, // mmmm_HHHH
                    0b1000_0000, // oooo_oomm
                    0b0001_0110, // ssoo_oooo
                    0b0000_0000, // ...._ssss
                    0b0000_0001, // FlexUInt: 0 subseconds
                    0b0000_0011, // FixedUInt: scale of 3 (exp: -3)
                ],
            ),
            (
                "1969-06-15T12:30:30.000030Z",
                &[
                    0xF7,        // Timestamp w/FlexUInt length
                    0x13,        // FlexUInt length 9
                    0b1011_0001, // YYYY_YYYY
                    0b1000_0111, // MMYY_YYYY
                    0b0011_1101, // hDDD_DDMM
                    0b1110_0110, // mmmm_HHHH
                    0b1000_0001, // oooo_oomm
                    0b1001_0110, // ssoo_oooo
                    0b0000_0111, // ...._ssss
                    0b0011_1101, // FlexUInt: 30 subseconds
                    0b0000_0110, // FixedUInt: scale of 6 (exp: -6)
                ],
            ),
            (
                "1969-12-31T18:45:45.000000045Z",
                &[
                    0xF7,        // Timestamp w/FlexUInt length
                    0x13,        // FlexUInt length 7
                    0b1011_0001, // YYYY_YYYY
                    0b0000_0111, // MMYY_YYYY
                    0b0111_1111, // hDDD_DDMM
                    0b1101_1001, // mmmm_HHHH
                    0b1000_0010, // oooo_oomm
                    0b0101_0110, // ssoo_oooo
                    0b0000_1011, // ...._ssss
                    0b0101_1011, // FlexUInt: 45 subseconds
                    0b0000_1001, // FixedUInt: scale of 9 (exp: -9)
                ],
            ),
            (
                "1969-12-31T18:45:45.000000045-00:00", // Unknown offset
                &[
                    0xF7,        // Timestamp w/FlexUInt length
                    0x13,        // FlexUInt length 7
                    0b1011_0001, // YYYY_YYYY
                    0b0000_0111, // MMYY_YYYY
                    0b0111_1111, // hDDD_DDMM
                    0b1101_1001, // mmmm_HHHH
                    0b1111_1110, // oooo_oomm
                    0b0111_1111, // ssoo_oooo
                    0b0000_1011, // ...._ssss
                    0b0101_1011, // FlexUInt: 45 subseconds
                    0b0000_1001, // FixedUInt: scale of 9 (exp: -9)
                ],
            ),
        ];
        // Turn the &str timestamps into instances of Timestamp
        let test_cases: Vec<(Timestamp, &[u8])> = test_cases
            .iter()
            .map(|(text, expected_encoding)| {
                (
                    Element::read_one(text)
                        .unwrap()
                        .expect_timestamp()
                        .unwrap()
                        .clone(),
                    *expected_encoding,
                )
            })
            .collect();

        for (value, expected_encoding) in test_cases {
            encoding_test(
                |writer: &mut LazyRawBinaryWriter_1_1<&mut Vec<u8>>| {
                    writer.write(&value)?;
                    Ok(())
                },
                expected_encoding,
            )?;
        }
        Ok(())
    }

    #[test]
<<<<<<< HEAD
=======
    fn write_blobs() -> IonResult<()> {
        let test_cases: &[(&[u8], &[u8])] = &[
            (
                b"",
                &[
                    0xFE, // Blob
                    0x01, // FlexUInt 0
                ],
            ),
            (
                b"foo",
                &[
                    0xFE, // Blob
                    0x07, // FlexUInt 3
                    // f     o     o
                    0x66, 0x6F, 0x6F,
                ],
            ),
            (
                b"foo bar",
                &[
                    0xFE, // Blob
                    0x0F, // FlexUInt 7
                    // f     o     o           b     a     r
                    0x66, 0x6F, 0x6F, 0x20, 0x62, 0x61, 0x72,
                ],
            ),
            (
                b"foo bar baz",
                &[
                    0xFE, // Blob
                    0x17, // FlexUInt 11
                    // f     o     o           b     a     r           b     a     z
                    0x66, 0x6F, 0x6F, 0x20, 0x62, 0x61, 0x72, 0x20, 0x62, 0x61, 0x7a,
                ],
            ),
            (
                b"foo bar baz quux quuz",
                &[
                    0xFE, // Blob
                    0x2B, // FlexUInt
                    // f     o     o           b     a     r           b     a     z           q
                    0x66, 0x6F, 0x6F, 0x20, 0x62, 0x61, 0x72, 0x20, 0x62, 0x61, 0x7a, 0x20, 0x71,
                    // u     u     x           q     u     u     z
                    0x75, 0x75, 0x78, 0x20, 0x71, 0x75, 0x75, 0x7a,
                ],
            ),
        ];
        for (value, expected_encoding) in test_cases {
            encoding_test(
                |writer: &mut LazyRawBinaryWriter_1_1<&mut Vec<u8>>| {
                    writer.write(*value)?;
                    Ok(())
                },
                expected_encoding,
            )?;
        }
        Ok(())
    }

    #[test]
    fn write_clobs() -> IonResult<()> {
        let test_cases: &[(&[u8], &[u8])] = &[
            (
                b"",
                &[
                    0xFF, // Clob
                    0x01, // FlexUInt 0
                ],
            ),
            (
                b"foo",
                &[
                    0xFF, // Clob
                    0x07, // FlexUInt 3
                    // f     o     o
                    0x66, 0x6F, 0x6F,
                ],
            ),
            (
                b"foo bar",
                &[
                    0xFF, // Clob
                    0x0F, // FlexUInt 7
                    // f     o     o           b     a     r
                    0x66, 0x6F, 0x6F, 0x20, 0x62, 0x61, 0x72,
                ],
            ),
            (
                b"foo bar baz",
                &[
                    0xFF, // Clob
                    0x17, // FlexUInt 11
                    // f     o     o           b     a     r           b     a     z
                    0x66, 0x6F, 0x6F, 0x20, 0x62, 0x61, 0x72, 0x20, 0x62, 0x61, 0x7a,
                ],
            ),
            (
                b"foo bar baz quux quuz",
                &[
                    0xFF, // Clob
                    0x2B, // FlexUInt
                    // f     o     o           b     a     r           b     a     z           q
                    0x66, 0x6F, 0x6F, 0x20, 0x62, 0x61, 0x72, 0x20, 0x62, 0x61, 0x7a, 0x20, 0x71,
                    // u     u     x           q     u     u     z
                    0x75, 0x75, 0x78, 0x20, 0x71, 0x75, 0x75, 0x7a,
                ],
            ),
        ];
        for (value, expected_encoding) in test_cases {
            encoding_test(
                |writer: &mut LazyRawBinaryWriter_1_1<&mut Vec<u8>>| {
                    writer.value_writer().write_clob(value)?;
                    Ok(())
                },
                expected_encoding,
            )?;
        }
        Ok(())
    }

    #[test]
>>>>>>> 9f9a494d
    fn write_length_prefixed_lists() -> IonResult<()> {
        let test_cases: &[(&[&str], &[u8])] = &[
            (&[], &[0xA0]),
            (
                &["foo"],
                &[
                    //             f     o     o
                    0xA4, 0x83, 0x66, 0x6F, 0x6F,
                ],
            ),
            (
                &["foo", "bar"],
                &[
                    //             f     o     o           b     a     r
                    0xA8, 0x83, 0x66, 0x6F, 0x6F, 0x83, 0x62, 0x61, 0x72,
                ],
            ),
            (
                &["foo", "bar", "baz"],
                &[
                    //             f     o     o           b     a     r           b     a     z
                    0xAC, 0x83, 0x66, 0x6F, 0x6F, 0x83, 0x62, 0x61, 0x72, 0x83, 0x62, 0x61, 0x7a,
                ],
            ),
            (
                &["foo", "bar", "baz", "quux", "quuz"],
                &[
                    //                   f     o     o           b     a     r           b     a
                    0xFA, 0x2D, 0x83, 0x66, 0x6F, 0x6F, 0x83, 0x62, 0x61, 0x72, 0x83, 0x62, 0x61,
                    // r           q     u     u     x           q     u     u     z
                    0x7a, 0x84, 0x71, 0x75, 0x75, 0x78, 0x84, 0x71, 0x75, 0x75, 0x7a,
                ],
            ),
        ];
        for (value, expected_encoding) in test_cases {
            encoding_test(
                |writer: &mut LazyRawBinaryWriter_1_1<&mut Vec<u8>>| {
                    writer.write(*value)?;
                    Ok(())
                },
                expected_encoding,
            )?;
        }
        Ok(())
    }

    #[test]
    fn write_delimited_lists() -> IonResult<()> {
        let test_cases: &[(&[&str], &[u8])] = &[
            (&[], &[0xF1, 0xF0]),
            (
                &["foo"],
                &[
                    //             f     o     o
                    0xF1, 0x83, 0x66, 0x6F, 0x6F, 0xF0,
                ],
            ),
            (
                &["foo", "bar"],
                &[
                    //             f     o     o           b     a     r
                    0xF1, 0x83, 0x66, 0x6F, 0x6F, 0x83, 0x62, 0x61, 0x72, 0xF0,
                ],
            ),
            (
                &["foo", "bar", "baz"],
                &[
                    //             f     o     o           b     a     r           b     a     z
                    0xF1, 0x83, 0x66, 0x6F, 0x6F, 0x83, 0x62, 0x61, 0x72, 0x83, 0x62, 0x61, 0x7a,
                    0xF0,
                ],
            ),
            (
                &["foo", "bar", "baz", "quux", "quuz"],
                &[
                    //             f     o     o           b     a     r           b     a
                    0xF1, 0x83, 0x66, 0x6F, 0x6F, 0x83, 0x62, 0x61, 0x72, 0x83, 0x62, 0x61,
                    // r           q     u     u     x           q     u     u     z
                    0x7a, 0x84, 0x71, 0x75, 0x75, 0x78, 0x84, 0x71, 0x75, 0x75, 0x7a, 0xF0,
                ],
            ),
        ];
        for (value, expected_encoding) in test_cases {
            encoding_test(
                |writer: &mut LazyRawBinaryWriter_1_1<&mut Vec<u8>>| {
                    writer
                        .value_writer()
                        .without_annotations()
                        .with_delimited_containers()
                        .write_list(|list| {
                            for text in *value {
                                list.write_string(text)?;
                            }
                            Ok(())
                        })?;
                    Ok(())
                },
                expected_encoding,
            )?;
        }
        Ok(())
    }

    #[test]
    fn write_length_prefixed_sexps() -> IonResult<()> {
        let test_cases: &[(&[&str], &[u8])] = &[
            (&[], &[0xB0]),
            (
                &["foo"],
                &[
                    //             f     o     o
                    0xB4, 0x83, 0x66, 0x6F, 0x6F,
                ],
            ),
            (
                &["foo", "bar"],
                &[
                    //             f     o     o           b     a     r
                    0xB8, 0x83, 0x66, 0x6F, 0x6F, 0x83, 0x62, 0x61, 0x72,
                ],
            ),
            (
                &["foo", "bar", "baz"],
                &[
                    //             f     o     o           b     a     r           b     a     z
                    0xBC, 0x83, 0x66, 0x6F, 0x6F, 0x83, 0x62, 0x61, 0x72, 0x83, 0x62, 0x61, 0x7a,
                ],
            ),
            (
                &["foo", "bar", "baz", "quux", "quuz"],
                &[
                    //                   f     o     o           b     a     r           b     a
                    0xFB, 0x2D, 0x83, 0x66, 0x6F, 0x6F, 0x83, 0x62, 0x61, 0x72, 0x83, 0x62, 0x61,
                    // r           q     u     u     x           q     u     u     z
                    0x7a, 0x84, 0x71, 0x75, 0x75, 0x78, 0x84, 0x71, 0x75, 0x75, 0x7a,
                ],
            ),
        ];
        for (value, expected_encoding) in test_cases {
            encoding_test(
                |writer: &mut LazyRawBinaryWriter_1_1<&mut Vec<u8>>| {
                    writer.write(value.as_sexp())?;
                    Ok(())
                },
                expected_encoding,
            )?;
        }
        Ok(())
    }

    #[test]
    fn write_delimited_sexps() -> IonResult<()> {
        let test_cases: &[(&[&str], &[u8])] = &[
            (&[], &[0xF2, 0xF0]),
            (
                &["foo"],
                &[
                    //             f     o     o
                    0xF2, 0x83, 0x66, 0x6F, 0x6F, 0xF0,
                ],
            ),
            (
                &["foo", "bar"],
                &[
                    //             f     o     o           b     a     r
                    0xF2, 0x83, 0x66, 0x6F, 0x6F, 0x83, 0x62, 0x61, 0x72, 0xF0,
                ],
            ),
            (
                &["foo", "bar", "baz"],
                &[
                    //             f     o     o           b     a     r           b     a     z
                    0xF2, 0x83, 0x66, 0x6F, 0x6F, 0x83, 0x62, 0x61, 0x72, 0x83, 0x62, 0x61, 0x7a,
                    0xF0,
                ],
            ),
            (
                &["foo", "bar", "baz", "quux", "quuz"],
                &[
                    //             f     o     o           b     a     r           b     a
                    0xF2, 0x83, 0x66, 0x6F, 0x6F, 0x83, 0x62, 0x61, 0x72, 0x83, 0x62, 0x61,
                    // r           q     u     u     x           q     u     u     z
                    0x7a, 0x84, 0x71, 0x75, 0x75, 0x78, 0x84, 0x71, 0x75, 0x75, 0x7a, 0xF0,
                ],
            ),
        ];
        for (value, expected_encoding) in test_cases {
            encoding_test(
                |writer: &mut LazyRawBinaryWriter_1_1<&mut Vec<u8>>| {
                    writer
                        .value_writer()
                        .without_annotations()
                        .with_delimited_containers()
                        .write_sexp(|sexp| {
                            for text in *value {
                                sexp.write_string(text)?;
                            }
                            Ok(())
                        })?;
                    Ok(())
                },
                expected_encoding,
            )?;
        }
        Ok(())
    }
<<<<<<< HEAD

    /// A list of field name/value pairs that will be serialized as a struct in each test.
    type TestStruct<'a> = &'a [(RawSymbolToken, Element)];
    impl<'a> WriteAsIonValue for TestStruct<'a> {
        fn write_as_ion_value<V: ValueWriter>(&self, writer: V) -> IonResult<()> {
            writer.write_struct(|s| {
                for field in self.iter() {
                    s.write(&field.0, &field.1)?;
                }
                Ok(())
            })
        }
    }

    /// Constructs a field name/value pair out of a symbol token and a value written as Ion text.
    fn field(name: impl Into<RawSymbolToken>, value: &str) -> (RawSymbolToken, Element) {
        (
            name.into(),
            Element::read_one(value).expect("failed to read field value"),
        )
    }

    #[test]
    fn write_length_prefixed_structs() -> IonResult<()> {
        #[rustfmt::skip]
        let test_cases: &[(TestStruct, &[u8])] = &[
            // Empty struct
            (&[], &[0xC0]),
            // Struct with a single FlexUInt field name
            (
                &[field(4, "foo")],
                &[
                    // 5-byte struct
                    0xC5,
                    // FlexUInt symbol ID 4
                    0x09,
                    // 3-byte symbol
                    // ↓     f     o     o
                    0x93, 0x66, 0x6F, 0x6F,
                ],
            ),
            // Struct with multiple FlexUInt field names
            (
                &[field(4, "foo"), field(5, "bar"), field(6, "baz")],
                &[
                    // 15-byte struct
                    0xCF,
                    // FlexUInt symbol ID 4
                    0x09,
                    // 3-byte symbol
                    // ↓     f     o     o
                    0x93, 0x66, 0x6F, 0x6F,
                    // FlexUInt symbol ID 5
                    0x0B,
                    // 3-byte symbol
                    // ↓     b     a     r
                    0x93, 0x62, 0x61, 0x72,
                    // --------------------
                    // FlexUInt symbol ID 6
                    0x0D,
                    // 3-byte symbol
                    // ↓     b     a     z
                    0x93, 0x62, 0x61, 0x7A,
                ],
            ),
            // Struct with single FlexSym field name
            (
                &[field("foo", "bar")],
                &[
                    // 8-byte struct
                    0xC9,
                    // Enable FlexSym field name encoding
                    0x00,
                    // Inline 3-byte field name
                    // ↓     f     o     o
                    0xFB, 0x66, 0x6F, 0x6F,
                    // 3-byte symbol
                    // ↓     b     a     r
                    0x93, 0x62, 0x61, 0x72,
                ],
            ),
            // Struct with multiple FlexSym field names
            (
                &[field("foo", "bar"), field("baz", "quux")],
                &[
                    // Struct with FlexUInt length
                    0xFC,
                    // FlexUInt 18
                    0x25,
                    // Enable FlexSym field name encoding
                    0x00,
                    // Inline 3-byte field name
                    // ↓     f     o     o
                    0xFB, 0x66, 0x6F, 0x6F,
                    // 3-byte symbol
                    // ↓     b     a     r
                    0x93, 0x62, 0x61, 0x72,
                    // Inline 3-byte field name
                    // ↓     b     a     z
                    0xFB, 0x62, 0x61, 0x7A,
                    // 4-byte symbol
                    // ↓     q     u     u     x
                    0x94, 0x71, 0x75, 0x75, 0x78
                ],
            ),
            // Struct with multiple FlexUInt field names followed by a FlexSym field name
            (
                &[field(4, "foo"), field(5, "bar"), field("quux", "quuz")],
                &[
                    // Struct with FlexUInt length
                    0xFC,
                    // FlexUInt length 21 
                    0x2B,
                    // FlexUInt symbol ID 4
                    0x09,
                    // 3-byte symbol
                    // ↓     f     o     o
                    0x93, 0x66, 0x6F, 0x6F,
                    // FlexUInt symbol ID 5
                    0x0B,
                    // 3-byte symbol
                    // ↓     b     a     r
                    0x93, 0x62, 0x61, 0x72,
                    // Enable FlexSym field name encoding
                    0x00,
                    // Inline 4-byte field name
                    // ↓     q     u     u     x
                    0xF9, 0x71, 0x75, 0x75, 0x78,
                    // 4-byte symbol
                    // ↓     q     u     u     z
                    0x94, 0x71, 0x75, 0x75, 0x7A
                ],
            ),
        ];
        for (value, expected_encoding) in test_cases {
            encoding_test(
                |writer: &mut LazyRawBinaryWriter_1_1<&mut Vec<u8>>| {
                    writer.write(*value)?;
                    Ok(())
                },
                expected_encoding,
            )?;
        }
        Ok(())
    }

    #[test]
    fn write_delimited_structs() -> IonResult<()> {
        #[rustfmt::skip]
            let test_cases: &[(TestStruct, &[u8])] = &[
            // Empty struct
            (&[], &[0xF3, 0xF0]),
            // Struct with a single FlexUInt field name
            (
                &[field(4, "foo")],
                &[
                    // Delimited struct
                    0xF3,
                    // FlexUInt symbol ID 4
                    0x09,
                    // 3-byte symbol
                    // ↓     f     o     o
                    0x93, 0x66, 0x6F, 0x6F,
                    // End delimited container
                    0xF0,
                ],
            ),
            // Struct with multiple FlexUInt field names
            (
                &[field(4, "foo"), field(5, "bar"), field(6, "baz")],
                &[
                    // Delimited struct
                    0xF3,
                    // FlexUInt symbol ID 4
                    0x09,
                    // 3-byte symbol
                    // ↓     f     o     o
                    0x93, 0x66, 0x6F, 0x6F,
                    // FlexUInt symbol ID 5
                    0x0B,
                    // 3-byte symbol
                    // ↓     b     a     r
                    0x93, 0x62, 0x61, 0x72,
                    // --------------------
                    // FlexUInt symbol ID 6
                    0x0D,
                    // 3-byte symbol
                    // ↓     b     a     z
                    0x93, 0x62, 0x61, 0x7A,
                    // End delimited container
                    0xF0,
                ],
            ),
            // Struct with single FlexSym field name
            (
                &[field("foo", "bar")],
                &[
                    // Delimited struct
                    0xF3,
                    // Enable FlexSym field name encoding
                    0x00,
                    // Inline 3-byte field name
                    // ↓     f     o     o
                    0xFB, 0x66, 0x6F, 0x6F,
                    // 3-byte symbol
                    // ↓     b     a     r
                    0x93, 0x62, 0x61, 0x72,
                    // End delimited container
                    0xF0,
                ],
            ),
            // Struct with multiple FlexSym field names
            (
                &[field("foo", "bar"), field("baz", "quux")],
                &[
                    // Delimited struct
                    0xF3,
                    // Enable FlexSym field name encoding
                    0x00,
                    // Inline 3-byte field name
                    // ↓     f     o     o
                    0xFB, 0x66, 0x6F, 0x6F,
                    // 3-byte symbol
                    // ↓     b     a     r
                    0x93, 0x62, 0x61, 0x72,
                    // Inline 3-byte field name
                    // ↓     b     a     z
                    0xFB, 0x62, 0x61, 0x7A,
                    // 4-byte symbol
                    // ↓     q     u     u     x
                    0x94, 0x71, 0x75, 0x75, 0x78,
                    // End delimited container
                    0xF0,
                ],
            ),
            // Struct with multiple FlexUInt field names followed by a FlexSym field name
            (
                &[field(4, "foo"), field(5, "bar"), field("quux", "quuz")],
                &[
                    // Delimited struct
                    0xF3,
                    // FlexUInt symbol ID 4
                    0x09,
                    // 3-byte symbol
                    // ↓     f     o     o
                    0x93, 0x66, 0x6F, 0x6F,
                    // FlexUInt symbol ID 5
                    0x0B,
                    // 3-byte symbol
                    // ↓     b     a     r
                    0x93, 0x62, 0x61, 0x72,
                    // Enable FlexSym field name encoding
                    0x00,
                    // Inline 4-byte field name
                    // ↓     q     u     u     x
                    0xF9, 0x71, 0x75, 0x75, 0x78,
                    // 4-byte symbol
                    // ↓     q     u     u     z
                    0x94, 0x71, 0x75, 0x75, 0x7A,
                    // End delimited container
                    0xF0,
                ],
            ),
        ];
        for (value, expected_encoding) in test_cases {
            encoding_test(
                |writer: &mut LazyRawBinaryWriter_1_1<&mut Vec<u8>>| {
                    writer
                        .value_writer()
                        .with_delimited_containers()
                        .write(*value)?;
                    Ok(())
                },
                expected_encoding,
            )?;
        }
        Ok(())
    }
=======
>>>>>>> 9f9a494d
}<|MERGE_RESOLUTION|>--- conflicted
+++ resolved
@@ -543,8 +543,6 @@
         self.write_lob(0xFE, value)
     }
 
-<<<<<<< HEAD
-=======
     fn write_lob<A: AsRef<[u8]>>(mut self, opcode: u8, value: A) -> IonResult<()> {
         let bytes = value.as_ref();
         self.push_byte(opcode);
@@ -553,7 +551,6 @@
         Ok(())
     }
 
->>>>>>> 9f9a494d
     pub fn write_list<
         F: for<'a> FnOnce(&mut <Self as ValueWriter>::ListWriter<'a>) -> IonResult<()>,
     >(
@@ -634,11 +631,7 @@
         mut self,
         sexp_fn: F,
     ) -> IonResult<()> {
-<<<<<<< HEAD
         // We're writing a length-prefixed sexp, so we need to set up a space to encode the sexp's children.
-=======
-        // We're writing a length-prefixed sexp, so we need to set up a space to encode the list's children.
->>>>>>> 9f9a494d
         let child_encoding_buffer = self
             .allocator
             .alloc_with(|| BumpVec::new_in(self.allocator));
@@ -686,7 +679,6 @@
         F: for<'a> FnOnce(&mut <Self as ValueWriter>::StructWriter<'a>) -> IonResult<()>,
     >(
         self,
-<<<<<<< HEAD
         struct_fn: F,
     ) -> IonResult<()> {
         if self.delimited_containers {
@@ -744,11 +736,6 @@
         self.encoding_buffer
             .extend_from_slice(struct_writer.buffer());
         Ok(())
-=======
-        _struct_fn: F,
-    ) -> IonResult<()> {
-        todo!()
->>>>>>> 9f9a494d
     }
 }
 
@@ -1028,7 +1015,6 @@
     use num_bigint::BigInt;
 
     use crate::lazy::encoder::binary::v1_1::writer::LazyRawBinaryWriter_1_1;
-<<<<<<< HEAD
     use crate::lazy::encoder::value_writer::{
         AnnotatableValueWriter, SequenceWriter, StructWriter, ValueWriter,
     };
@@ -1037,12 +1023,6 @@
     use crate::{
         Decimal, Element, Int, IonResult, IonType, Null, RawSymbolToken, SymbolId, Timestamp,
     };
-=======
-    use crate::lazy::encoder::value_writer::{AnnotatableValueWriter, SequenceWriter};
-    use crate::lazy::encoder::write_as_ion::WriteAsSExp;
-    use crate::raw_symbol_token_ref::AsRawSymbolTokenRef;
-    use crate::{Decimal, Element, Int, IonResult, IonType, Null, SymbolId, Timestamp};
->>>>>>> 9f9a494d
 
     fn encoding_test(
         mut test: impl FnMut(&mut LazyRawBinaryWriter_1_1<&mut Vec<u8>>) -> IonResult<()>,
@@ -2213,131 +2193,6 @@
     }
 
     #[test]
-<<<<<<< HEAD
-=======
-    fn write_blobs() -> IonResult<()> {
-        let test_cases: &[(&[u8], &[u8])] = &[
-            (
-                b"",
-                &[
-                    0xFE, // Blob
-                    0x01, // FlexUInt 0
-                ],
-            ),
-            (
-                b"foo",
-                &[
-                    0xFE, // Blob
-                    0x07, // FlexUInt 3
-                    // f     o     o
-                    0x66, 0x6F, 0x6F,
-                ],
-            ),
-            (
-                b"foo bar",
-                &[
-                    0xFE, // Blob
-                    0x0F, // FlexUInt 7
-                    // f     o     o           b     a     r
-                    0x66, 0x6F, 0x6F, 0x20, 0x62, 0x61, 0x72,
-                ],
-            ),
-            (
-                b"foo bar baz",
-                &[
-                    0xFE, // Blob
-                    0x17, // FlexUInt 11
-                    // f     o     o           b     a     r           b     a     z
-                    0x66, 0x6F, 0x6F, 0x20, 0x62, 0x61, 0x72, 0x20, 0x62, 0x61, 0x7a,
-                ],
-            ),
-            (
-                b"foo bar baz quux quuz",
-                &[
-                    0xFE, // Blob
-                    0x2B, // FlexUInt
-                    // f     o     o           b     a     r           b     a     z           q
-                    0x66, 0x6F, 0x6F, 0x20, 0x62, 0x61, 0x72, 0x20, 0x62, 0x61, 0x7a, 0x20, 0x71,
-                    // u     u     x           q     u     u     z
-                    0x75, 0x75, 0x78, 0x20, 0x71, 0x75, 0x75, 0x7a,
-                ],
-            ),
-        ];
-        for (value, expected_encoding) in test_cases {
-            encoding_test(
-                |writer: &mut LazyRawBinaryWriter_1_1<&mut Vec<u8>>| {
-                    writer.write(*value)?;
-                    Ok(())
-                },
-                expected_encoding,
-            )?;
-        }
-        Ok(())
-    }
-
-    #[test]
-    fn write_clobs() -> IonResult<()> {
-        let test_cases: &[(&[u8], &[u8])] = &[
-            (
-                b"",
-                &[
-                    0xFF, // Clob
-                    0x01, // FlexUInt 0
-                ],
-            ),
-            (
-                b"foo",
-                &[
-                    0xFF, // Clob
-                    0x07, // FlexUInt 3
-                    // f     o     o
-                    0x66, 0x6F, 0x6F,
-                ],
-            ),
-            (
-                b"foo bar",
-                &[
-                    0xFF, // Clob
-                    0x0F, // FlexUInt 7
-                    // f     o     o           b     a     r
-                    0x66, 0x6F, 0x6F, 0x20, 0x62, 0x61, 0x72,
-                ],
-            ),
-            (
-                b"foo bar baz",
-                &[
-                    0xFF, // Clob
-                    0x17, // FlexUInt 11
-                    // f     o     o           b     a     r           b     a     z
-                    0x66, 0x6F, 0x6F, 0x20, 0x62, 0x61, 0x72, 0x20, 0x62, 0x61, 0x7a,
-                ],
-            ),
-            (
-                b"foo bar baz quux quuz",
-                &[
-                    0xFF, // Clob
-                    0x2B, // FlexUInt
-                    // f     o     o           b     a     r           b     a     z           q
-                    0x66, 0x6F, 0x6F, 0x20, 0x62, 0x61, 0x72, 0x20, 0x62, 0x61, 0x7a, 0x20, 0x71,
-                    // u     u     x           q     u     u     z
-                    0x75, 0x75, 0x78, 0x20, 0x71, 0x75, 0x75, 0x7a,
-                ],
-            ),
-        ];
-        for (value, expected_encoding) in test_cases {
-            encoding_test(
-                |writer: &mut LazyRawBinaryWriter_1_1<&mut Vec<u8>>| {
-                    writer.value_writer().write_clob(value)?;
-                    Ok(())
-                },
-                expected_encoding,
-            )?;
-        }
-        Ok(())
-    }
-
-    #[test]
->>>>>>> 9f9a494d
     fn write_length_prefixed_lists() -> IonResult<()> {
         let test_cases: &[(&[&str], &[u8])] = &[
             (&[], &[0xA0]),
@@ -2544,7 +2399,6 @@
         }
         Ok(())
     }
-<<<<<<< HEAD
 
     /// A list of field name/value pairs that will be serialized as a struct in each test.
     type TestStruct<'a> = &'a [(RawSymbolToken, Element)];
@@ -2823,6 +2677,4 @@
         }
         Ok(())
     }
-=======
->>>>>>> 9f9a494d
 }