--- conflicted
+++ resolved
@@ -357,12 +357,7 @@
         let mask = 1u64
             .checked_shl(bits_populated)
             .unwrap_or(0)
-<<<<<<< HEAD
-            .checked_sub(1)
-            .unwrap_or(u64::MAX);
-=======
             .wrapping_sub(1);
->>>>>>> cac2784d
         encoding &= mask;
 
         self.push_byte(opcode);
@@ -448,12 +443,7 @@
         let mask = 1u64
             .checked_shl(num_bits_in_use)
             .unwrap_or(0)
-<<<<<<< HEAD
-            .checked_sub(1)
-            .unwrap_or(u64::MAX);
-=======
             .wrapping_sub(1);
->>>>>>> cac2784d
         encoding &= mask;
 
         // Push 0xF7 (the opcode for a Timestamp w/FlexUInt length) and 0x01 (a placeholder 0 FlexUInt that we'll
@@ -553,7 +543,6 @@
         self.write_lob(0xFE, value)
     }
 
-<<<<<<< HEAD
     fn write_lob<A: AsRef<[u8]>>(mut self, opcode: u8, value: A) -> IonResult<()> {
         let bytes = value.as_ref();
         self.push_byte(opcode);
@@ -562,8 +551,6 @@
         Ok(())
     }
 
-=======
->>>>>>> cac2784d
     pub fn write_list<
         F: for<'a> FnOnce(&mut <Self as ValueWriter>::ListWriter<'a>) -> IonResult<()>,
     >(
@@ -670,7 +657,6 @@
         self.encoding_buffer
             .extend_from_slice(sexp_writer.container_writer.buffer());
         Ok(())
-<<<<<<< HEAD
     }
 
     fn write_delimited_sexp<
@@ -689,26 +675,6 @@
         Ok(())
     }
 
-=======
-    }
-
-    fn write_delimited_sexp<
-        F: for<'a> FnOnce(&mut <Self as ValueWriter>::SExpWriter<'a>) -> IonResult<()>,
-    >(
-        self,
-        sexp_fn: F,
-    ) -> IonResult<()> {
-        let child_encoding_buffer = self.encoding_buffer;
-        let container_writer =
-            BinaryContainerWriter_1_1::new(self.allocator, child_encoding_buffer);
-        let sexp_writer = &mut BinarySExpWriter_1_1::new(container_writer);
-        sexp_writer.container_writer.buffer().push(0xF2); // Start delimited sexp
-        sexp_fn(sexp_writer)?;
-        sexp_writer.container_writer.buffer().push(0xF0); // End delimited container
-        Ok(())
-    }
-
->>>>>>> cac2784d
     fn write_struct<
         F: for<'a> FnOnce(&mut <Self as ValueWriter>::StructWriter<'a>) -> IonResult<()>,
     >(
@@ -2160,7 +2126,6 @@
     }
 
     #[test]
-<<<<<<< HEAD
     fn write_blobs() -> IonResult<()> {
         let test_cases: &[(&[u8], &[u8])] = &[
             (
@@ -2283,8 +2248,6 @@
     }
 
     #[test]
-=======
->>>>>>> cac2784d
     fn write_length_prefixed_lists() -> IonResult<()> {
         let test_cases: &[(&[&str], &[u8])] = &[
             (&[], &[0xA0]),
