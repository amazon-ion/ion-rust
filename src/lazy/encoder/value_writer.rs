use crate::lazy::encoder::annotation_seq::{AnnotationSeq, AnnotationsVec};
use crate::lazy::encoder::value_writer::internal::{FieldEncoder, MakeValueWriter};
use crate::lazy::encoder::write_as_ion::WriteAsIon;
use crate::lazy::text::raw::v1_1::reader::MacroIdRef;
use crate::raw_symbol_ref::AsRawSymbolRef;
use crate::{Decimal, Int, IonResult, IonType, RawSymbolRef, Timestamp, UInt};

// This module is `pub(crate)` to deter crates from providing their own implementations of these traits.
pub(crate) mod internal {
    use crate::raw_symbol_ref::AsRawSymbolRef;
    use crate::{ContextWriter, IonResult};

    pub trait MakeValueWriter: ContextWriter {
        /// Constructs a new instance of the implementation's preferred `ValueWriter` type.
        ///
        /// Instances of `ValueWriter` are single-use by design, as this allows the crate to
        /// statically guarantee that the application cannot (e.g.) try to encode multiple
        /// values after an annotations sequence or in a struct field.
        ///
        /// This trait (and this method by extension) are kept `pub(crate)` to prevent users
        /// from circumventing this restriction, creating and then using multiple value writers
        /// in situations where that would produce illegal data.
        fn make_value_writer(&mut self) -> <Self as ContextWriter>::NestedValueWriter<'_>;
    }

    /// A (private) prerequisite for [`StructWriter`](super::StructWriter) implementations.
    pub trait FieldEncoder {
        /// Encodes the field name portion of a field.
        ///
        /// For binary implementations, this is typically an encoding primitive (`VarUInt`,
        /// `FlexUInt`, or `FlexSym`).
        ///
        /// For text implementations, this typically includes indentation, a symbol token representing
        /// the field name itself, and the delimiting `:`.
        fn encode_field_name(&mut self, name: impl AsRawSymbolRef) -> IonResult<()>;
    }
}

/// A writer which can encode nested values.
///
/// Implementors include top-level writers, container writers, and e-expression writers.
pub trait ContextWriter {
    /// The `ValueWriter` type family the implementor uses to encode data nested in this context.
    type NestedValueWriter<'a>: ValueWriter
    where
        Self: 'a;
}

pub trait EExpWriter: SequenceWriter {
    // TODO: more methods for writing tagless encodings
    fn write_flex_uint(&mut self, _value: impl Into<UInt>) -> IonResult<()> {
        todo!("current only implemented for binary 1.1 to enable unit testing for the reader")
    }
}

pub trait AnnotatableWriter {
    type AnnotatedValueWriter<'a>: ValueWriter
    where
        Self: 'a;

    fn with_annotations<'a>(
        self,
        annotations: impl AnnotationSeq<'a>,
    ) -> IonResult<Self::AnnotatedValueWriter<'a>>
    where
        Self: 'a;
}

pub trait ValueWriter: AnnotatableWriter + Sized {
    type ListWriter: SequenceWriter<Resources = ()>;
    type SExpWriter: SequenceWriter<Resources = ()>;
    type StructWriter: StructWriter;
    type EExpWriter: EExpWriter<Resources = ()>;

    fn write_null(self, ion_type: IonType) -> IonResult<()>;
    fn write_bool(self, value: bool) -> IonResult<()>;
    fn write_i64(self, value: i64) -> IonResult<()>;
    fn write_int(self, value: &Int) -> IonResult<()>;
    fn write_f32(self, value: f32) -> IonResult<()>;
    fn write_f64(self, value: f64) -> IonResult<()>;
    fn write_decimal(self, value: &Decimal) -> IonResult<()>;
    fn write_timestamp(self, value: &Timestamp) -> IonResult<()>;
    fn write_string(self, value: impl AsRef<str>) -> IonResult<()>;
    fn write_symbol(self, value: impl AsRawSymbolRef) -> IonResult<()>;
    fn write_clob(self, value: impl AsRef<[u8]>) -> IonResult<()>;
    fn write_blob(self, value: impl AsRef<[u8]>) -> IonResult<()>;

    fn list_writer(self) -> IonResult<Self::ListWriter>;
    fn sexp_writer(self) -> IonResult<Self::SExpWriter>;
    fn struct_writer(self) -> IonResult<Self::StructWriter>;
    fn eexp_writer<'a>(self, macro_id: impl Into<MacroIdRef<'a>>) -> IonResult<Self::EExpWriter>;

    fn write(self, value: impl WriteAsIon) -> IonResult<()> {
        value.write_as_ion(self)
    }

    fn write_list<V: WriteAsIon, I: IntoIterator<Item = V>>(self, values: I) -> IonResult<()> {
        let mut list = self.list_writer()?;
        list.write_all(values)?;
        list.close()
    }

    fn write_sexp<V: WriteAsIon, I: IntoIterator<Item = V>>(self, values: I) -> IonResult<()> {
        let mut sexp = self.sexp_writer()?;
        sexp.write_all(values)?;
        sexp.close()
    }

    fn write_struct<K: AsRawSymbolRef, V: WriteAsIon, I: IntoIterator<Item = (K, V)>>(
        self,
        values: I,
    ) -> IonResult<()> {
        let mut strukt = self.struct_writer()?;
        strukt.write_all(values)?;
        strukt.close()
    }
}

/// There are several implementations of `ValueWriter` that simply delegate calls to an expression.
/// This macro takes an expression and calls the `delegate!` proc macro on it for all of the methods
/// in the ValueWriter trait. For example:
/// ```text
///     delegate_value_writer_to!()     => delegate! { to self { ...signatures ... } }
///     delegate_value_writer_to!(foo)  => delegate! { to self.foo { ...signatures ... } }
///     delegate_value_writer_to!(0)    => delegate! { to self.0 { ...signatures ... } }
///     delegate_value_writer_to!(
///         closure
///         |self_: Self| {
///             self_.value_writer()
///         }
///     )                               => delegate! { to self.value_writer() { ...signatures ... } }
///     delegate_value_writer_to!(
///         fallible closure
///         |self_: Self| {
///             self_.returns_result()
///         }
///     )                               => delegate! { to self.returns_result()? { ...signatures ... } }
/// ```
///
/// Notice that if no parameter expression is passed, it results in delegation to `self`, which is helpful if
/// the trait is implemented by calling methods on the type's inherent impls.
///
/// Using this macro for such use cases centralizes the method signatures of ValueWriter, simplifying refactoring.
macro_rules! delegate_value_writer_to {
    // Declarative Rust macros (those defined with `macro_rules!`) cannot work with a `self` instance
    // from the enclosing context. Callers can pass `self` as an argument, but the macro's parameter
    // cannot be named `self`. The `delegate!` macro circumvents this by being a proc macro, which
    // does not have to adhere to the same macro hygiene rules as declarative macros.
    //
    // All of the patterns that this macro accepts are transformed into invocations of the final
    // `fallible closure` pattern, allowing us to only write out all of the trait method signatures
    // once.
    //
    // If no arguments are passed, trait method calls are delegated to inherent impl methods on `self`.
    () => {
        $crate::lazy::encoder::value_writer::delegate_value_writer_to!(closure std::convert::identity);
    };
    // If an identifier is passed, it is treated as the name of a subfield of `self`.
    ($name:ident) => {
       $crate::lazy::encoder::value_writer::delegate_value_writer_to!(closure |self_: Self| self_.$name);
    };
    // If a closure is provided, trait method calls are delegated to the closure's return value.
    (closure $f:expr) => {
        // In order to forward this call to the `fallible closure` pattern, the provided closure is
        // wrapped in another closure that wraps the closure's output in IonResult::Ok(_). The
        // compiler can eliminate the redundant closure call.
        $crate::lazy::encoder::value_writer::delegate_value_writer_to!(fallible closure |self_| {
            let infallible_closure = $f;
            $crate::IonResult::Ok(infallible_closure(self_))
        });
    };
    // If a fallible closure is provided, it will be called. If it returns an `Err`, the method
    // will return. Otherwise, trait method calls are delegated to the `Ok(_)` value.
    (fallible closure $f:expr) => {
        // The `self` keyword can only be used within the `delegate!` proc macro.
        delegate::delegate! {
            to {let f = $f; f(self)?} {
                fn write_null(self, ion_type: IonType) -> IonResult<()>;
                fn write_bool(self, value: bool) -> IonResult<()>;
                fn write_i64(self, value: i64) -> IonResult<()>;
                fn write_int(self, value: &Int) -> IonResult<()>;
                fn write_f32(self, value: f32) -> IonResult<()>;
                fn write_f64(self, value: f64) -> IonResult<()>;
                fn write_decimal(self, value: &Decimal) -> IonResult<()>;
                fn write_timestamp(self, value: &Timestamp) -> IonResult<()>;
                fn write_string(self, value: impl AsRef<str>) -> IonResult<()>;
                fn write_symbol(self, value: impl AsRawSymbolRef) -> IonResult<()>;
                fn write_clob(self, value: impl AsRef<[u8]>) -> IonResult<()>;
                fn write_blob(self, value: impl AsRef<[u8]>) -> IonResult<()>;
                fn list_writer(self) -> IonResult<Self::ListWriter>;
                fn sexp_writer(self) -> IonResult<Self::SExpWriter>;
                fn struct_writer(self) -> IonResult<Self::StructWriter>;
                fn eexp_writer<'a>(
                    self,
                    macro_id: impl Into<MacroIdRef<'a>>,
                 ) -> IonResult<Self::EExpWriter>;

            }
        }
    };
}

/// [`delegate_value_writer_to`] allows you to omit arguments altogether, but that makes its effect
/// a bit unclear. This macro calls [`delegate_value_writer_to`] with no parameters but has a more
/// informative name.
macro_rules! delegate_value_writer_to_self {
    () => {
        $crate::lazy::encoder::value_writer::delegate_value_writer_to!();
    };
}

use crate::lazy::encoder::value_writer_config::ValueWriterConfig;
pub(crate) use delegate_value_writer_to;
pub(crate) use delegate_value_writer_to_self;

pub struct FieldWriter<'field, StructWriterType> {
    name: RawSymbolRef<'field>,
    struct_writer: &'field mut StructWriterType,
    value_writer_config: ValueWriterConfig,
}

impl<'field, StructWriterType> FieldWriter<'field, StructWriterType> {
    pub(crate) fn new(
        name: RawSymbolRef<'field>,
        value_writer_config: ValueWriterConfig,
        struct_writer: &'field mut StructWriterType,
    ) -> Self {
        Self {
            name,
            struct_writer,
            value_writer_config,
        }
    }
}

impl<StructWriterType: StructWriter> AnnotatableWriter for FieldWriter<'_, StructWriterType> {
    type AnnotatedValueWriter<'a>
        = AnnotatedFieldWriter<'a, StructWriterType>
    where
        Self: 'a;

    fn with_annotations<'a>(
        self,
        annotations: impl AnnotationSeq<'a>,
    ) -> IonResult<Self::AnnotatedValueWriter<'a>>
    where
        Self: 'a,
    {
        Ok(AnnotatedFieldWriter::new(
            self.name,
            annotations,
            self.struct_writer,
        ))
    }
}

impl<'field, StructWriterType: StructWriter> ValueWriter for FieldWriter<'field, StructWriterType> {
    type ListWriter =
        <<StructWriterType as ContextWriter>::NestedValueWriter<'field> as ValueWriter>::ListWriter;
    type SExpWriter =
        <<StructWriterType as ContextWriter>::NestedValueWriter<'field> as ValueWriter>::SExpWriter;
    type StructWriter =
        <<StructWriterType as ContextWriter>::NestedValueWriter<'field> as ValueWriter>::StructWriter;
    type EExpWriter =
        <<StructWriterType as ContextWriter>::NestedValueWriter<'field> as ValueWriter>::EExpWriter;

    delegate_value_writer_to!(fallible closure |self_: Self| {
        self_.struct_writer.encode_field_name(self_.name)?;
        let value_writer = self_.struct_writer.make_value_writer();
        IonResult::Ok(value_writer)
    });
}

pub struct AnnotatedFieldWriter<'field, StructWriterType> {
    name: RawSymbolRef<'field>,
    annotations: AnnotationsVec<'field>,
    struct_writer: &'field mut StructWriterType,
}

impl<'field, StructWriterType: StructWriter> AnnotatedFieldWriter<'field, StructWriterType> {
    pub(crate) fn new(
        name: RawSymbolRef<'field>,
        annotations: impl AnnotationSeq<'field>,
        struct_writer: &'field mut StructWriterType,
    ) -> Self {
        Self {
            name,
            annotations: annotations.into_annotations_vec(),
            struct_writer,
        }
    }
}

impl<StructWriterType: StructWriter> AnnotatableWriter
    for AnnotatedFieldWriter<'_, StructWriterType>
{
    type AnnotatedValueWriter<'a>
        = AnnotatedFieldWriter<'a, StructWriterType>
    where
        Self: 'a;

    fn with_annotations<'a>(
        self,
        annotations: impl AnnotationSeq<'a>,
    ) -> IonResult<Self::AnnotatedValueWriter<'a>>
    where
        Self: 'a,
    {
        Ok(AnnotatedFieldWriter {
            name: self.name,
            annotations: annotations.into_annotations_vec(),
            struct_writer: self.struct_writer,
        })
    }
}

impl<'field, StructWriterType: StructWriter> ValueWriter
    for AnnotatedFieldWriter<'field, StructWriterType>
{
    type ListWriter =
        <<<StructWriterType as ContextWriter>::NestedValueWriter<'field> as AnnotatableWriter>::AnnotatedValueWriter<'field> as ValueWriter>::ListWriter;
    type SExpWriter =
    <<<StructWriterType as ContextWriter>::NestedValueWriter<'field> as AnnotatableWriter>::AnnotatedValueWriter<'field> as ValueWriter>::SExpWriter;
    type StructWriter =
    <<<StructWriterType as ContextWriter>::NestedValueWriter<'field> as AnnotatableWriter>::AnnotatedValueWriter<'field> as ValueWriter>::StructWriter;
    type EExpWriter =
    <<<StructWriterType as ContextWriter>::NestedValueWriter<'field> as AnnotatableWriter>::AnnotatedValueWriter<'field> as ValueWriter>::EExpWriter;

    delegate_value_writer_to!(fallible closure |self_: Self| {
        self_.struct_writer.encode_field_name(self_.name)?;
        let value_writer = self_.struct_writer.make_value_writer().with_annotations(self_.annotations)?;
        IonResult::Ok(value_writer)
    });
}

pub trait StructWriter: FieldEncoder + MakeValueWriter + Sized {
    /// Writes a struct field using the provided name/value pair.
    fn write<A: AsRawSymbolRef, V: WriteAsIon>(
        &mut self,
        name: A,
        value: V,
    ) -> IonResult<&mut Self> {
        self.encode_field_name(name)?;
        value.write_as_ion(self.make_value_writer())?;
        Ok(self)
    }

    fn write_all<A: AsRawSymbolRef, V: WriteAsIon, I: IntoIterator<Item = (A, V)>>(
        &mut self,
        fields: I,
    ) -> IonResult<&mut Self> {
        for field in fields {
            self.write(field.0, field.1)?;
        }
        Ok(self)
    }

    fn field_writer<'a>(&'a mut self, name: impl Into<RawSymbolRef<'a>>) -> FieldWriter<'a, Self> {
        FieldWriter::new(name.into(), self.config(), self)
    }
    fn close(self) -> IonResult<()>;

    fn config(&self) -> ValueWriterConfig;
}

/// Takes a series of `TYPE => METHOD` pairs, generating a function for each that calls the
/// corresponding value writer method and then returns `Ok(self)` upon success.
macro_rules! delegate_and_return_self {
    // End of iteration
    () => {};
    // Recurses one argument pair at a time
    ($value_type:ty => $method:ident, $($rest:tt)*) => {
        fn $method(&mut self, value: $value_type) -> IonResult<&mut Self> {
            self.value_writer().$method(value)?;
            Ok(self)
        }
        delegate_and_return_self!($($rest)*);
    };
}

pub trait SequenceWriter: MakeValueWriter {
    /// The type returned by the [`end`](Self::close) method.
    ///
    /// For top-level writers, this can be any resource(s) owned by the writer that need to survive
    /// after the writer is dropped. (For example, a `BufWriter` or `Vec` serving as the output.)
    ///
    /// Containers and E-expressions must use `()`.
    //  ^^^ This constraint could be loosened if needed, but it requires using verbose references
    //      to `<MyType as SequenceWriter>::End` in a variety of APIs.
    type Resources;

    fn value_writer(&mut self) -> Self::NestedValueWriter<'_> {
        <Self as MakeValueWriter>::make_value_writer(self)
    }

    /// Writes a value in the current context (list, s-expression, or stream) and upon success
    /// returns another reference to `self` to enable method chaining.
    fn write<V: WriteAsIon>(&mut self, value: V) -> IonResult<&mut Self> {
        value.write_as_ion(self.make_value_writer())?;
        Ok(self)
    }

    fn write_all<V: WriteAsIon, I: IntoIterator<Item = V>>(
        &mut self,
        values: I,
    ) -> IonResult<&mut Self> {
        for value in values {
            self.write(value)?;
        }
        Ok(self)
    }

    /// Closes out the sequence being written. Delimited writers can use this opportunity to emit
    /// a sentinel value, and length-prefixed writers can flush any buffered data to the output
    /// buffer.
    fn close(self) -> IonResult<Self::Resources>;

    // Creates functions that delegate to the ValueWriter method of the same name but which then
    // return `self` so it can be re-used/chained.
    delegate_and_return_self!(
        IonType => write_null,
        bool => write_bool,
        i64 => write_i64,
        &Int => write_int,
        f32 => write_f32,
        f64 => write_f64,
        &Decimal => write_decimal,
        &Timestamp => write_timestamp,
        impl AsRef<str> => write_string,
        impl AsRawSymbolRef => write_symbol,
        impl AsRef<[u8]> => write_clob,
        impl AsRef<[u8]> => write_blob,
    );

    fn list_writer(
        &mut self,
    ) -> IonResult<<Self::NestedValueWriter<'_> as ValueWriter>::ListWriter> {
        self.value_writer().list_writer()
    }

    fn sexp_writer(
        &mut self,
    ) -> IonResult<<Self::NestedValueWriter<'_> as ValueWriter>::SExpWriter> {
        self.value_writer().sexp_writer()
    }

    fn struct_writer(
        &mut self,
    ) -> IonResult<<Self::NestedValueWriter<'_> as ValueWriter>::StructWriter> {
        self.value_writer().struct_writer()
    }

    fn eexp_writer<'a>(
        &'a mut self,
        macro_id: impl Into<MacroIdRef<'a>>,
    ) -> IonResult<<Self::NestedValueWriter<'a> as ValueWriter>::EExpWriter> {
        self.value_writer().eexp_writer(macro_id)
    }

    fn write_list<V: WriteAsIon, I: IntoIterator<Item = V>>(
        &mut self,
        values: I,
    ) -> IonResult<&mut Self> {
        self.value_writer().write_list(values)?;
        Ok(self)
    }

    fn write_sexp<V: WriteAsIon, I: IntoIterator<Item = V>>(
        &mut self,
        values: I,
    ) -> IonResult<&mut Self> {
        self.value_writer().write_sexp(values)?;
        Ok(self)
    }

    fn write_struct<K: AsRawSymbolRef, V: WriteAsIon, I: IntoIterator<Item = (K, V)>>(
        &mut self,
        fields: I,
    ) -> IonResult<&mut Self> {
        self.value_writer().write_struct(fields)?;
        Ok(self)
    }
}

#[cfg(all(test, feature = "experimental-reader-writer"))]
mod tests {
    use crate::symbol_ref::AsSymbolRef;
    use crate::{ion_seq, v1_0, Element, IntoAnnotatedElement, SequenceWriter, Writer};
    use crate::{AnnotatableWriter, IonResult, ValueWriter};
    #[test]
    fn save_and_reuse_symbol_id() -> IonResult<()> {
        let mut writer = Writer::new(v1_0::Binary, vec![])?;
        let name_symbol = writer
            .value_writer()
            .symbol_table()
            .sid_for("name")
            .unwrap();
        writer
            // Write the symbol twice using its ID
            .write_symbol(name_symbol)?
            .write_symbol(name_symbol)?
            // Use the ID again as an annotation...
            .value_writer()
            .with_annotations(name_symbol)?
            // ...when writing the symbol once more.
            .write_symbol(name_symbol)?;
        let bytes = writer.close()?;
<<<<<<< HEAD
        println!("bytes: {bytes:#02x?}");
=======
>>>>>>> 46cc6b2f
        let actual = Element::read_all(&bytes)?;
        let expected = ion_seq!(
            "name".as_symbol_ref()
            "name".as_symbol_ref()
            "name".as_symbol_ref().with_annotations(["name"])
        );
        assert_eq!(actual, expected);
        Ok(())
    }
}<|MERGE_RESOLUTION|>--- conflicted
+++ resolved
@@ -505,10 +505,6 @@
             // ...when writing the symbol once more.
             .write_symbol(name_symbol)?;
         let bytes = writer.close()?;
-<<<<<<< HEAD
-        println!("bytes: {bytes:#02x?}");
-=======
->>>>>>> 46cc6b2f
         let actual = Element::read_all(&bytes)?;
         let expected = ion_seq!(
             "name".as_symbol_ref()
