use delegate::delegate;
use ice_code::ice as cold_path;
use std::io::Write;
use std::ops::Deref;
use std::sync::Arc;

use crate::constants::v1_0::system_symbol_ids;
use crate::constants::v1_1;
use crate::lazy::encoder::annotation_seq::{AnnotationSeq, AnnotationsVec};
use crate::lazy::encoder::binary::v1_1::value_writer::BinaryValueWriter_1_1;
use crate::lazy::encoder::value_writer::internal::{
    EExpWriterInternal, FieldEncoder, MakeValueWriter,
};
use crate::lazy::encoder::value_writer::{
    AnnotatableWriter, EExpWriter, FieldWriter, SequenceWriter, StructWriter, ValueWriter,
};
use crate::lazy::encoder::value_writer_config::{
    AnnotationsEncoding, ContainerEncoding, FieldNameEncoding, SymbolValueEncoding,
    ValueWriterConfig,
};
use crate::lazy::encoder::write_as_ion::WriteAsIon;
use crate::lazy::encoder::LazyRawWriter;
use crate::lazy::encoding::{
    BinaryEncoding_1_0, BinaryEncoding_1_1, Encoding, TextEncoding_1_0, TextEncoding_1_1,
};
use crate::lazy::expanded::macro_table::{Macro, MacroRef, ION_1_1_SYSTEM_MACROS};
use crate::lazy::expanded::template::{Parameter, ParameterEncoding};
use crate::lazy::text::raw::v1_1::reader::{MacroIdLike, MacroIdRef, ModuleKind, QualifiedAddress};
use crate::raw_symbol_ref::AsRawSymbolRef;
use crate::result::IonFailure;
use crate::write_config::WriteConfig;
use crate::{
    ContextWriter, Decimal, Element, ElementWriter, Int, IonError, IonInput, IonResult, IonType,
    IonVersion, MacroDef, MacroTable, RawSymbolRef, Symbol, SymbolId, SymbolTable, TemplateMacro,
    Timestamp, UInt, Value,
};

/// A thin wrapper around a `SymbolTable` that tracks the number of symbols whose definition has
/// not yet been written to output.
pub(crate) struct WriterSymbolTable {
    symbols: SymbolTable,
    num_pending: usize,
}

impl WriterSymbolTable {
    pub fn reset_num_pending(&mut self) {
        self.num_pending = 0;
    }

    pub fn num_pending(&self) -> usize {
        self.num_pending
    }

    pub fn pending(&self) -> &[Symbol] {
        self.symbols.symbols_tail(self.num_pending)
    }

    pub fn add_symbol_for_text<A: AsRef<str>>(&mut self, text: A) -> SymbolId {
        self.num_pending += 1;
        self.symbols.add_symbol_for_text(text)
    }

    pub fn new(symbols: SymbolTable) -> Self {
        Self {
            symbols,
            num_pending: 0,
        }
    }
}

// Read-only methods on the underlying SymbolTable can be invoked directly.
impl Deref for WriterSymbolTable {
    type Target = SymbolTable;

    fn deref(&self) -> &Self::Target {
        &self.symbols
    }
}

/// A thin wrapper around a `MacroTable` that tracks the number of macros whose definition has
/// not yet been written to output.
pub struct WriterMacroTable {
    macros: MacroTable,
    num_pending: usize,
}

impl WriterMacroTable {
    pub fn new(macros: MacroTable) -> Self {
        Self {
            macros,
            num_pending: 0,
        }
    }

    pub fn add_template_macro(&mut self, template_macro: TemplateMacro) -> IonResult<usize> {
        let address = self.macros.add_template_macro(template_macro)?;
        self.num_pending += 1;
        Ok(address)
    }

    pub(crate) fn add_macro(&mut self, macro_ref: &Arc<MacroDef>) -> IonResult<usize> {
        let address = self.macros.len();
        self.macros.append_macro(macro_ref)?;
        self.num_pending += 1;
        Ok(address)
    }

    pub fn reset_num_pending(&mut self) {
        self.num_pending = 0;
    }

    pub fn num_pending(&self) -> usize {
        self.num_pending
    }

    pub fn pending(&self) -> &[Arc<MacroDef>] {
        self.macros.macros_tail(self.num_pending)
    }
}

// Read-only methods on the underlying MacroTable can be invoked directly.
impl Deref for WriterMacroTable {
    type Target = MacroTable;

    fn deref(&self) -> &Self::Target {
        &self.macros
    }
}

/// An Ion writer that maintains a symbol table and creates new entries as needed.
#[cfg_attr(feature = "experimental-reader-writer", visibility::make(pub))]
pub(crate) struct Writer<E: Encoding, Output: Write> {
    symbols: WriterSymbolTable,
    data_writer: E::Writer<Vec<u8>>,
    directive_writer: E::Writer<Vec<u8>>,
    output: Output,
    value_writer_config: ValueWriterConfig,
}

// These aliases are used for selectively re-exporting writer types in lib.rs.
#[allow(dead_code)]
pub type TextWriter_1_0<Output> = Writer<TextEncoding_1_0, Output>;
#[allow(dead_code)]
pub type BinaryWriter_1_0<Output> = Writer<BinaryEncoding_1_0, Output>;
#[allow(dead_code)]
pub type TextWriter_1_1<Output> = Writer<TextEncoding_1_1, Output>;
#[allow(dead_code)]
pub type BinaryWriter_1_1<Output> = Writer<BinaryEncoding_1_1, Output>;

#[cfg_attr(not(feature = "experimental-reader-writer"), allow(dead_code))]
impl<E: Encoding, Output: Write> Writer<E, Output> {
    /// Constructs a writer for the requested encoding using the provided configuration.
    pub fn new(config: impl Into<WriteConfig<E>>, output: Output) -> IonResult<Self> {
        let config = config.into();
        let directive_writer = E::Writer::build(config.clone(), vec![])?;
        let mut data_writer = E::Writer::build(config, vec![])?;
        // Erase the IVM that's created by default
        data_writer.output_mut().clear();
        // TODO: LazyEncoder should define a method to construct a new symtab and/or macro table
        let ion_version = E::ion_version();
        let symbols = WriterSymbolTable::new(SymbolTable::new(ion_version));
        let mut writer = Writer {
            symbols,
            data_writer,
            directive_writer,
            output,
            value_writer_config: E::default_value_writer_config(),
        };
        writer.flush()?;
        Ok(writer)
    }

    pub(crate) fn macro_table(&self) -> &WriterMacroTable {
        self.data_writer.macro_table()
    }

    pub(crate) fn macro_table_mut(&mut self) -> Option<&mut WriterMacroTable> {
        self.data_writer.macro_table_mut()
    }

    /// Takes a TDL expression representing a macro definition and returns a `Macro` that can
    /// later be invoked by passing it to [`Writer::eexp_writer()`].
    pub fn compile_macro(&mut self, source: impl IonInput) -> IonResult<Macro> {
        self.data_writer.compile_macro(source)
    }

    /// Register a previously compiled `Macro` for use in this `Writer`.
    pub fn register_macro(&mut self, macro_: &Macro) -> IonResult<Macro> {
        self.data_writer.register_macro(macro_.definition())
    }

    /// Gets a macro with the provided ID from the default module.
    pub fn get_macro<'a>(&self, id: impl Into<MacroIdRef<'a>>) -> IonResult<Macro> {
        let id = id.into();
        let macro_table = self.macro_table();

        let qualified_address = match id {
            MacroIdRef::LocalName(name) => {
                let address = macro_table.address_for_id(id).ok_or_else(|| {
                    IonError::illegal_operation(format!(
                        "macro table does not contain a macro named '{name}'"
                    ))
                })?;
                QualifiedAddress::new(ModuleKind::Default, address)
            }
            MacroIdRef::LocalAddress(address) => {
                QualifiedAddress::new(ModuleKind::Default, address)
            }
            MacroIdRef::SystemAddress(address) => {
                QualifiedAddress::new(ModuleKind::System, address.as_usize())
            }
        };

        let macro_table: &MacroTable = match qualified_address.module() {
            ModuleKind::Default => self.macro_table(),
            ModuleKind::System => &ION_1_1_SYSTEM_MACROS,
        };

        let macro_def = macro_table
            .clone_macro_with_address(qualified_address.address())
            .ok_or_else(|| {
                IonError::encoding_error(format!("no macro with the specified ID ({id:?}) found"))
            })?;

        Ok(Macro::new(macro_def, qualified_address))
    }

    pub fn output(&self) -> &Output {
        &self.output
    }

    pub fn output_mut(&mut self) -> &mut Output {
        &mut self.output
    }

    pub fn write<V: WriteAsIon>(&mut self, value: V) -> IonResult<&mut Self> {
        // This method forwards the call to the trait method implementation. It's here so
        // you can call `write()` on an ApplicationWriter without having to import SequenceWriter
        // separately.
        <Self as SequenceWriter>::write(self, value)
    }

    /// Writes bytes of previously encoded values to the output stream.
    pub fn flush(&mut self) -> IonResult<()> {
        if self.symbols.num_pending() > 0 {
            match E::ion_version() {
                IonVersion::v1_0 => self.write_lst_append()?,
                IonVersion::v1_1 => self.write_append_symbols_directive()?,
            }
            self.symbols.reset_num_pending();
        }

        // TODO: In Ion 1.1, new symbols and new macros could be added using the same directive.
        if self.macro_table().num_pending() > 0 {
            self.write_append_macros_directive()?;
            self.macro_table_mut()
                .expect("the pending macro count is >0")
                .reset_num_pending();
        }

        self.directive_writer.flush()?;
        self.output
            .write_all(self.directive_writer.output().as_slice())?;
        self.directive_writer.output_mut().clear();

        self.data_writer.flush()?;
        self.output
            .write_all(self.data_writer.output().as_slice())?;
        self.data_writer.output_mut().clear();

        self.output.flush()?;
        Ok(())
    }

    pub fn close(mut self) -> IonResult<Output> {
        self.flush()?;
        Ok(self.output)
    }

    #[cfg(feature = "experimental-reader-writer")]
    #[inline]
    pub fn symbol_table(&self) -> &SymbolTable {
        &self.symbols
    }

    #[cfg(not(feature = "experimental-reader-writer"))]
    #[inline]
    pub(crate) fn symbol_table(&self) -> &SymbolTable {
        &self.symbols
    }

    /// Helper method to encode an LST append containing pending symbols.
    fn write_lst_append(&mut self) -> IonResult<()> {
        let Self {
            symbols,
            directive_writer,
            ..
        } = self;

        let mut lst = directive_writer
            .value_writer()
            .with_annotations(system_symbol_ids::ION_SYMBOL_TABLE)?
            .struct_writer()?;

        lst.field_writer(system_symbol_ids::IMPORTS)
            .write_symbol(system_symbol_ids::ION_SYMBOL_TABLE)?;

        let mut new_symbol_list = lst.field_writer(system_symbol_ids::SYMBOLS).list_writer()?;

        let pending_symbols = symbols.pending().iter().map(Symbol::text);

        new_symbol_list.write_all(pending_symbols)?;
        new_symbol_list.close()?;

        lst.close()
    }

    fn write_append_macros_directive(&mut self) -> IonResult<()> {
        let Self {
            data_writer,
            directive_writer,
            ..
        } = self;

        let macros = data_writer.macro_table();

        // TODO: Once expression group serialization is complete, this can be replaced by a call
        //       to the `add_macros` system macro.
        let mut directive = directive_writer
            .value_writer()
            .with_annotations("$ion")?
            .sexp_writer()?;

        directive
            .write_symbol(v1_1::system_symbols::MODULE)?
            .write_symbol(v1_1::constants::DEFAULT_MODULE_NAME)?;

        let mut symbols_sexp = directive.sexp_writer()?;
        symbols_sexp
            .write_symbol(v1_1::system_symbols::SYMBOL_TABLE)?
            .write_symbol(v1_1::constants::DEFAULT_MODULE_NAME)?;
        symbols_sexp.close()?;

        let pending_macros = macros
            .pending()
            .iter()
            // Only user-defined template macros can be added to the macro table.
            .map(|m| m.require_template());

        let mut macro_table = directive.sexp_writer()?;
        macro_table
            .write_symbol(v1_1::system_symbols::MACRO_TABLE)?
            .write_symbol(v1_1::constants::DEFAULT_MODULE_NAME)?
            .write_all(pending_macros)?;
        macro_table.close()?;
        directive.close()
    }

    /// Helper method to encode an LST append containing pending symbols.
    fn write_append_symbols_directive(&mut self) -> IonResult<()> {
        let Self {
            symbols,
            directive_writer,
            ..
        } = self;

        let mut directive = directive_writer
            .value_writer()
            .with_annotations(v1_1::system_symbols::ION)?
            .sexp_writer()?;

        directive
            .write_symbol(v1_1::system_symbols::MODULE)?
            .write_symbol(v1_1::constants::DEFAULT_MODULE_NAME)?;

        let pending_symbols = symbols.pending().iter().map(Symbol::text);

        let mut symbol_table = directive.sexp_writer()?;
        symbol_table
            .write_symbol(v1_1::system_symbols::SYMBOL_TABLE)?
            .write_symbol(v1_1::constants::DEFAULT_MODULE_NAME)?
            .write_list(pending_symbols)?;
        symbol_table.close()?;
        directive.close()
    }
}

impl<E: Encoding, Output: Write> ContextWriter for Writer<E, Output> {
    type NestedValueWriter<'a>
        = ApplicationValueWriter<'a, <E::Writer<Vec<u8>> as ContextWriter>::NestedValueWriter<'a>>
    where
        Self: 'a;
}

impl<E: Encoding, Output: Write> MakeValueWriter for Writer<E, Output> {
    fn make_value_writer(&mut self) -> Self::NestedValueWriter<'_> {
        let raw_value_writer = self.data_writer.make_value_writer();
        let symbols = &mut self.symbols;

        ApplicationValueWriter {
            raw_value_writer,
            symbols,
            value_writer_config: self.value_writer_config,
        }
    }
}

impl<E: Encoding, Output: Write> SequenceWriter for Writer<E, Output> {
    type Resources = Output;

    fn close(mut self) -> IonResult<Self::Resources> {
        self.flush()?;
        Ok(self.output)
    }
}

pub struct ApplicationValueWriter<'a, V: ValueWriter> {
    symbols: &'a mut WriterSymbolTable,
    raw_value_writer: V,
    value_writer_config: ValueWriterConfig,
}

impl<'a, V: ValueWriter> ApplicationValueWriter<'a, V> {
    pub(crate) fn new(
        symbols: &'a mut WriterSymbolTable,
        value_writer_config: ValueWriterConfig,
        raw_value_writer: V,
    ) -> Self {
        Self {
            symbols,
            value_writer_config,
            raw_value_writer,
        }
    }

    #[cfg(feature = "experimental-reader-writer")]
    #[inline]
    pub fn symbol_table(&self) -> &SymbolTable {
        self.symbols
    }

    #[cfg(not(feature = "experimental-reader-writer"))]
    #[inline]
    pub(crate) fn symbol_table(&self) -> &SymbolTable {
        self.symbols
    }
}

// Generally useful methods, but currently only called in unit tests.
#[cfg_attr(not(feature = "experimental-reader-writer"), allow(dead_code))]
impl ApplicationValueWriter<'_, BinaryValueWriter_1_1<'_, '_>> {
    pub fn with_container_encoding(mut self, container_encoding: ContainerEncoding) -> Self {
        self.value_writer_config = self
            .value_writer_config
            .with_container_encoding(container_encoding);
        self
    }

    pub fn with_annotations_encoding(mut self, annotations_encoding: AnnotationsEncoding) -> Self {
        self.value_writer_config = self
            .value_writer_config
            .with_annotations_encoding(annotations_encoding);
        self
    }

    pub fn with_symbol_value_encoding(
        mut self,
        symbol_value_encoding: SymbolValueEncoding,
    ) -> Self {
        self.value_writer_config = self
            .value_writer_config
            .with_symbol_value_encoding(symbol_value_encoding);
        self
    }
}

impl<V: ValueWriter> AnnotatableWriter for ApplicationValueWriter<'_, V> {
    type AnnotatedValueWriter<'a>
        = ApplicationValueWriter<'a, V::AnnotatedValueWriter<'a>>
    where
        Self: 'a;

    fn with_annotations<'a>(
        mut self,
        annotations: impl AnnotationSeq<'a>,
    ) -> IonResult<Self::AnnotatedValueWriter<'a>>
    where
        Self: 'a,
    {
        let mut annotations = annotations.into_annotations_vec();
        match self.value_writer_config.annotations_encoding() {
            AnnotationsEncoding::SymbolIds => {
                // Intern all text so everything we write is a symbol ID
                self.intern_all_annotations(&mut annotations)?
            }
            AnnotationsEncoding::InlineText => {
                // Validate the symbol IDs, write the text as-is
                self.validate_all_symbol_ids(&mut annotations)?
            }
            AnnotationsEncoding::NewSymbolsAsInlineText => {
                // Map all known strings to symbol IDs, leave new text as is.
                self.map_known_symbols_to_symbol_ids(&mut annotations)?
            }
        };

        Ok(ApplicationValueWriter {
            symbols: self.symbols,
            raw_value_writer: self.raw_value_writer.with_annotations(annotations)?,
            value_writer_config: self.value_writer_config,
        })
    }
}

impl<V: ValueWriter> ApplicationValueWriter<'_, V> {
    /// Converts each annotation in `annotations` to a symbol ID, adding symbols to the symbol table
    /// as necessary. If one of the annotations is a symbol ID that is not in the symbol table,
    /// returns an `Err`.
    fn intern_all_annotations<'a>(&mut self, annotations: &mut AnnotationsVec<'a>) -> IonResult<()>
    where
        Self: 'a,
    {
        for annotation in annotations {
            match annotation.as_raw_symbol_ref() {
                // The token is already a symbol ID.
                RawSymbolRef::SymbolId(sid) => {
                    if !self.symbol_table().sid_is_valid(sid) {
                        return IonResult::encoding_error(format!(
                            "annotation symbol ID {sid} is out of range"
                        ));
                    }
                }
                RawSymbolRef::SystemSymbol_1_1(_symbol) => {
                    // The system symbol was validated on creation.
                }
                // The token is text...
                RawSymbolRef::Text(text) => {
                    let sid = match self.symbol_table().sid_for(text) {
                        Some(sid) => {
                            //...that was already in the symbol table.
                            sid
                        }
                        None => {
                            // ...that we need to add to the symbol table.
                            self.symbols.add_symbol_for_text(text)
                        }
                    };
                    *annotation = RawSymbolRef::SymbolId(sid);
                }
            };
        }
        Ok(())
    }

    /// Confirms all SIDs are in the symbol table while leaving text annotations as-is.
    pub(crate) fn validate_all_symbol_ids<'a>(
        &mut self,
        annotations: &mut AnnotationsVec<'a>,
    ) -> IonResult<()>
    where
        Self: 'a,
    {
        for annotation in annotations {
            if let RawSymbolRef::SymbolId(sid) = annotation.as_raw_symbol_ref() {
                if !self.symbol_table().sid_is_valid(sid) {
                    return IonResult::encoding_error(format!(
                        "annotation symbol ID {sid} is not in the symbol table"
                    ));
                }
            }
        }
        Ok(())
    }

    /// Converts annotations with known text to their corresponding symbol ID. Annotations with
    /// text not yet in the symbol table are left as-is. If a symbol ID is not in the symbol table,
    /// returns an `Err`.
    fn map_known_symbols_to_symbol_ids<'a>(
        &mut self,
        annotations: &mut AnnotationsVec<'a>,
    ) -> IonResult<()>
    where
        Self: 'a,
    {
        for annotation in annotations {
            match annotation.as_raw_symbol_ref() {
                // The token is already a symbol ID.
                RawSymbolRef::SymbolId(sid) => {
                    if !self.symbol_table().sid_is_valid(sid) {
                        return IonResult::encoding_error(format!(
                            "annotation symbol ID {sid} is out of range"
                        ));
                    }
                }
                RawSymbolRef::SystemSymbol_1_1(_symbol) => {
                    // Symbol was validated on creation, nothing to do.
                }
                // The token is text...
                RawSymbolRef::Text(text) => {
                    match self.symbols.sid_for(text) {
                        Some(sid) => {
                            //...that was already in the symbol table.
                            *annotation = RawSymbolRef::SymbolId(sid);
                        }
                        None => {
                            // ...that is not in the symbol table. Leave it as-is.
                        }
                    };
                }
            };
        }
        Ok(())
    }
}

impl<'value, V: ValueWriter> ValueWriter for ApplicationValueWriter<'value, V> {
    type ListWriter = ApplicationListWriter<'value, V>;
    type SExpWriter = ApplicationSExpWriter<'value, V>;
    type StructWriter = ApplicationStructWriter<'value, V>;
    type EExpWriter = ApplicationEExpWriter<'value, V>;

    delegate! {
        to self.raw_value_writer {
            fn write_null(self, ion_type: IonType) -> IonResult<()> ;
            fn write_bool(self, value: bool) -> IonResult<()>;
            fn write_i64(self, value: i64) -> IonResult<()>;
            fn write_int(self, value: &Int) -> IonResult<()>;
            fn write_f32(self, value: f32) -> IonResult<()>;
            fn write_f64(self, value: f64) -> IonResult<()>;
            fn write_decimal(self, value: &Decimal) -> IonResult<()>;
            fn write_timestamp(self, value: &Timestamp) -> IonResult<()>;
            fn write_string(self, value: impl AsRef<str>) -> IonResult<()>;
            fn write_clob(self, value: impl AsRef<[u8]>) -> IonResult<()>;
            fn write_blob(self, value: impl AsRef<[u8]>) -> IonResult<()>;
        }
    }

    fn write_symbol(self, value: impl AsRawSymbolRef) -> IonResult<()> {
        use RawSymbolRef::*;
        use SymbolValueEncoding::*;

        let Self {
            symbols,
            raw_value_writer,
            value_writer_config,
            ..
        } = self;

        // Depending on the symbol value encoding config option, map the provided symbol reference
        // from text to SID or vice versa, performing any validation needed.
        let symbol_ref = match value.as_raw_symbol_ref() {
            SymbolId(symbol_id) => {
                // We can write the symbol ID as-is. Make sure it's in the symbol table.
                if !symbols.sid_is_valid(symbol_id) {
                    return cold_path!(IonResult::encoding_error(format!(
                        "symbol value ID ${symbol_id} is not in the symbol table"
                    )));
                }
                SymbolId(symbol_id)
            }
            SystemSymbol_1_1(symbol) => SystemSymbol_1_1(symbol),
            Text(text) => {
                match value_writer_config.symbol_value_encoding() {
                    SymbolIds => {
                        // Map the text to a symbol ID.
                        match symbols.sid_for(text) {
                            // If it's already in the symbol table, use that SID.
                            Some(symbol_id) => SymbolId(symbol_id),
                            // Otherwise, add it to the symbol table.
                            None => SymbolId(symbols.add_symbol_for_text(text)),
                        }
                    }
                    NewSymbolsAsInlineText => {
                        // If the text is in the symbol table, use the symbol ID. Otherwise, use the text itself.
                        match symbols.sid_for(text) {
                            Some(symbol_id) => SymbolId(symbol_id),
                            None => Text(text),
                        }
                    }
                    // We have text and we want to write text. Nothing to do.
                    InlineText => Text(text),
                }
            }
        };

        raw_value_writer.write_symbol(symbol_ref)
    }

    fn list_writer(self) -> IonResult<Self::ListWriter> {
        Ok(ApplicationListWriter::new(
            self.symbols,
            self.value_writer_config,
            self.raw_value_writer.list_writer()?,
        ))
    }

    fn sexp_writer(self) -> IonResult<Self::SExpWriter> {
        Ok(ApplicationSExpWriter::new(
            self.symbols,
            self.value_writer_config,
            self.raw_value_writer.sexp_writer()?,
        ))
    }

    fn struct_writer(self) -> IonResult<Self::StructWriter> {
        let config = self.value_writer_config;
        Ok(ApplicationStructWriter::new(
            self.symbols,
            config,
            self.raw_value_writer.struct_writer()?,
        ))
    }

    fn eexp_writer<'a>(self, macro_id: impl MacroIdLike<'a>) -> IonResult<Self::EExpWriter>
    where
        Self: 'a,
    {
        Ok(ApplicationEExpWriter::new(
            self.symbols,
            self.value_writer_config,
            self.raw_value_writer.eexp_writer(macro_id)?,
        ))
    }
}

pub struct ApplicationStructWriter<'value, V: ValueWriter> {
    symbols: &'value mut WriterSymbolTable,
    raw_struct_writer: V::StructWriter,
    value_writer_config: ValueWriterConfig,
}

impl<'value, V: ValueWriter> ApplicationStructWriter<'value, V> {
    pub(crate) fn new(
        symbols: &'value mut WriterSymbolTable,
        config: ValueWriterConfig,
        raw_struct_writer: V::StructWriter,
    ) -> Self {
        Self {
            symbols,
            raw_struct_writer,
            value_writer_config: config,
        }
    }

    // Generally useful, but currently only called in unit tests.
    #[cfg_attr(not(feature = "experimental-reader-writer"), allow(dead_code))]
    pub fn with_field_name_encoding(mut self, field_name_encoding: FieldNameEncoding) -> Self {
        self.value_writer_config = self
            .value_writer_config
            .with_field_name_encoding(field_name_encoding);
        self
    }
}

impl<V: ValueWriter> ContextWriter for ApplicationStructWriter<'_, V> {
    type NestedValueWriter<'a>
        = ApplicationValueWriter<'a, <V::StructWriter as ContextWriter>::NestedValueWriter<'a>>
    where
        Self: 'a;
}

impl<V: ValueWriter> MakeValueWriter for ApplicationStructWriter<'_, V> {
    fn make_value_writer(&mut self) -> Self::NestedValueWriter<'_> {
        ApplicationValueWriter::new(
            self.symbols,
            self.value_writer_config,
            self.raw_struct_writer.make_value_writer(),
        )
    }
}

impl<V: ValueWriter> FieldEncoder for ApplicationStructWriter<'_, V> {
    fn encode_field_name(&mut self, name: impl AsRawSymbolRef) -> IonResult<()> {
        let text = match name.as_raw_symbol_ref() {
            // This is an application-level struct writer. It is expected that method calls will
            // almost always be provided text; if the user passes in a symbol ID, it means they have
            // special knowledge of the encoding environment and are bypassing the 'managed' layer.
            // We range check the SID and write it as-is. In the unusual circumstance that the user
            // has a SID at the application level and wants to write text, they can and should
            // resolve the SID in the symbol table before calling this method.
            RawSymbolRef::SymbolId(symbol_id) => {
                if !self.symbols.sid_is_valid(symbol_id) {
                    return cold_path!(IonResult::encoding_error(format!(
                        "symbol ID ${symbol_id} is not in the symbol table"
                    )));
                }
                return self.raw_struct_writer.encode_field_name(symbol_id);
            }
            RawSymbolRef::SystemSymbol_1_1(symbol) => {
                return self.raw_struct_writer.encode_field_name(symbol);
            }
            // Otherwise, get its associated text.
            RawSymbolRef::Text(text) => text,
        };

        // From here on, we're dealing with text.

        // If the struct writer is configured to write field names as text, do that.
        if self.value_writer_config.field_name_encoding() == FieldNameEncoding::InlineText {
            return self.raw_struct_writer.encode_field_name(text);
        }

        // Otherwise, see if the symbol is already in the symbol table.
        let token: RawSymbolRef<'_> = match self.symbols.sid_for(text) {
            // If so, use the existing ID.
            Some(sid) => sid.into(),
            // If it's not but the struct writer is configured to intern new text, add it to the
            // symbol table.
            None if self.value_writer_config.field_name_encoding()
                == FieldNameEncoding::SymbolIds =>
            {
                self.symbols.add_symbol_for_text(text).into()
            }
            // Otherwise, we'll write the text as-is.
            None => text.into(),
        };

        // Finally, encode the field name using the selected token representation
        self.raw_struct_writer.encode_field_name(token)
    }
}

impl<V: ValueWriter> StructWriter for ApplicationStructWriter<'_, V> {
    fn field_writer<'a>(&'a mut self, name: impl Into<RawSymbolRef<'a>>) -> FieldWriter<'a, Self> {
        FieldWriter::new(name.into(), self.value_writer_config, self)
    }

    fn close(self) -> IonResult<()> {
        self.raw_struct_writer.close()
    }

    fn config(&self) -> ValueWriterConfig {
        self.value_writer_config
    }
}

pub struct ApplicationListWriter<'value, V: ValueWriter> {
    symbols: &'value mut WriterSymbolTable,
    raw_list_writer: V::ListWriter,
    value_writer_config: ValueWriterConfig,
}

impl<'value, V: ValueWriter> ApplicationListWriter<'value, V> {
    pub(crate) fn new(
        symbols: &'value mut WriterSymbolTable,
        value_writer_config: ValueWriterConfig,
        raw_list_writer: V::ListWriter,
    ) -> Self {
        Self {
            symbols,
            value_writer_config,
            raw_list_writer,
        }
    }
}

impl<V: ValueWriter> ContextWriter for ApplicationListWriter<'_, V> {
    type NestedValueWriter<'a>
        = ApplicationValueWriter<'a, <V::ListWriter as ContextWriter>::NestedValueWriter<'a>>
    where
        Self: 'a;
}

impl<V: ValueWriter> MakeValueWriter for ApplicationListWriter<'_, V> {
    fn make_value_writer(&mut self) -> Self::NestedValueWriter<'_> {
        ApplicationValueWriter::new(
            self.symbols,
            self.value_writer_config,
            self.raw_list_writer.make_value_writer(),
        )
    }
}

impl<V: ValueWriter> SequenceWriter for ApplicationListWriter<'_, V> {
    type Resources = ();

    fn close(self) -> IonResult<Self::Resources> {
        self.raw_list_writer.close()
    }
}

pub struct ApplicationSExpWriter<'value, V: ValueWriter> {
    symbols: &'value mut WriterSymbolTable,
    raw_sexp_writer: V::SExpWriter,
    value_writer_config: ValueWriterConfig,
}

impl<'value, V: ValueWriter> ApplicationSExpWriter<'value, V> {
    pub(crate) fn new(
        symbols: &'value mut WriterSymbolTable,
        value_writer_config: ValueWriterConfig,
        raw_sexp_writer: V::SExpWriter,
    ) -> Self {
        Self {
            symbols,
            value_writer_config,
            raw_sexp_writer,
        }
    }
}

impl<V: ValueWriter> ContextWriter for ApplicationSExpWriter<'_, V> {
    type NestedValueWriter<'a>
        = ApplicationValueWriter<'a, <V::SExpWriter as ContextWriter>::NestedValueWriter<'a>>
    where
        Self: 'a;
}

impl<V: ValueWriter> MakeValueWriter for ApplicationSExpWriter<'_, V> {
    fn make_value_writer(&mut self) -> Self::NestedValueWriter<'_> {
        ApplicationValueWriter::new(
            self.symbols,
            self.value_writer_config,
            self.raw_sexp_writer.make_value_writer(),
        )
    }
}

impl<V: ValueWriter> SequenceWriter for ApplicationSExpWriter<'_, V> {
    type Resources = ();

    fn close(self) -> IonResult<Self::Resources> {
        self.raw_sexp_writer.close()
    }
}

pub struct ApplicationEExpWriter<'value, V: ValueWriter> {
    symbols: &'value mut WriterSymbolTable,
    raw_eexp_writer: V::EExpWriter,
    value_writer_config: ValueWriterConfig,
}

impl<'value, V: ValueWriter> ApplicationEExpWriter<'value, V> {
    pub(crate) fn new(
        symbols: &'value mut WriterSymbolTable,
        value_writer_config: ValueWriterConfig,
        raw_eexp_writer: V::EExpWriter,
    ) -> Self {
        Self {
            symbols,
            value_writer_config,
            raw_eexp_writer,
        }
    }

    /// Returns a reference to the macro signature parameter for which the next argument corresponds.
    /// If no more parameters remain in the signature, returns `None`.
    pub fn current_parameter(&self) -> Option<&Parameter> {
        self.raw_eexp_writer.current_parameter()
    }

    /// Helper method. If there are no more parameters, returns `Err`. Otherwise, returns
    /// `Ok(next_parameter)`.
    #[inline]
    fn expect_next_parameter(&mut self) -> IonResult<&Parameter> {
        self.raw_eexp_writer.expect_next_parameter()
    }
}

impl<V: ValueWriter> SequenceWriter for ApplicationEExpWriter<'_, V> {
    type Resources = ();

    /// Writes a value in the current context (list, s-expression, or stream) and upon success
    /// returns another reference to `self` to enable method chaining.
    fn write<Value: WriteAsIon>(&mut self, value: Value) -> IonResult<&mut Self> {
<<<<<<< HEAD
        // self.expect_next_parameter()
        //     // Make sure this parameter accepts an ungrouped value expression
        //     .and_then(|p| p.expect_single_expression())
        //     // Make sure this parameter supports the tagged encoding
        //     .and_then(|p| p.expect_encoding(&ParameterEncoding::Tagged))?;
=======
>>>>>>> 62a7af82
        value.write_as_ion(self.make_value_writer())?;
        Ok(self)
    }

    fn close(self) -> IonResult<Self::Resources> {
        self.raw_eexp_writer.close()
    }
}

impl<V: ValueWriter> ContextWriter for ApplicationEExpWriter<'_, V> {
    type NestedValueWriter<'a>
        = ApplicationValueWriter<
        'a,
        <<V as ValueWriter>::EExpWriter as ContextWriter>::NestedValueWriter<'a>,
    >
    where
        Self: 'a;
}

impl<V: ValueWriter> MakeValueWriter for ApplicationEExpWriter<'_, V> {
    fn make_value_writer(&mut self) -> Self::NestedValueWriter<'_> {
        ApplicationValueWriter::new(
            self.symbols,
            self.value_writer_config,
            self.raw_eexp_writer.make_value_writer(),
        )
    }
}

impl<V: ValueWriter> EExpWriterInternal for ApplicationEExpWriter<'_, V> {
    fn expect_next_parameter(&mut self) -> IonResult<&Parameter> {
        Self::expect_next_parameter(self) // Delegate to the inherent impl
    }
}

impl<V: ValueWriter> EExpWriter for ApplicationEExpWriter<'_, V> {
    type ExprGroupWriter<'group>
        = <V::EExpWriter as EExpWriter>::ExprGroupWriter<'group>
    where
        Self: 'group;

    fn invoked_macro(&self) -> MacroRef<'_> {
        self.raw_eexp_writer.invoked_macro()
    }

    fn current_parameter(&self) -> Option<&Parameter> {
        Self::current_parameter(self) // Delegate to the inherent impl
    }

    fn write_flex_uint(&mut self, value: impl Into<UInt>) -> IonResult<()> {
        self.expect_next_parameter()
            .and_then(|p| p.expect_encoding(&ParameterEncoding::FlexUInt))?;
        self.raw_eexp_writer.write_flex_uint(value)
    }

    fn write_fixed_uint8(&mut self, value: impl Into<u8>) -> IonResult<()> {
        self.expect_next_parameter()
            .and_then(|p| p.expect_encoding(&ParameterEncoding::UInt8))?;
        self.raw_eexp_writer.write_fixed_uint8(value)
    }

    fn expr_group_writer(&mut self) -> IonResult<Self::ExprGroupWriter<'_>> {
        let _param = self.expect_next_parameter()
            .and_then(|p| p.expect_variadic())?;
        // TODO: Pass `Parameter` to group writer so it can do its own validation
        self.raw_eexp_writer.expr_group_writer()
    }
}

impl<S: SequenceWriter> ElementWriter for S {
    fn write_value(&mut self, value: &Value) -> IonResult<()> {
        self.write(value)?;
        Ok(())
    }

    fn write_element(&mut self, element: &Element) -> IonResult<()> {
        self.write(element)?;
        Ok(())
    }
}

#[cfg(feature = "experimental-ion-1-1")]
#[cfg(test)]
mod tests {
    use crate::lazy::encoder::value_writer::AnnotatableWriter;
    use crate::lazy::encoder::value_writer_config::{AnnotationsEncoding, SymbolValueEncoding};
    use crate::raw_symbol_ref::AsRawSymbolRef;
    use crate::{
        v1_0, v1_1, EExpWriter, Element, FieldNameEncoding, HasSpan, IonResult, LazyRawValue,
        RawSymbolRef, SequenceWriter, StructWriter, SystemReader, TextFormat, ValueWriter, Writer,
    };
    use std::io::BufWriter;

    fn symbol_value_encoding_test<const N: usize, A: AsRawSymbolRef>(
        encoding: SymbolValueEncoding,
        symbol_and_encoding_pairs: [(A, &[u8]); N],
    ) -> IonResult<()> {
        let mut writer = Writer::new(v1_1::Binary, Vec::new())?;
        for (symbol, _expected_bytes) in &symbol_and_encoding_pairs {
            writer
                .value_writer()
                .with_symbol_value_encoding(encoding)
                .write_symbol(symbol)?;
        }
        let bytes = writer.close()?;
        let mut reader = SystemReader::new(v1_1::Binary, bytes.as_slice());
        for (symbol, expected_bytes) in &symbol_and_encoding_pairs {
            let value = reader.expect_next_value()?;
            let raw_value = value.raw().unwrap();
            let actual_bytes = raw_value.span().bytes();
            assert_eq!(
                actual_bytes, *expected_bytes,
                "actual {actual_bytes:02X?} != expected {expected_bytes:02X?}",
            );
            println!(
                "{:?} {:02X?} == {:02X?}",
                symbol.as_raw_symbol_ref(),
                actual_bytes,
                expected_bytes
            )
        }
        Ok(())
    }

    #[test]
    fn intern_new_symbol_values() -> IonResult<()> {
        use RawSymbolRef::*;
        symbol_value_encoding_test(
            SymbolValueEncoding::SymbolIds,
            [
                (Text("$ion_symbol_table"), &[0xE1, 0x03]),
                (Text("name"), &[0xE1, 0x04]),
                (SymbolId(6), &[0xE1, 0x06]), // SIDs are written as-is
                (Text("foo"), &[0xE1, 0x40]), // Text is added to the symbol table and encoded as a SID
            ],
        )
    }

    #[test]
    fn do_not_intern_new_symbol_values() -> IonResult<()> {
        use RawSymbolRef::*;
        symbol_value_encoding_test(
            SymbolValueEncoding::NewSymbolsAsInlineText,
            [
                // Known text symbols are written as SIDs
                (Text("$ion_symbol_table"), &[0xE1, 0x03]),
                (Text("name"), &[0xE1, 0x04]),
                // SIDs are written as-is
                (SymbolId(6), &[0xE1, 0x06]),
                // New text symbols are written as inline text
                //                 f     o     o
                (Text("foo"), &[0xA3, 0x66, 0x6F, 0x6F]),
            ],
        )
    }

    #[test]
    fn encode_all_text_as_is() -> IonResult<()> {
        use RawSymbolRef::*;
        symbol_value_encoding_test(
            SymbolValueEncoding::InlineText,
            [
                // Known text symbols are written as inline text
                (Text("name"), &[0xA4, 0x6E, 0x61, 0x6D, 0x65]),
                // SIDs are written as-is
                (SymbolId(6), &[0xE1, 0x06]),
                // New text symbols are written as inline text
                //                 f     o     o
                (Text("foo"), &[0xA3, 0x66, 0x6F, 0x6F]),
            ],
        )
    }

    fn annotations_sequence_encoding_test(
        encoding: AnnotationsEncoding,
        sequence: &[RawSymbolRef<'_>],
        expected_encoding: &[u8],
    ) -> IonResult<()> {
        let mut writer = Writer::new(v1_1::Binary, Vec::new())?;
        writer
            .value_writer()
            .with_annotations_encoding(encoding)
            .with_annotations(sequence)?
            .write_string("foo")?;
        let bytes = writer.close()?;
        let mut reader = SystemReader::new(v1_1::Binary, bytes.as_slice());
        let value = reader.expect_next_value()?;
        let raw_value = value.raw().unwrap();
        let annotations = raw_value.annotations_span();
        assert_eq!(
            annotations.bytes(),
            expected_encoding,
            "{:02X?} != {:02X?}",
            annotations.bytes(),
            expected_encoding
        );
        Ok(())
    }

    #[test]
    fn intern_new_annotations() -> IonResult<()> {
        use RawSymbolRef::*;
        annotations_sequence_encoding_test(
            AnnotationsEncoding::SymbolIds,
            &[
                Text("$ion_symbol_table"),
                Text("name"),
                SymbolId(6),
                Text("foo"),
            ],
            &[
                0xE9, // Opcode: FlexUInt follows with byte length of sequence
                0x0B, // FlexUInt byte length: 4
                0x07, // FlexSym SID $3
                0x09, // FlexSym SID $4
                0x0D, // FlexSym SID $6
                0x02, 0x01, // FlexSym SID $64
            ],
        )
    }

    #[test]
    fn write_new_annotations_as_text() -> IonResult<()> {
        use RawSymbolRef::*;
        annotations_sequence_encoding_test(
            AnnotationsEncoding::NewSymbolsAsInlineText,
            &[
                Text("$ion_symbol_table"),
                Text("name"),
                SymbolId(6),
                Text("foo"),
            ],
            &[
                0xE9, // Opcode: FlexUInt follows with byte length of sequence
                0x0F, // FlexUInt byte length: 7
                0x07, // FlexSym: SID $3
                0x09, // FlexSym: SID $4
                0x0D, // FlexSym: SID $6
                0xFB, // FlexSym: 3 UTF-8 bytes
                // f     o     o
                0x66, 0x6F, 0x6F,
            ],
        )
    }

    #[test]
    #[rustfmt::skip]
    fn write_text_annotations_as_is() -> IonResult<()> {
        use RawSymbolRef::*;
        annotations_sequence_encoding_test(
            AnnotationsEncoding::InlineText,
            &[Text("name"), SymbolId(6), Text("foo")],
            &[
                0xE9, // Opcode: FlexUInt follows with byte length of sequence
                0x15, // FlexUInt byte length: 10
                0xF9, // FlexSym: 4 UTF-8 bytes
                // n     a     m     e
                0x6E, 0x61, 0x6D, 0x65,
                0x0D, // FlexSym: SID $6
                0xFB, // FlexSym: 3 UTF-8 bytes
                // f     o     o
                0x66, 0x6F, 0x6F,
            ],
        )
    }

    /// Writes a struct with all of the provided field names using the requested field name encoding.
    /// For simplicity, the value for each field is the integer 0.
    fn struct_field_encoding_test(
        encoding: FieldNameEncoding,
        field_names_and_encodings: &[(RawSymbolRef<'_>, &[u8])],
    ) -> IonResult<()> {
        // Configure a struct writer that uses the requested field name encoding
        let mut writer = Writer::new(v1_1::Binary, Vec::new())?;
        let mut struct_writer = writer
            .value_writer()
            .struct_writer()?
            .with_field_name_encoding(encoding);

        for (name, _) in field_names_and_encodings {
            struct_writer.write(name, /* same value for every field*/ 0)?;
        }
        struct_writer.close()?;
        let bytes = writer.close()?;

        println!("encoded bytes: {bytes:02X?}");

        let mut reader = SystemReader::new(v1_1::Binary, bytes.as_slice());
        let struct_ = reader.expect_next_value()?.read()?.expect_struct()?;
        for (field, (_name, expected_encoding)) in
            struct_.iter().zip(field_names_and_encodings.iter())
        {
            let raw_name = field?.raw_name().unwrap();
            let raw_name_encoding = raw_name.span().bytes();
            assert_eq!(
                raw_name_encoding, *expected_encoding,
                "actual {:#02X?}\n!=\nexpected {:#02X?}",
                raw_name_encoding, *expected_encoding
            );
        }

        Ok(())
    }

    #[test]
    fn intern_all_field_names() -> IonResult<()> {
        struct_field_encoding_test(
            FieldNameEncoding::SymbolIds,
            &[
                // New symbols
                (RawSymbolRef::Text("foo"), &[0x81]), // FlexUInt SID $64,
                (RawSymbolRef::Text("bar"), &[0x83]), // FlexUInt SID $65,
                (RawSymbolRef::Text("baz"), &[0x85]), // FlexUInt SID $66,
                // Symbols that are already in the symbol table
                (RawSymbolRef::Text("name"), &[0x09]), // FlexUInt SID $4,
                (RawSymbolRef::Text("foo"), &[0x81]),  // FlexUInt SID $64,
            ],
        )
    }

    #[test]
    fn write_all_field_names_as_text() -> IonResult<()> {
        struct_field_encoding_test(
            FieldNameEncoding::InlineText,
            &[
                // New symbols
                (RawSymbolRef::Text("foo"), &[0xFB, 0x66, 0x6F, 0x6F]), // FlexSym -3, "foo"
                (RawSymbolRef::Text("bar"), &[0xFB, 0x62, 0x61, 0x72]), // FlexSym -3, "bar"
                (RawSymbolRef::Text("baz"), &[0xFB, 0x62, 0x61, 0x7A]), // FlexSym -3, "baz"
                // Symbols that are already in the symbol table are still written as text
                (RawSymbolRef::Text("name"), &[0xF9, 0x6E, 0x61, 0x6D, 0x65]), // FlexSym -4, "name"
            ],
        )
    }

    #[test]
    fn write_new_field_names_as_text() -> IonResult<()> {
        struct_field_encoding_test(
            FieldNameEncoding::NewSymbolsAsInlineText,
            &[
                // New symbols
                (RawSymbolRef::Text("foo"), &[0xFB, 0x66, 0x6F, 0x6F]), // FlexSym -3, "foo"
                (RawSymbolRef::Text("bar"), &[0xFB, 0x62, 0x61, 0x72]), // FlexSym -3, "bar"
                (RawSymbolRef::Text("baz"), &[0xFB, 0x62, 0x61, 0x7A]), // FlexSym -3, "baz"
                // Symbols that are already in the symbol table are written as SIDs
                (RawSymbolRef::Text("name"), &[0x09]), // FlexSym 4, SID $4,
            ],
        )
    }

    #[test]
    fn define_new_macro() -> IonResult<()> {
        let mut writer = Writer::new(v1_1::Text.with_format(TextFormat::Lines), Vec::new())?;

        // Define a macro
        let identity = writer.compile_macro("(macro identity (x*) (%x))")?;

        // Invoke that macro
        let mut eexp_writer = writer.eexp_writer(&identity)?;
        let mut group_writer = eexp_writer.expr_group_writer()?;
        group_writer.write_all(["foo", "bar", "baz"])?;
        group_writer.close()?;
        eexp_writer.close()?;

        writer.flush()?;

        // Confirm the output is as expected
        let output = writer.output().as_slice();

        println!("output:\n{}", std::str::from_utf8(output).unwrap());

        let actual = Element::read_all(output)?;

        let expected = Element::read_all(
            r#"
            "foo"
            "bar"
            "baz"
        "#,
        )?;

        assert_eq!(
            actual, expected,
            "// actual\n{actual:?}\n// !=\n// expected\n{expected:?}"
        );

        Ok(())
    }

    #[test]
    fn flush_underlying_sink() -> IonResult<()> {
        // The final output destination
        let mut buffer: Vec<u8> = Vec::new();
        // A BufWriter that, when flushed, writes bytes to the final output destination
        let buf_writer = BufWriter::new(&mut buffer);
        // An Ion Writer that writes bytes to the buf_writer
        let mut writer = Writer::new(v1_0::Binary, buf_writer)?;
        let len_before_flush = writer.output().get_ref().len();
        // Write some data
        writer.write([1, 2, 3, 4, 5])?;
        // At this point, we've written some data but haven't flushed the inner `buf_writer`,
        // so the length of its underlying `Vec<u8>` should remain unchanged.
        assert_eq!(writer.output().get_ref().len(), len_before_flush);
        // Flush the Ion writer. This should in turn flush the buf_writer, causing bytes to be
        // written to the underlying `Vec<u8>`.
        writer.flush()?;
        // Make sure that this caused the encoded bytes to reach the `Vec<u8>`.
        assert!(writer.output().get_ref().len() > len_before_flush);
        Ok(())
    }

    mod eexp_parameter_validation {
        use super::*;
        use num_traits::{PrimInt, Unsigned};
        use rstest::*;

        #[test]
        fn accept_valid_parameter_encoding() -> IonResult<()> {
            let mut writer = Writer::new(v1_1::Binary, Vec::new())?;
            let foo = writer.compile_macro("(macro foo (a flex_uint::b) (.values (%a) (%b)))")?;
            let mut eexp_writer = writer.eexp_writer(&foo)?;
            // The argument passed as parameter `a` is "hello"
            eexp_writer.write("hello")?;
            // The argument passed as parameter `b` is 42
            eexp_writer.write_flex_uint(42usize)?;
            eexp_writer.close()?;
            let bytes = writer.close()?;
            // Reading the encoded data back, we get the expected output.
            let actual = Element::read_all(&bytes)?;
            let expected = Element::read_all("\"hello\" 42")?;
            assert_eq!(actual, expected);
            Ok(())
        }

        #[test]
        fn tagged_parameter_rejects_flex_uint() -> IonResult<()> {
            let mut writer = Writer::new(v1_1::Binary, Vec::new())?;
            let foo = writer.compile_macro("(macro foo (a flex_uint::b) (.values (%a) (%b)))")?;
            let mut eexp_writer = writer.eexp_writer(&foo)?;
            // Attempt to write a FlexUInt where a tagged value is required, resulting in an error.
            assert!(eexp_writer.write_flex_uint(42usize).is_err());
            Ok(())
        }

        #[test]
        fn flex_uint_parameter_rejects_tagged_value() -> IonResult<()> {
            let mut writer = Writer::new(v1_1::Binary, Vec::new())?;
            let foo = writer.compile_macro("(macro foo (a flex_uint::b) (.values (%a) (%b)))")?;
            let mut eexp_writer = writer.eexp_writer(&foo)?;
            eexp_writer.write("hello")?;
            // Attempt to write a tagged value where a FlexUInt is required, resulting in an error.
            assert!(eexp_writer.write("world").is_err());
            Ok(())
        }

        #[test]
        fn exactly_one_parameter_rejects_expr_group() -> IonResult<()> {
            let mut writer = Writer::new(v1_1::Binary, Vec::new())?;
            let foo = writer.compile_macro("(macro foo (a) (%a)))")?;
            let mut eexp_writer = writer.eexp_writer(&foo)?;
            // Attempt to start an expression group for parameter `a`, which has a cardinality of
            // exactly-one.
            assert!(eexp_writer.expr_group_writer().is_err());
            Ok(())
        }

        #[test]
        fn zero_or_more_parameter_rejects_tagged_value() -> IonResult<()> {
            let mut writer = Writer::new(v1_1::Binary, Vec::new())?;
            let foo = writer.compile_macro("(macro foo (a*) (%a)))")?;
            let mut eexp_writer = writer.eexp_writer(&foo)?;
            // Attempt to write a tagged value for parameter `a`, which has a cardinality of
            // zero-or-more, and therefore requires an expression group.
            assert!(eexp_writer.write("hello").is_err());
            Ok(())
        }

        #[test]
        fn tagless_uint8_encoding() -> IonResult<()> {
            let macro_source = "(macro foo (uint8::x) (%x))";
            let expected: &[u8] = &[
                0xE0, 0x01, 0x01, 0xEA,                       // IVM
                0xE7, 0xF9, 0x24, 0x69, 0x6F, 0x6E,           // $ion::
                0xFC, 0x55, 0xEE, 0x10, 0xA1, 0x5F,           // (module _
                0xC4, 0xEE, 0x0F, 0xA1, 0x5F,                 //   (symbol_table _ )
                0xFC, 0x3F, 0xEE, 0x0E, 0xA1, 0x5F,           //   (macro_table _
                0xFC, 0x33,                                   //      (
                0xA5, 0x6d, 0x61, 0x63, 0x72, 0x6F,           //        macro
                0xA3, 0x66, 0x6F, 0x6F,                       //        foo
                0xC9,                                         //        (
                0xE7, 0xF7, 0x75, 0x69, 0x6E, 0x74, 0x38,     //          uint8::
                0xA1, 0x78,                                   //          x )
                0xC4, 0xA1, 0x25, 0xA1, 0x78,                 //        ('%' x))))
                0x18, 0x05,                                   //  (:foo 5)

            ];

            let mut writer = Writer::new(v1_1::Binary, Vec::new())?;
            let foo = writer.compile_macro(macro_source)?;
            let mut eexp_writer = writer.eexp_writer(&foo)?;
            // eexp_writer should do the "right thing" given the parameter's encoding.
            eexp_writer.write_int(&5.into())?;
            let _ = eexp_writer.close();
            let output = writer.close()?;
            assert_eq!(output.as_slice(), expected);

            let mut writer = Writer::new(v1_1::Binary, Vec::new())?;
            let foo = writer.compile_macro(macro_source)?;
            let mut eexp_writer = writer.eexp_writer(&foo)?;
            // eexp_writer should do the "right thing" given the parameter's encoding.
            eexp_writer.write_i64(5i64)?;
            let _ = eexp_writer.close();
            let output = writer.close()?;
            assert_eq!(output.as_slice(), expected);

            Ok(())
        }

        #[test]
        fn tagless_uint8_encoding_fails() -> IonResult<()> {
            let macro_source = "(macro foo (uint8::x) (%x))";

            let mut writer = Writer::new(v1_1::Binary, Vec::new())?;
            let foo = writer.compile_macro(macro_source)?;
            let mut eexp_writer = writer.eexp_writer(&foo)?;
            // eexp_writer should do the "right thing" given the parameter's encoding.
            let result = eexp_writer.write_int(&1024.into());
            // the "right thing" should be to error, since `x` can only be an 8bit unsigned int.
            assert!(result.is_err(), "unexpected success");

            let mut writer = Writer::new(v1_1::Binary, Vec::new())?;
            let foo = writer.compile_macro(macro_source)?;
            let mut eexp_writer = writer.eexp_writer(&foo)?;
            // eexp_writer should do the "right thing" given the parameter's encoding.
            let result = eexp_writer.write_i64(1024.into());
            // the "right thing" should be to error, since `x` can only be an 8bit unsigned int.
            assert!(result.is_err(), "unexpected success");

            Ok(())
        }
<<<<<<< HEAD

        #[rstest]
        #[case::uint8("(macro foo (uint8::x) (%x))", 5, "5")]
        #[case::uint16("(macro foo (uint16::x) (%x))", 5, "5")]
        #[case::uint32("(macro foo (uint32::x) (%x))", 5, "5")]
        #[case::uint64("(macro foo (uint64::x) (%x))", 5, "5")]
        fn tagless_uint_encoding(#[case] macro_source: &str, #[case] input: i64, #[case] expected: &str) -> IonResult<()> {
            use crate::{Int, Element};

            // write_int

            let mut writer = Writer::new(v1_1::Binary, Vec::new())?;
            let foo = writer.compile_macro(macro_source)?;
            let mut eexp_writer = writer.eexp_writer(&foo)?;
            let int: Int = input.into();
            eexp_writer.write_int(&int)?;
            eexp_writer.close()?;

            let output = writer.close()?;
            let actual = Element::read_all(&output)?;
            let exp_elem = Element::read_all(expected)?;
            assert_eq!(actual, exp_elem);

            // write_i64

            let mut writer = Writer::new(v1_1::Binary, Vec::new())?;
            let foo = writer.compile_macro(macro_source)?;
            let mut eexp_writer = writer.eexp_writer(&foo)?;
            eexp_writer.write_i64(input)?;
            eexp_writer.close()?;

            let output = writer.close()?;
            let actual = Element::read_all(&output)?;
            let exp_elem = Element::read_all(expected)?;
            assert_eq!(actual, exp_elem);

            Ok(())
        }

        #[rstest]
        #[case::uint8("(macro foo (uint8::x) (%x))", 5u8)]
        #[case::uint16("(macro foo (uint16::x) (%x))", 5u16)]
        #[case::uint32("(macro foo (uint32::x) (%x))", 5u32)]
        #[case::uint64("(macro foo (uint64::x) (%x))", 5u64)]
        fn tagless_uint_encoding_write_int_fails<T: PrimInt + Unsigned>(#[case] macro_source: &str, #[case] input: T) -> IonResult<()> {
            let max_int = T::max_value();
            let max_int_plus_one = num_traits::cast::cast::<_, i128>(max_int).unwrap() + 1i128;
            let neg_input = -num_traits::cast::cast::<_, i128>(input).unwrap();

            let mut writer = Writer::new(v1_1::Binary, Vec::new())?;
            let foo = writer.compile_macro(macro_source)?;
            let mut eexp_writer = writer.eexp_writer(&foo)?;
            let result = eexp_writer.write_int(&max_int_plus_one.into());
            assert!(result.is_err(), "unexpected success");

            // Ensure we cannot write a negative value..
            let mut writer = Writer::new(v1_1::Binary, Vec::new())?;
            let foo = writer.compile_macro(macro_source)?;
            let mut eexp_writer = writer.eexp_writer(&foo)?;
            let result = eexp_writer.write_int(&neg_input.into());
            assert!(result.is_err(), "unexpected success");

            Ok(())
        }

        #[rstest]
        #[case::uint8("(macro foo (uint8::x) (%x))", 5u8)]
        #[case::uint16("(macro foo (uint16::x) (%x))", 5u16)]
        #[case::uint32("(macro foo (uint32::x) (%x))", 5u32)]
        fn tagless_uint_encoding_write_i64_fails<T: PrimInt + Unsigned>(#[case] macro_source: &str, #[case] input: T) -> IonResult<()> {
            let max_int = T::max_value();
            let max_int_plus_one = num_traits::cast::cast::<_, i128>(max_int).unwrap() + 1i128;
            let neg_input = -num_traits::cast::cast::<_, i128>(input).unwrap();

            let mut writer = Writer::new(v1_1::Binary, Vec::new())?;
            let foo = writer.compile_macro(macro_source)?;
            let mut eexp_writer = writer.eexp_writer(&foo)?;
            // eexp_writer should do the "right thing" given the parameter's encoding.
            let result = eexp_writer.write_i64(max_int_plus_one.try_into().unwrap());
            // the "right thing" should be to error, since `x` can only be an 8bit unsigned int.
            assert!(result.is_err(), "unexpected success");

            // Ensure we cannot write a negative value..
            let mut writer = Writer::new(v1_1::Binary, Vec::new())?;
            let foo = writer.compile_macro(macro_source)?;
            let mut eexp_writer = writer.eexp_writer(&foo)?;
            let result = eexp_writer.write_i64(neg_input.try_into().unwrap());
            assert!(result.is_err(), "unexpected success");

            Ok(())
        }
=======
>>>>>>> 62a7af82
    }
}<|MERGE_RESOLUTION|>--- conflicted
+++ resolved
@@ -962,14 +962,6 @@
     /// Writes a value in the current context (list, s-expression, or stream) and upon success
     /// returns another reference to `self` to enable method chaining.
     fn write<Value: WriteAsIon>(&mut self, value: Value) -> IonResult<&mut Self> {
-<<<<<<< HEAD
-        // self.expect_next_parameter()
-        //     // Make sure this parameter accepts an ungrouped value expression
-        //     .and_then(|p| p.expect_single_expression())
-        //     // Make sure this parameter supports the tagged encoding
-        //     .and_then(|p| p.expect_encoding(&ParameterEncoding::Tagged))?;
-=======
->>>>>>> 62a7af82
         value.write_as_ion(self.make_value_writer())?;
         Ok(self)
     }
@@ -1510,7 +1502,6 @@
 
             Ok(())
         }
-<<<<<<< HEAD
 
         #[rstest]
         #[case::uint8("(macro foo (uint8::x) (%x))", 5, "5")]
@@ -1602,7 +1593,5 @@
 
             Ok(())
         }
-=======
->>>>>>> 62a7af82
     }
 }