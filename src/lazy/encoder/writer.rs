--- conflicted
+++ resolved
@@ -24,13 +24,8 @@
 use crate::result::IonFailure;
 use crate::write_config::WriteConfig;
 use crate::{
-<<<<<<< HEAD
     Decimal, Element, ElementWriter, Int, IonResult, IonType, RawSymbolRef, Symbol, SymbolTable,
     Timestamp, UInt, Value,
-=======
-    Decimal, Element, ElementWriter, Int, IonResult, IonType, RawSymbolRef, Symbol, SymbolId,
-    SymbolTable, Timestamp, UInt, Value,
->>>>>>> d4ad0c57
 };
 
 pub(crate) struct WriteContext {
@@ -257,12 +252,15 @@
         let mut annotations = annotations.into_annotations_vec();
         match self.config().annotations_encoding() {
             AnnotationsEncoding::WriteAsSymbolIds => {
+                // Intern all text so everything we write is a symbol ID
                 self.map_all_annotations_to_symbol_ids(&mut annotations)?
             }
             AnnotationsEncoding::WriteAsInlineText => {
+                // Validate the symbol IDs, write the text as-is
                 self.validate_all_symbol_ids(&mut annotations)?
             }
             AnnotationsEncoding::WriteNewSymbolsAsInlineText => {
+                // Map all known strings to symbol IDs, leave new text as is.
                 self.map_known_symbols_to_symbol_ids(&mut annotations)?
             }
         };
@@ -668,10 +666,11 @@
 #[cfg(test)]
 mod tests {
     use crate::lazy::encoder::value_writer::AnnotatableWriter;
+    use crate::lazy::encoder::value_writer_config::{AnnotationsEncoding, SymbolValueEncoding};
     use crate::raw_symbol_ref::AsRawSymbolRef;
     use crate::{
-        v1_1, AnnotationsEncoding, HasSpan, IonResult, LazyRawValue, RawSymbolRef, SequenceWriter,
-        SymbolValueEncoding, SystemReader, ValueWriter, Writer,
+        v1_1, HasSpan, IonResult, LazyRawValue, RawSymbolRef, SequenceWriter, SystemReader,
+        ValueWriter, Writer,
     };
 
     fn symbol_value_encoding_test<const N: usize, A: AsRawSymbolRef>(
@@ -828,6 +827,7 @@
     }
 
     #[test]
+    #[rustfmt::skip]
     fn write_text_annotations_as_is() -> IonResult<()> {
         use RawSymbolRef::*;
         annotations_sequence_encoding_test(
@@ -838,7 +838,8 @@
                 0x15, // FlexUInt byte length: 10
                 0xF9, // FlexSym: 4 UTF-8 bytes
                 // n     a     m     e
-                0x6E, 0x61, 0x6D, 0x65, 0x0D, // FlexSym: SID $6
+                0x6E, 0x61, 0x6D, 0x65,
+                0x0D, // FlexSym: SID $6
                 0xFB, // FlexSym: 3 UTF-8 bytes
                 // f     o     o
                 0x66, 0x6F, 0x6F,
