#![allow(non_camel_case_types)]

use std::fmt::Debug;
use std::io;

use crate::lazy::any_encoding::LazyRawAnyValue;
use crate::lazy::binary::raw::annotations_iterator::RawBinaryAnnotationsIterator;
use crate::lazy::binary::raw::r#struct::{LazyRawBinaryFieldName_1_0, LazyRawBinaryStruct_1_0};
use crate::lazy::binary::raw::reader::LazyRawBinaryReader_1_0;
use crate::lazy::binary::raw::sequence::{LazyRawBinaryList_1_0, LazyRawBinarySExp_1_0};
use crate::lazy::binary::raw::v1_1::r#struct::LazyRawBinaryFieldName_1_1;
use crate::lazy::binary::raw::v1_1::reader::LazyRawBinaryReader_1_1;
use crate::lazy::binary::raw::v1_1::value::LazyRawBinaryVersionMarker_1_1;
use crate::lazy::binary::raw::v1_1::{
    r#struct::LazyRawBinaryStruct_1_1,
    sequence::{LazyRawBinaryList_1_1, LazyRawBinarySExp_1_1},
    value::LazyRawBinaryValue_1_1,
    RawBinaryAnnotationsIterator_1_1,
};
use crate::lazy::binary::raw::value::{LazyRawBinaryValue_1_0, LazyRawBinaryVersionMarker_1_0};
use crate::lazy::decoder::LazyDecoder;
use crate::lazy::encoder::write_as_ion::WriteAsIon;
use crate::lazy::encoder::LazyEncoder;
use crate::lazy::never::Never;
use crate::lazy::text::raw::r#struct::{LazyRawTextFieldName_1_0, LazyRawTextStruct_1_0};
use crate::lazy::text::raw::reader::LazyRawTextReader_1_0;
use crate::lazy::text::raw::sequence::{LazyRawTextList_1_0, LazyRawTextSExp_1_0};
use crate::lazy::text::raw::v1_1::reader::{
    LazyRawTextFieldName_1_1, LazyRawTextList_1_1, LazyRawTextReader_1_1, LazyRawTextSExp_1_1,
    LazyRawTextStruct_1_1, RawTextEExpression_1_1,
};
use crate::lazy::text::value::{
    LazyRawTextValue, LazyRawTextValue_1_0, LazyRawTextValue_1_1, LazyRawTextVersionMarker_1_0,
    LazyRawTextVersionMarker_1_1, RawTextAnnotationsIterator,
};
<<<<<<< HEAD
use crate::{IonResult, TextFormat, WriteConfig};
=======
use crate::{IonResult, TextKind, WriteConfig};
>>>>>>> b6a58047

/// Marker trait for types that represent an Ion encoding.
pub trait Encoding: LazyEncoder + LazyDecoder {
    type Output: 'static + OutputFromBytes + AsRef<[u8]>;

    fn encode<V: WriteAsIon>(value: V) -> IonResult<Self::Output> {
        let bytes = Self::encode_to(value, Vec::new())?;
        Ok(Self::Output::from_bytes(bytes))
    }

    fn encode_all<V: WriteAsIon, I: IntoIterator<Item = V>>(values: I) -> IonResult<Self::Output> {
        let bytes = Self::encode_all_to(values, Vec::new())?;
        Ok(Self::Output::from_bytes(bytes))
    }

    fn encode_to<V: WriteAsIon, W: io::Write>(value: V, output: W) -> IonResult<W> {
        Self::default_write_config().encode_to(value, output)
    }

    fn encode_all_to<V: WriteAsIon, I: IntoIterator<Item = V>, W: io::Write>(
        values: I,
        output: W,
    ) -> IonResult<W> {
        Self::default_write_config().encode_all_to(output, values)
    }
    fn name() -> &'static str;
    fn default_write_config() -> WriteConfig<Self>;
}

// Similar to a simple `From` implementation, but can be defined for both String and Vec<u8> because
// this crate owns the trait.
pub trait OutputFromBytes {
    fn from_bytes(bytes: Vec<u8>) -> Self;
}

impl OutputFromBytes for Vec<u8> {
    fn from_bytes(bytes: Vec<u8>) -> Self {
        bytes
    }
}

impl OutputFromBytes for String {
    fn from_bytes(bytes: Vec<u8>) -> Self {
        String::from_utf8(bytes).expect("writer produced invalid UTF-8 bytes")
    }
}

// These types derive trait implementations in order to allow types that containing them
// to also derive trait implementations.

/// The Ion 1.0 binary encoding.
#[derive(Copy, Clone, Debug, Default)]
pub struct BinaryEncoding_1_0;

/// The Ion 1.1 binary encoding.
#[derive(Copy, Clone, Debug, Default)]
pub struct BinaryEncoding_1_1;

impl<'top> BinaryEncoding<'top> for BinaryEncoding_1_0 {}
impl<'top> BinaryEncoding<'top> for BinaryEncoding_1_1 {}

/// The Ion 1.0 text encoding.
#[derive(Copy, Clone, Debug, Default)]
pub struct TextEncoding_1_0;

impl TextEncoding_1_0 {
    fn with_format(self, format: TextFormat) -> WriteConfig<Self> {
        WriteConfig::<Self>::new(format)
    }
}

/// The Ion 1.1 text encoding.
#[derive(Copy, Clone, Debug, Default)]
pub struct TextEncoding_1_1;

impl TextEncoding_1_1 {
    fn with_format(self, format: TextFormat) -> WriteConfig<Self> {
        WriteConfig::<Self>::new(format)
    }
}

impl Encoding for BinaryEncoding_1_0 {
    type Output = Vec<u8>;

    fn name() -> &'static str {
        "binary Ion v1.0"
    }
    fn default_write_config() -> WriteConfig<Self> {
        WriteConfig::<Self>::new()
    }
}
impl Encoding for BinaryEncoding_1_1 {
    type Output = Vec<u8>;

    fn name() -> &'static str {
        "binary Ion v1.1"
    }
    fn default_write_config() -> WriteConfig<Self> {
        WriteConfig::<Self>::new()
    }
}
impl Encoding for TextEncoding_1_0 {
    type Output = String;
    fn name() -> &'static str {
        "text Ion v1.0"
    }
    fn default_write_config() -> WriteConfig<Self> {
        WriteConfig::<Self>::new(<TextFormat as Default>::default())
    }
}
impl Encoding for TextEncoding_1_1 {
    type Output = String;
    fn name() -> &'static str {
        "text Ion v1.1"
    }
    fn default_write_config() -> WriteConfig<Self> {
        WriteConfig::<Self>::new(<TextFormat as Default>::default())
    }
}

/// Marker trait for binary encodings of any version.
pub trait BinaryEncoding<'top>: Encoding<Output = Vec<u8>> + LazyDecoder {}

/// Marker trait for text encodings.
pub trait TextEncoding<'top>:
    Encoding<Output = String>
    + LazyDecoder<
        AnnotationsIterator<'top> = RawTextAnnotationsIterator<'top>,
        Value<'top> = LazyRawTextValue<'top, Self>,
    >
{
    // No methods, just a marker
}
impl<'top> TextEncoding<'top> for TextEncoding_1_0 {}
impl<'top> TextEncoding<'top> for TextEncoding_1_1 {}

/// Marker trait for encodings that support macros.
pub trait EncodingWithMacroSupport {}
impl EncodingWithMacroSupport for TextEncoding_1_1 {}

impl LazyDecoder for BinaryEncoding_1_0 {
    type Reader<'data> = LazyRawBinaryReader_1_0<'data>;
    type ReaderSavedState = ();
    type Value<'top> = LazyRawBinaryValue_1_0<'top>;
    type SExp<'top> = LazyRawBinarySExp_1_0<'top>;
    type List<'top> = LazyRawBinaryList_1_0<'top>;
    type Struct<'top> = LazyRawBinaryStruct_1_0<'top>;
    type FieldName<'top> = LazyRawBinaryFieldName_1_0<'top>;
    type AnnotationsIterator<'top> = RawBinaryAnnotationsIterator<'top>;
    // Macros are not supported in Ion 1.0
    type EExp<'top> = Never;
    type VersionMarker<'top> = LazyRawBinaryVersionMarker_1_0<'top>;
}

impl LazyDecoder for TextEncoding_1_0 {
    type Reader<'data> = LazyRawTextReader_1_0<'data>;
    type ReaderSavedState = ();
    type Value<'top> = LazyRawTextValue_1_0<'top>;
    type SExp<'top> = LazyRawTextSExp_1_0<'top>;
    type List<'top> = LazyRawTextList_1_0<'top>;
    type Struct<'top> = LazyRawTextStruct_1_0<'top>;
    type FieldName<'top> = LazyRawTextFieldName_1_0<'top>;
    type AnnotationsIterator<'top> = RawTextAnnotationsIterator<'top>;
    // Macros are not supported in Ion 1.0
    type EExp<'top> = Never;
    type VersionMarker<'top> = LazyRawTextVersionMarker_1_0<'top>;
}

impl LazyDecoder for TextEncoding_1_1 {
    type Reader<'data> = LazyRawTextReader_1_1<'data>;
    type ReaderSavedState = ();
    type Value<'top> = LazyRawTextValue_1_1<'top>;
    type SExp<'top> = LazyRawTextSExp_1_1<'top>;
    type List<'top> = LazyRawTextList_1_1<'top>;
    type Struct<'top> = LazyRawTextStruct_1_1<'top>;
    type FieldName<'top> = LazyRawTextFieldName_1_1<'top>;
    type AnnotationsIterator<'top> = RawTextAnnotationsIterator<'top>;
    type EExp<'top> = RawTextEExpression_1_1<'top>;
    type VersionMarker<'top> = LazyRawTextVersionMarker_1_1<'top>;
}

impl LazyDecoder for BinaryEncoding_1_1 {
    type Reader<'data> = LazyRawBinaryReader_1_1<'data>;
    type ReaderSavedState = ();
    type Value<'top> = LazyRawBinaryValue_1_1<'top>;
    type SExp<'top> = LazyRawBinarySExp_1_1<'top>;
    type List<'top> = LazyRawBinaryList_1_1<'top>;
    type FieldName<'top> = LazyRawBinaryFieldName_1_1<'top>;
    type Struct<'top> = LazyRawBinaryStruct_1_1<'top>;
    type AnnotationsIterator<'top> = RawBinaryAnnotationsIterator_1_1<'top>;
    // TODO: implement macros in 1.1
    type EExp<'top> = Never;
    type VersionMarker<'top> = LazyRawBinaryVersionMarker_1_1<'top>;
}

/// Marker trait for types that represent value literals in an Ion stream of some encoding.
// This trait is used to provide generic conversion implementation of types used as a
// `LazyDecoder::Value` to `ExpandedValueSource`. That is:
//
//     impl<'top, 'data, V: RawValueLiteral, D: LazyDecoder<'data, Value = V>> From<V>
//         for ExpandedValueSource<'top, D>
//
// If we do not confine the implementation to types with a marker trait, rustc complains that
// someone may someday use `ExpandedValueSource` as a `LazyDecoder::Value`, and then the
// implementation will conflict with the core `impl<T> From<T> for T` implementation.
pub trait RawValueLiteral {}

impl<'top, E: TextEncoding<'top>> RawValueLiteral for LazyRawTextValue<'top, E> {}
impl<'top> RawValueLiteral for LazyRawBinaryValue_1_0<'top> {}
impl<'top> RawValueLiteral for LazyRawBinaryValue_1_1<'top> {}
impl<'top> RawValueLiteral for LazyRawAnyValue<'top> {}

#[cfg(test)]
mod tests {
    use rstest::rstest;

    use crate::lazy::encoding::TextEncoding;
    use crate::{
        ion_list, ion_seq, ion_sexp, ion_struct, v1_0, v1_1, IonResult, Sequence, TextFormat,
        WriteConfig,
    };

    #[rstest]
    #[case::pretty_v1_0(
        v1_0::Text.with_format(TextFormat::Pretty),
        "{\n  foo: 1,\n  bar: 2,\n}\n[\n  1,\n  2,\n]\n(\n  1\n  2\n)\n"
    )]
    #[case::pretty_v1_1(
        v1_1::Text.with_format(TextFormat::Pretty),
        "$ion_1_1\n{\n  foo: 1,\n  bar: 2,\n}\n[\n  1,\n  2,\n]\n(\n  1\n  2\n)\n"
    )]
    #[case::compact_v1_0(
        v1_0::Text.with_format(TextFormat::Compact),
        "{foo: 1, bar: 2, } [1, 2, ] (1 2 ) "
    )]
    #[case::compact_v1_1(
        v1_1::Text.with_format(TextFormat::Compact),
        "$ion_1_1 {foo: 1, bar: 2, } [1, 2, ] (1 2 ) "
    )]
    #[case::lines_v1_0(
        v1_0::Text.with_format(TextFormat::Lines),
        "{foo: 1, bar: 2, }\n[1, 2, ]\n(1 2 )\n"
    )]
    #[case::lines_v1_1(
        v1_1::Text.with_format(TextFormat::Lines),
        "$ion_1_1\n{foo: 1, bar: 2, }\n[1, 2, ]\n(1 2 )\n"
    )]
    fn encode_formatted_text<'a, E: TextEncoding<'a>>(
        #[case] config: impl Into<WriteConfig<E>>,
        #[case] expected: &str,
    ) -> IonResult<()> {
        let sequence: Sequence = ion_seq![
            ion_struct! {
                "foo" : 1,
                "bar" : 2,
            },
            ion_list![1, 2],
            ion_sexp! (1 2),
        ];

        // The goal of this test is to confirm that the value was serialized using the requested text format.
        // This string equality checks are unfortunately specific/fragile and can be modified if/when
        // changes are made to the text formatting.

        let text = sequence.encode_as(config)?;
        assert_eq!(text, expected);
        Ok(())
    }
}<|MERGE_RESOLUTION|>--- conflicted
+++ resolved
@@ -33,11 +33,8 @@
     LazyRawTextValue, LazyRawTextValue_1_0, LazyRawTextValue_1_1, LazyRawTextVersionMarker_1_0,
     LazyRawTextVersionMarker_1_1, RawTextAnnotationsIterator,
 };
-<<<<<<< HEAD
+
 use crate::{IonResult, TextFormat, WriteConfig};
-=======
-use crate::{IonResult, TextKind, WriteConfig};
->>>>>>> b6a58047
 
 /// Marker trait for types that represent an Ion encoding.
 pub trait Encoding: LazyEncoder + LazyDecoder {
