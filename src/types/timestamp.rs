--- conflicted
+++ resolved
@@ -1106,82 +1106,6 @@
     }
 }
 
-<<<<<<< HEAD
-#[cfg(feature = "ion_c")]
-impl From<ion_c_sys::timestamp::IonDateTime> for Timestamp {
-    fn from(ionc_dt: IonDateTime) -> Self {
-        use ion_c_sys::timestamp::Mantissa as IonCMantissa;
-
-        let offset = match ionc_dt.offset_kind() {
-            TSOffsetKind::KnownOffset => Some(*ionc_dt.as_datetime().offset()),
-            TSOffsetKind::UnknownOffset => None,
-        };
-        let precision = match ionc_dt.precision() {
-            TSPrecision::Year => Precision::Year,
-            TSPrecision::Month => Precision::Month,
-            TSPrecision::Day => Precision::Day,
-            TSPrecision::Minute => Precision::HourAndMinute,
-            TSPrecision::Second => Precision::Second,
-            TSPrecision::Fractional(_) => Precision::Second,
-        };
-        let fractional_seconds = if let TSPrecision::Fractional(mantissa) = ionc_dt.precision() {
-            match mantissa {
-                IonCMantissa::Digits(digits) => Mantissa::Digits(*digits),
-                IonCMantissa::Fraction(fraction) => Mantissa::Arbitrary(fraction.clone().into()),
-            }
-        } else {
-            Mantissa::Digits(0)
-        };
-        let date_time = ionc_dt.into_datetime().naive_utc();
-        Timestamp {
-            date_time,
-            offset,
-            precision,
-            fractional_seconds,
-        }
-    }
-}
-
-/// In general there should be 1-to-1 fidelity between these types, but there
-/// is no static way to guarantee this because of [`Decimal`] and the public constructor for
-/// [`IonDateTime`](ion_c_sys::timestamp::IonDateTime).
-#[cfg(feature = "ion_c")]
-impl TryInto<ion_c_sys::timestamp::IonDateTime> for Timestamp {
-    type Error = IonError;
-
-    fn try_into(self) -> Result<IonDateTime, Self::Error> {
-        use ion_c_sys::timestamp::Mantissa as IonCMantissa;
-
-        let (offset_kind, offset) = match self.offset {
-            None => (TSOffsetKind::UnknownOffset, FixedOffset::east(0)),
-            Some(offset) => (TSOffsetKind::KnownOffset, offset),
-        };
-        let precision = match (self.precision, self.fractional_seconds) {
-            (Precision::Year, _) => TSPrecision::Year,
-            (Precision::Month, _) => TSPrecision::Month,
-            (Precision::Day, _) => TSPrecision::Day,
-            (Precision::HourAndMinute, _) => TSPrecision::Minute,
-            (Precision::Second, mantissa) => {
-                if mantissa.is_zero() {
-                    TSPrecision::Second
-                } else {
-                    TSPrecision::Fractional(match mantissa {
-                        Mantissa::Digits(digits) => IonCMantissa::Digits(digits),
-                        Mantissa::Arbitrary(fraction) => {
-                            IonCMantissa::Fraction(fraction.try_into()?)
-                        }
-                    })
-                }
-            }
-        };
-        let date_time = offset.from_utc_datetime(&self.date_time);
-
-        Ok(IonDateTime::try_new(date_time, precision, offset_kind)?)
-    }
-}
-
-=======
->>>>>>> b16d2940
 #[cfg(test)]
 mod timestamp_tests {
     use crate::ion_eq::IonEq;
