--- conflicted
+++ resolved
@@ -1,11 +1,7 @@
-<<<<<<< HEAD
 use crate::element::{Element, Sequence};
-use crate::result::{illegal_operation, illegal_operation_raw};
-use crate::{Int, IonError, IonResult, Symbol};
-=======
 use crate::result::IonFailure;
 use crate::IonResult;
->>>>>>> 93dce096
+use crate::{Int, IonError, Symbol};
 
 #[derive(Debug, Clone, PartialEq, Eq)]
 /// Stores [`SharedSymbolTable`] with the table name, version and imports
@@ -76,16 +72,16 @@
     fn try_from(sst_element: Element) -> Result<Self, Self::Error> {
         let sst_struct = sst_element
             .as_struct()
-            .ok_or(illegal_operation_raw(format!(
+            .ok_or(IonError::illegal_operation(format!(
                 "expected a struct, but found a(n) {}",
                 sst_element.ion_type()
             )))?
             .to_owned();
         let name_field = sst_struct
             .get("name")
-            .ok_or_else(|| illegal_operation_raw("missing a 'name' field"))?;
+            .ok_or_else(|| IonError::illegal_operation("missing a 'name' field"))?;
         let name = name_field.as_string().ok_or_else(|| {
-            illegal_operation_raw(format!(
+            IonError::illegal_operation(format!(
                 "expected the 'name' field to be a string, but found a(n) {}",
                 name_field
             ))
